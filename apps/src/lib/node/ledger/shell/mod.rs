--- conflicted
+++ resolved
@@ -85,13 +85,12 @@
     GasOverflow,
     #[error("{0}")]
     Tendermint(tendermint_node::Error),
-<<<<<<< HEAD
     #[error("Could not update the DKG state machine because: {0}")]
     DkgUpdate(String),
-=======
     #[error("Server error: {0}")]
     TowerServer(String),
->>>>>>> 3748489f
+    #[error("{0}")]
+    Broadcaster(tokio::sync::mpsc::error::TryRecvError),
 }
 
 /// The different error codes that the ledger may
@@ -176,14 +175,9 @@
     H: StorageHasher + Sync + 'static,
 {
     fn drop(&mut self) {
-<<<<<<< HEAD
+        tracing::info!("Storing a transaction queue...");
         let tx_queue_path = self.base_dir.clone().join(".tx_queue");
         let _ = std::fs::File::create(&tx_queue_path)
-=======
-        tracing::info!("Storing a transaction queue...");
-        let cache_path = self.base_dir.clone().join(".tx_queue");
-        let _ = std::fs::File::create(&cache_path)
->>>>>>> 3748489f
             .expect("Creating the file for the tx_queue dump should not fail");
         std::fs::write(
             tx_queue_path,
@@ -194,9 +188,10 @@
         .expect(
             "Failed to write tx queue to file. Good luck booting back up now",
         );
-<<<<<<< HEAD
+        tracing::info!("Transaction queue has been stored.");
 
         if let ShellMode::Validator { dkg, .. } = &self.mode {
+            tracing::info!("Storing a DKG state machine...");
             let dkg_path = self.base_dir.clone().join(".dkg");
             let _ = std::fs::File::create(&dkg_path).expect(
                 "Creating the file for the DKG state machine dump should not \
@@ -211,10 +206,8 @@
                 "Failed to write DKG state machine to file. Good luck booting \
                  back up now",
             );
-        }
-=======
-        tracing::info!("Transaction queue has been stored.");
->>>>>>> 3748489f
+            tracing::info!("DKG state machine has been stored.");
+        }
     }
 }
 
@@ -845,14 +838,9 @@
                 pred_epochs: &pred_epochs,
                 next_epoch_min_start_height: BlockHeight(3),
                 next_epoch_min_start_time: DateTimeUtc::now(),
-<<<<<<< HEAD
-                subspaces: Default::default(),
-                address_gen: EstablishedAddressGen::new("test"),
-                encryption_key: None,
-=======
                 subspaces: &subspaces,
                 address_gen: &address_gen,
->>>>>>> 3748489f
+                encryption_key: None,
             })
             .expect("Test failed");
 
@@ -926,14 +914,9 @@
                 pred_epochs: &pred_epochs,
                 next_epoch_min_start_height: BlockHeight(3),
                 next_epoch_min_start_time: DateTimeUtc::now(),
-<<<<<<< HEAD
-                subspaces: Default::default(),
-                address_gen: EstablishedAddressGen::new("test"),
-                encryption_key: None,
-=======
                 subspaces: &subspaces,
                 address_gen: &address_gen,
->>>>>>> 3748489f
+                encryption_key: None,
             })
             .expect("Test failed");
 
