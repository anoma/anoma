--- conflicted
+++ resolved
@@ -1,12 +1,9 @@
 //! Helpers for making digital signatures using cryptographic keys from the
 //! wallet.
 
-<<<<<<< HEAD
-=======
 use std::rc::Rc;
 
 use anoma::proto::Tx;
->>>>>>> 992cff06
 use anoma::types::address::{Address, ImplicitAddress};
 use anoma::types::key::*;
 use anoma::types::storage::Epoch;
@@ -16,6 +13,7 @@
 use tendermint_config::net::Address as TendermintAddress;
 #[cfg(feature = "ABCI")]
 use tendermint_config_abci::net::Address as TendermintAddress;
+use crate::cli::context::WalletKeypair;
 
 use super::rpc;
 use crate::cli::context::WalletAddress;
@@ -75,6 +73,60 @@
     }
 }
 
+/// Carries types that can be directly/indirectly used to sign a transaction.
+#[allow(clippy::large_enum_variant)]
+#[derive(Clone)]
+pub enum TxSigningKey {
+    // Do not sign any transaction
+    None,
+    // Obtain the actual keypair from wallet and use that to sign
+    WalletKeypair(WalletKeypair),
+    // Obtain the keypair corresponding to given address from wallet and sign
+    WalletAddress(WalletAddress),
+    // Directly use the given secret key to sign transactions
+    SecretKey(common::SecretKey),
+}
+
+/// Given CLI arguments and some defaults, determine the rightful transaction
+/// signer. Return the given signing key or public key of the given signer if
+/// possible. If no explicit signer given, use the `default`. If no `default`
+/// is given, panics.
+pub async fn tx_signer(
+    ctx: &mut Context,
+    args: &args::Tx,
+    mut default: TxSigningKey,
+) -> common::SecretKey {
+    // Override the default signing key source if possible
+    if let Some(signing_key) = &args.signing_key {
+        default = TxSigningKey::WalletKeypair(signing_key.clone());
+    } else if let Some(signer) = &args.signer {
+        default = TxSigningKey::WalletAddress(signer.clone());
+    }
+    // Now actually fetch the signing key and apply it
+    match default {
+        TxSigningKey::WalletKeypair(signing_key) => {
+            ctx.get_cached(&signing_key)
+        }
+        TxSigningKey::WalletAddress(signer) => {
+            let signer = ctx.get(&signer);
+            let signing_key = find_keypair(
+                &mut ctx.wallet,
+                &signer,
+                args.ledger_address.clone(),
+            )
+            .await;
+            signing_key
+        }
+        TxSigningKey::SecretKey(signing_key) => signing_key,
+        TxSigningKey::None => {
+            panic!(
+                "All transactions must be signed; please either specify the \
+                 key or the address from which to look up the signing key."
+            );
+        }
+    }
+}
+
 /// Sign a transaction with a given signing key or public key of a given signer.
 /// If no explicit signer given, use the `default`. If no `default` is given,
 /// panics.
@@ -87,23 +139,11 @@
     mut ctx: Context,
     tx: Tx,
     args: &args::Tx,
-    default: Option<&WalletAddress>,
+    default: TxSigningKey,
 ) -> (Context, TxBroadcastData) {
-    let (tx, keypair) = if let Some(signing_key) = &args.signing_key {
-        let signing_key = ctx.get_cached(signing_key);
-        (tx.sign(&signing_key), signing_key)
-    } else if let Some(signer) = args.signer.as_ref().or(default) {
-        let signer = ctx.get(signer);
-        let signing_key =
-            find_keypair(&mut ctx.wallet, &signer, args.ledger_address.clone())
-                .await;
-        (tx.sign(&signing_key), signing_key)
-    } else {
-        panic!(
-            "All transactions must be signed; please either specify the key \
-             or the address from which to look up the signing key."
-        );
-    };
+    let keypair = tx_signer(&mut ctx, args, default).await;
+    let tx = tx.sign(&keypair);
+
     let epoch = rpc::query_epoch(args::Query {
         ledger_address: args.ledger_address.clone(),
     })
