use std::borrow::Cow;
use std::convert::TryFrom;
use std::fs::File;

use anoma::ledger::pos::{BondId, Bonds, Unbonds};
use anoma::proto::Tx;
use anoma::types::address::Address;
use anoma::types::key::*;
use anoma::types::nft::{self, Nft, NftToken};
use anoma::types::storage::Epoch;
use anoma::types::transaction::nft::{CreateNft, MintNft};
use anoma::types::transaction::{
    hash_tx, pos, Fee, InitAccount, InitValidator, UpdateVp, WrapperTx,
};
use anoma::types::{address, token};
use anoma::{ledger, vm};
use async_std::io::{self, WriteExt};
use borsh::BorshSerialize;
use itertools::Either::*;
use jsonpath_lib as jsonpath;
use serde::Serialize;
#[cfg(not(feature = "ABCI"))]
use tendermint_config::net::Address as TendermintAddress;
#[cfg(feature = "ABCI")]
use tendermint_config_abci::net::Address as TendermintAddress;
#[cfg(not(feature = "ABCI"))]
use tendermint_rpc::endpoint::broadcast::tx_sync::Response;
#[cfg(not(feature = "ABCI"))]
use tendermint_rpc::query::{EventType, Query};
#[cfg(not(feature = "ABCI"))]
use tendermint_rpc::{Client, HttpClient};
#[cfg(feature = "ABCI")]
use tendermint_rpc_abci::endpoint::broadcast::tx_sync::Response;
#[cfg(feature = "ABCI")]
use tendermint_rpc_abci::query::{EventType, Query};
#[cfg(feature = "ABCI")]
use tendermint_rpc_abci::{Client, HttpClient};
use masp_primitives::transaction::Transaction;
use masp_primitives::primitives::Note;
use masp_primitives::consensus::TestNetwork;
use masp_primitives::consensus::BranchId;
use std::collections::HashSet;
use masp_primitives::note_encryption::*;
use masp_primitives::primitives::ViewingKey;
use std::collections::HashMap;
use masp_primitives::transaction::components::Amount;
use masp_primitives::transaction::builder::{self, *};
use rand_core::CryptoRng;
use rand_core::RngCore;
use zcash_primitives::merkle_tree::CommitmentTree;
use masp_primitives::sapling::Node;
use ff::PrimeField;
use zcash_primitives::merkle_tree::IncrementalWitness;
use masp_primitives::zip32::ExtendedSpendingKey;
use masp_primitives::primitives::Diversifier;
use rand_core::OsRng;
use std::fmt::Debug;
use masp_primitives::legacy::TransparentAddress;
use masp_primitives::transaction::components::OutPoint;
use masp_primitives::transaction::components::TxOut;
use masp_proofs::prover::LocalTxProver;
use sha2::Digest;
use group::cofactor::CofactorGroup;
use masp_primitives::zip32::ExtendedFullViewingKey;
use masp_primitives::asset_type::AssetType;

use super::{rpc, signing};
use crate::cli::context::WalletAddress;
use crate::cli::{args, safe_exit, Context};
use crate::client::tendermint_websocket_client::{
    Error, TendermintWebsocketClient, WebSocketAddress,
};
#[cfg(not(feature = "ABCI"))]
use crate::node::ledger::events::{Attributes, EventType as TmEventType};
use crate::node::ledger::tendermint_node;
<<<<<<< HEAD
use crate::std::fs::File;
use masp_primitives::transaction::TxId;
use anoma::types::token::{HEAD_TX_KEY, TX_KEY_PREFIX};
use anoma::types::storage::Key;
use crate::client::rpc::query_storage_value;
use anoma::types::storage::KeySeg;
use anoma::types::address::masp;
=======
>>>>>>> 3a2196d1

const TX_INIT_ACCOUNT_WASM: &str = "tx_init_account.wasm";
const TX_INIT_VALIDATOR_WASM: &str = "tx_init_validator.wasm";
const TX_UPDATE_VP_WASM: &str = "tx_update_vp.wasm";
const TX_TRANSFER_WASM: &str = "tx_transfer.wasm";
const TX_INIT_NFT: &str = "tx_init_nft.wasm";
const TX_MINT_NFT: &str = "tx_mint_nft.wasm";
const VP_USER_WASM: &str = "vp_user.wasm";
const TX_BOND_WASM: &str = "tx_bond.wasm";
const TX_UNBOND_WASM: &str = "tx_unbond.wasm";
const TX_WITHDRAW_WASM: &str = "tx_withdraw.wasm";
const VP_NFT: &str = "vp_nft.wasm";

/// Data needed for broadcasting a tx and
/// monitoring its progress on chain
///
/// Txs may be either a dry run or else
/// they should be encrypted and included
/// in a wrapper.
pub enum TxBroadcastData {
    DryRun(Tx),
    Wrapper {
        tx: Tx,
        wrapper_hash: String,
        decrypted_hash: Option<String>,
    },
}

pub async fn submit_custom(ctx: Context, args: args::TxCustom) {
    let tx_code = ctx.read_wasm(args.code_path);
    let data = args.data_path.map(|data_path| {
        std::fs::read(data_path).expect("Expected a file at given data path")
    });
    let tx = Tx::new(tx_code, data);
    let (ctx, initialized_accounts) = process_tx(ctx, &args.tx, tx, None).await;
    save_initialized_accounts(ctx, &args.tx, initialized_accounts).await;
}

pub async fn submit_update_vp(ctx: Context, args: args::TxUpdateVp) {
    let addr = ctx.get(&args.addr);

    // Check that the address is established and exists on chain
    match &addr {
        Address::Established(_) => {
            let exists =
                rpc::known_address(&addr, args.tx.ledger_address.clone()).await;
            if !exists {
                eprintln!("The address {} doesn't exist on chain.", addr);
                if !args.tx.force {
                    safe_exit(1)
                }
            }
        }
        Address::Implicit(_) => {
            eprintln!(
                "A validity predicate of an implicit address cannot be \
                 directly updated. You can use an established address for \
                 this purpose."
            );
            if !args.tx.force {
                safe_exit(1)
            }
        }
        Address::Internal(_) => {
            eprintln!(
                "A validity predicate of an internal address cannot be \
                 directly updated."
            );
            if !args.tx.force {
                safe_exit(1)
            }
        }
    }

    let vp_code = ctx.read_wasm(args.vp_code_path);
    // Validate the VP code
    if let Err(err) = vm::validate_untrusted_wasm(&vp_code) {
        eprintln!("Validity predicate code validation failed with {}", err);
        if !args.tx.force {
            safe_exit(1)
        }
    }

    let tx_code = ctx.read_wasm(TX_UPDATE_VP_WASM);

    let data = UpdateVp { addr, vp_code };
    let data = data.try_to_vec().expect("Encoding tx data shouldn't fail");

    let tx = Tx::new(tx_code, Some(data));
    process_tx(ctx, &args.tx, tx, Some(&args.addr)).await;
}

pub async fn submit_init_account(mut ctx: Context, args: args::TxInitAccount) {
    let public_key = ctx.get_cached(&args.public_key);
    let vp_code = args
        .vp_code_path
        .map(|path| ctx.read_wasm(path))
        .unwrap_or_else(|| ctx.read_wasm(VP_USER_WASM));
    // Validate the VP code
    if let Err(err) = vm::validate_untrusted_wasm(&vp_code) {
        eprintln!("Validity predicate code validation failed with {}", err);
        if !args.tx.force {
            safe_exit(1)
        }
    }

    let tx_code = ctx.read_wasm(TX_INIT_ACCOUNT_WASM);
    let data = InitAccount {
        public_key,
        vp_code,
    };
    let data = data.try_to_vec().expect("Encoding tx data shouldn't fail");

    let tx = Tx::new(tx_code, Some(data));
    let (ctx, initialized_accounts) =
        process_tx(ctx, &args.tx, tx, Some(&args.source)).await;
    save_initialized_accounts(ctx, &args.tx, initialized_accounts).await;
}

pub async fn submit_init_validator(
    mut ctx: Context,
    args::TxInitValidator {
        tx: tx_args,
        source,
        account_key,
        consensus_key,
        rewards_account_key,
        protocol_key,
        validator_vp_code_path,
        rewards_vp_code_path,
        unsafe_dont_encrypt,
    }: args::TxInitValidator,
) {
    let alias = tx_args
        .initialized_account_alias
        .as_ref()
        .cloned()
        .unwrap_or_else(|| "validator".to_string());

    let validator_key_alias = format!("{}-key", alias);
    let consensus_key_alias = format!("{}-consensus-key", alias);
    let rewards_key_alias = format!("{}-rewards-key", alias);
    let account_key = ctx.get_opt_cached(&account_key).unwrap_or_else(|| {
        println!("Generating validator account key...");
        ctx.wallet
            .gen_key(Some(validator_key_alias.clone()), unsafe_dont_encrypt)
            .1
            .ref_to()
    });

    let consensus_key =
        ctx.get_opt_cached(&consensus_key).unwrap_or_else(|| {
            println!("Generating consensus key...");
            ctx.wallet
                .gen_key(Some(consensus_key_alias.clone()), unsafe_dont_encrypt)
                .1
        });

    let rewards_account_key =
        ctx.get_opt_cached(&rewards_account_key).unwrap_or_else(|| {
            println!("Generating staking reward account key...");
            ctx.wallet
                .gen_key(Some(rewards_key_alias.clone()), unsafe_dont_encrypt)
                .1
                .ref_to()
        });
    let protocol_key = ctx.get_opt_cached(&protocol_key);

    if protocol_key.is_none() {
        println!("Generating protocol signing key...");
    }
    // Generate the validator keys
    let validator_keys = ctx.wallet.gen_validator_keys(protocol_key).unwrap();
    let protocol_key = validator_keys.get_protocol_keypair().ref_to();
    let dkg_key = validator_keys
        .dkg_keypair
        .as_ref()
        .expect("DKG sessions keys should have been created")
        .public();

    ctx.wallet.save().unwrap_or_else(|err| eprintln!("{}", err));

    let validator_vp_code = validator_vp_code_path
        .map(|path| ctx.read_wasm(path))
        .unwrap_or_else(|| ctx.read_wasm(VP_USER_WASM));
    // Validate the validator VP code
    if let Err(err) = vm::validate_untrusted_wasm(&validator_vp_code) {
        eprintln!(
            "Validator validity predicate code validation failed with {}",
            err
        );
        if !tx_args.force {
            safe_exit(1)
        }
    }
    let rewards_vp_code = rewards_vp_code_path
        .map(|path| ctx.read_wasm(path))
        .unwrap_or_else(|| ctx.read_wasm(VP_USER_WASM));
    // Validate the rewards VP code
    if let Err(err) = vm::validate_untrusted_wasm(&rewards_vp_code) {
        eprintln!(
            "Staking reward account validity predicate code validation failed \
             with {}",
            err
        );
        if !tx_args.force {
            safe_exit(1)
        }
    }
    let tx_code = ctx.read_wasm(TX_INIT_VALIDATOR_WASM);

    let data = InitValidator {
        account_key,
        consensus_key: consensus_key.ref_to(),
        rewards_account_key,
        protocol_key,
        dkg_key,
        validator_vp_code,
        rewards_vp_code,
    };
    let data = data.try_to_vec().expect("Encoding tx data shouldn't fail");
    let tx = Tx::new(tx_code, Some(data));
    let (mut ctx, initialized_accounts) =
        process_tx(ctx, &tx_args, tx, Some(&source)).await;
    if !tx_args.dry_run {
        let (validator_address_alias, validator_address, rewards_address_alias) =
            match &initialized_accounts[..] {
                // There should be 2 accounts, one for the validator itself, one
                // for its staking reward address.
                [account_1, account_2] => {
                    // We need to find out which address is which
                    let (validator_address, rewards_address) =
                        if rpc::is_validator(account_1, tx_args.ledger_address)
                            .await
                        {
                            (account_1, account_2)
                        } else {
                            (account_2, account_1)
                        };

                    let validator_address_alias = match tx_args
                        .initialized_account_alias
                    {
                        Some(alias) => alias,
                        None => {
                            print!(
                                "Choose an alias for the validator address: "
                            );
                            io::stdout().flush().await.unwrap();
                            let mut alias = String::new();
                            io::stdin().read_line(&mut alias).await.unwrap();
                            alias.trim().to_owned()
                        }
                    };
                    let validator_address_alias =
                        if validator_address_alias.is_empty() {
                            println!(
                                "Empty alias given, using {} as the alias.",
                                validator_address.encode()
                            );
                            validator_address.encode()
                        } else {
                            validator_address_alias
                        };
                    if let Some(new_alias) = ctx.wallet.add_address(
                        validator_address_alias.clone(),
                        validator_address.clone(),
                    ) {
                        println!(
                            "Added alias {} for address {}.",
                            new_alias,
                            validator_address.encode()
                        );
                    }
                    let rewards_address_alias =
                        format!("{}-rewards", validator_address_alias);
                    if let Some(new_alias) = ctx.wallet.add_address(
                        rewards_address_alias.clone(),
                        rewards_address.clone(),
                    ) {
                        println!(
                            "Added alias {} for address {}.",
                            new_alias,
                            rewards_address.encode()
                        );
                    }
                    (
                        validator_address_alias,
                        validator_address.clone(),
                        rewards_address_alias,
                    )
                }
                _ => {
                    eprintln!("Expected two accounts to be created");
                    safe_exit(1)
                }
            };
        // add validator address and keys to the wallet
        ctx.wallet
            .add_validator_data(validator_address.clone(), validator_keys);
        ctx.wallet.save().unwrap_or_else(|err| eprintln!("{}", err));

        let tendermint_home = ctx.config.ledger.tendermint_dir();
        tendermint_node::write_validator_key(
            &tendermint_home,
            &validator_address,
            &consensus_key,
        );
        tendermint_node::write_validator_state(tendermint_home);

        println!();
        println!(
            "The validator's addresses and keys were stored in the wallet:"
        );
        println!("  Validator address \"{}\"", validator_address_alias);
        println!("  Staking reward address \"{}\"", rewards_address_alias);
        println!("  Validator account key \"{}\"", validator_key_alias);
        println!("  Consensus key \"{}\"", consensus_key_alias);
        println!("  Staking reward key \"{}\"", rewards_key_alias);
        println!(
            "The ledger node has been setup to use this validator's address \
             and consensus key."
        );
    } else {
        println!("Transaction dry run. No addresses have been saved.")
    }
}

/// Make a ViewingKey that can view notes encrypted by given ExtendedSpendingKey

pub fn to_viewing_key(esk: &ExtendedSpendingKey) -> ViewingKey {
    ExtendedFullViewingKey::from(esk).fvk.vk
}

/// Generate a valid diversifier, i.e. one that has a diversified base. Return
/// also this diversified base.

pub fn find_valid_diversifier<R: RngCore + CryptoRng>(
    rng: &mut R
) -> (Diversifier, jubjub::SubgroupPoint) {
    let mut diversifier;
    let g_d;
    // Keep generating random diversifiers until one has a diversified base
    loop {
        let mut d = [0; 11];
        rng.fill_bytes(&mut d);
        diversifier = Diversifier(d);
        if let Some(val) = diversifier.g_d() {
            g_d = val;
            break;
        }
    }
    (diversifier, g_d)
}

/// Obtain a chronologically-ordered list of all accepted shielded transactions
/// from the ledger. The ledger conceptually stores transactions as a linked
/// list. More concretely, the HEAD_TX_KEY location stores the txid of the last
/// accepted transaction, each transaction stores the txid of the previous
/// transaction, and each transaction is stored at a key whose name is derived
/// from its txid.

pub async fn fetch_shielded_transfers(
    ledger_address: &TendermintAddress,
) -> Vec<Transaction> {
    let client = HttpClient::new(ledger_address.clone()).unwrap();
    // The address of the MASP account
    let masp_addr = masp();
    // Construct the key where last transaction pointer is stored
    let head_tx_key = Key::from(masp_addr.to_db_key())
        .push(&HEAD_TX_KEY.to_owned())
        .expect("Cannot obtain a storage key");
    // Query for the ID of the last accepted transaction
    let mut head_txid_opt = query_storage_value::<TxId>(
        client.clone(),
        head_tx_key,
    )
        .await;
    let mut shielded_txs = Vec::new();
    // While there are still more transactions in the linked list
    while let Some(head_txid) = head_txid_opt {
        // Construct the key for where the current transaction is stored
        let current_tx_key = Key::from(masp_addr.to_db_key())
            .push(&(TX_KEY_PREFIX.to_owned() + &head_txid.to_string()))
            .expect("Cannot obtain a storage key");
        // Obtain the current transaction and a pointer to the next
        let (current_tx, next_txid) = query_storage_value::<(Transaction, Option<TxId>)>(
            client.clone(),
            current_tx_key,
        ).await.unwrap();
        // Collect the current transaction
        shielded_txs.push(current_tx);
        head_txid_opt = next_txid;
    }
    // Since we iterated the transaction in reverse chronological order
    shielded_txs.reverse();
    shielded_txs
}

/// Represents the current state of the shielded pool from the perspective of
/// the chosen viewing keys.

pub struct TxContext {
    tx_pos: usize,
    tree: CommitmentTree<Node>,
    vks: HashMap<ViewingKey, HashSet<usize>>,
    nf_map: HashMap<[u8; 32], usize>,
    note_map: HashMap<usize, Note>,
    memo_map: HashMap<usize, Memo>,
    div_map: HashMap<usize, Diversifier>,
    witness_map: HashMap<usize, IncrementalWitness<Node>>,
    spents: HashSet<usize>,
}

/// Default implementation to ease construction of TxContexts. Derive cannot be
/// used here due to CommitmentTree not implementing Default.

impl Default for TxContext {
    fn default() -> TxContext {
        TxContext {
            tx_pos: usize::default(),
            tree: CommitmentTree::empty(),
            vks: HashMap::default(),
            nf_map: HashMap::default(),
            note_map: HashMap::default(),
            memo_map: HashMap::default(),
            div_map: HashMap::default(),
            witness_map: HashMap::default(),
            spents: HashSet::default(),
        }
    }
}

/// Applies the given transaction to the supplied context. More precisely, the
/// shielded transaction's outputs are added to the commitment tree. Newly
/// discovered notes are associated to the supplied viewing keys. Note
/// nullifiers are mapped to their originating notes. Note positions are
/// associated to notes, memos, and diversifiers. And the set of notes that we
/// have spent are updated. The witness map is maintained to make it easier to
/// construct note merkle paths in other code. See
/// https://zips.z.cash/protocol/protocol.pdf#scan

fn scan_tx(
    tx: &Transaction,
    ctx: &mut TxContext,
) -> Result<(), ()> {
    // Listen for notes sent to our viewing keys
    for so in &(*tx).shielded_outputs {
        // Create merkle tree leaf node from note commitment
        let node = Node::new(so.cmu.to_repr());
        // Update each merkle tree in the witness map with the latest addition
        for (_, witness) in ctx.witness_map.iter_mut() {
            witness.append(node)?;
        }
        let note_pos = ctx.tree.size();
        ctx.tree.append(node)?;
        // Finally, make it easier to construct merkle paths to this new note
        let witness = IncrementalWitness::<Node>::from_tree(&ctx.tree);
        ctx.witness_map.insert(note_pos, witness);
        // Let's try to see if any of our viewing keys can decrypt latest note
        for (vk, notes) in ctx.vks.iter_mut() {
            let decres = try_sapling_note_decryption::<TestNetwork>(
                0,
                &vk.ivk().0,
                &so.ephemeral_key.into_subgroup().unwrap(),
                &so.cmu,
                &so.enc_ciphertext
            );
            // So this current viewing key does decrypt this current note...
            if let Some((note, pa, memo)) = decres {
                // Add this note to list of notes decrypted by this viewing key
                notes.insert(note_pos);
                // Compute the nullifier now to quickly recognize when spent
                let nf = note.nf(vk, note_pos.try_into().unwrap());
                ctx.note_map.insert(note_pos, note);
                ctx.memo_map.insert(note_pos, memo);
                // The payment address' diversifier is required to spend note
                ctx.div_map.insert(note_pos, *pa.diversifier());
                ctx.nf_map.insert(nf.0.try_into().unwrap(), note_pos);
                break;
            }
        }
    }
    // Cancel out those of our notes that have been spent
    for ss in &(*tx).shielded_spends {
        // If the shielded spend's nullifier is in our map, then target note
        // is rendered unusable
        if let Some(note_pos) = ctx.nf_map.get(&ss.nullifier) {
            ctx.spents.insert(*note_pos);
        }
    }
    // To avoid state corruption caused by accidentaly replaying transaction
    ctx.tx_pos += 1;
    Ok(())
}

/// Make shielded components to embed within a Transfer object. If no shielded
/// payment address nor spending key is specified, then no shielded components
/// are produced. Otherwise a transaction containing nullifiers and/or note
/// commitments are produced. Dummy transparent UTXOs are sometimes used to make
/// transactions balanced, but it is understood that transparent account changes
/// are effected only by the amounts and signatures specified by the containing
/// Transfer object.

async fn gen_shielded_transfer(
    ctx: &Context,
    args: &args::TxTransfer,
) -> Result<Option<(Transaction, TransactionMetadata)>, builder::Error> {
    // No shielded components are needed when neither source nor destination
    // are shielded
    if args.spending_key.is_none() && args.payment_address.is_none() {
        return Ok(None);
    }
    // We want to fund our transaction solely from supplied spending key
    let spending_keys = args.spending_key.clone().into_iter().collect();
    // Load the current shielded context given the spending key we possess
    let tx_ctx = load_shielded_context(
        &args.tx.ledger_address,
        &spending_keys,
        &vec![],
    ).await;
    // Context required for storing which notes are in the source's possesion
    let height = 0u32;
    let consensus_branch_id = BranchId::Sapling;
    let amt: u64 = args.amount.into();
    let memo: Option<Memo> = None;

    // Now we build up the transaction within this object
    let mut builder = Builder::<TestNetwork, OsRng>::new(height);
    let token_bytes = ctx.get(&args.token).try_to_vec().expect("token should serialize");
    // Generate the unique asset identifier from the unique token address
    let asset_type = AssetType::new(token_bytes.as_ref()).expect("unable to create asset type");
    // Transaction fees will be taken care of in the wrapper Transfer
    builder.set_fee(Amount::zero())?;
    // If there are shielded inputs
    if let Some(sk) = &args.spending_key {
        let mut val_acc = 0;
        // Retrieve the notes that can be spent by this key
        if let Some(avail_notes) = tx_ctx.vks.get(&to_viewing_key(&sk)) {
            for note_idx in avail_notes {
                // No more transaction inputs are required once we have met
                // the target amount
                if val_acc >= amt { break; }
                // Spent notes cannot contribute a new transaction's pool
                if tx_ctx.spents.contains(note_idx) { continue; }
                // Get note, merkle path, diversifier associated with this ID
                let note = tx_ctx.note_map.get(note_idx).unwrap().clone();
                // Note with distinct asset type cannot be used as input to this
                // transaction
                if note.asset_type != asset_type { continue; }
                let merkle_path = tx_ctx.witness_map.get(note_idx).unwrap().path().unwrap();
                let diversifier = tx_ctx.div_map.get(note_idx).unwrap();
                val_acc += note.value;
                // Commit this note to our transaction
                builder.add_sapling_spend(sk.clone(), *diversifier, note, merkle_path)?;
            }
        }
        // If there is change leftover send it back to this spending key
        if val_acc > amt {
            let vk = sk.expsk.proof_generation_key().to_viewing_key();
            let change_pa = vk.to_payment_address(find_valid_diversifier(&mut OsRng).0).unwrap();
            let change_amt = val_acc - amt;
            builder.add_sapling_output(
                Some(sk.expsk.ovk),
                change_pa.clone(),
                asset_type,
                change_amt,
                None
            )?;
        }
    } else {
        // We add a dummy UTXO to our transaction, but only the source of the
        // parent Transfer object is used to validate fund availability
        let secp_sk = secp256k1::SecretKey::from_slice(&[0xcd; 32]).expect("secret key");
        let secp_ctx = secp256k1::Secp256k1::<secp256k1::SignOnly>::gen_new();
        let secp_pk = secp256k1::PublicKey::from_secret_key(&secp_ctx, &secp_sk).serialize();
        let hash = ripemd160::Ripemd160::digest(&sha2::Sha256::digest(&secp_pk));
        let script = TransparentAddress::PublicKey(hash.into()).script();
        builder.add_transparent_input(
            secp_sk,
            OutPoint::new([0u8; 32], 0),
            TxOut {
                asset_type,
                value: amt,
                script_pubkey: script
            }
        )?;
    }
    // Now handle the outputs of this transaction
    // If there is a shielded output
    if let Some(pa) = args.payment_address {
        let ovk_opt = args.spending_key.as_ref().map(|x| x.expsk.ovk);
        builder.add_sapling_output(ovk_opt, pa.clone(), asset_type, amt, memo)?;
    } else {
        // Embed the transparent target address into the shielded transaction so
        // that it can be signed 
        let target = ctx.get(&args.target);
        let target_enc = target.try_to_vec().expect("target address encoding");
        let hash = ripemd160::Ripemd160::digest(&sha2::Sha256::digest(target_enc.as_ref()));
        builder.add_transparent_output(
            &TransparentAddress::PublicKey(hash.into()),
            asset_type,
            amt
        )?;
    }
    // Build and return the constructed transaction
    builder.build(
        consensus_branch_id,
        &LocalTxProver::with_default_location().expect("unable to load MASP Parameters")
    ).map(|x| Some(x))
}

/// Load up the current state of the multi-asset shielded pool into a TxContext

pub async fn load_shielded_context(
    ledger_address: &TendermintAddress,
    sks: &Vec<ExtendedSpendingKey>,
    fvks: &Vec<ViewingKey>,
) -> TxContext {
    // Load all transactions accepted until this point
    let txs = fetch_shielded_transfers(ledger_address).await;
    let mut tx_ctx = TxContext::default();
    // Load the viewing keys corresponding to given spending keys into context
    for esk in sks {
        let vk = to_viewing_key(esk);
        tx_ctx.vks.entry(vk.into()).or_insert(HashSet::new());
    }
    for vk in fvks {
        tx_ctx.vks.entry(*vk).or_insert(HashSet::new());
    }
    // Apply the loaded transactions to our context
    while tx_ctx.tx_pos < txs.len() {
        scan_tx(&txs[tx_ctx.tx_pos], &mut tx_ctx).expect("transaction scanned");
    }
    tx_ctx
}

/// Compute the total unspent notes associated with the viewing key in the
/// context. If the key is not in the context, then we do not know the balance
/// and hence we return None.

pub fn compute_shielded_balance(tx_ctx: &TxContext, vk: &ViewingKey) -> Option<Amount> {
    // Cannot query the balance of a key that's not in the map
    if !tx_ctx.vks.contains_key(vk) {
        return None
    }
    let mut val_acc = Amount::zero();
    // Retrieve the notes that can be spent by this key
    if let Some(avail_notes) = tx_ctx.vks.get(vk) {
        for note_idx in avail_notes {
            // Spent notes cannot contribute a new transaction's pool
            if tx_ctx.spents.contains(note_idx) { continue; }
            // Get note associated with this ID
            let note = tx_ctx.note_map.get(note_idx).unwrap().clone();
            // Finally add value to multi-asset accumulator
            val_acc += Amount::from(note.asset_type, note.value)
                .expect("found note with invalid value or asset type");
        }
    }
    Some(val_acc)
}

pub async fn submit_transfer(ctx: Context, args: args::TxTransfer) {
    let source = ctx.get(&args.source);
    let target = ctx.get(&args.target);
    if (source == masp()) != args.spending_key.is_some() {
        // A spending key implies a transparent transfer from the MASP address
        eprintln!("Must either specify source address or a spending key");
        safe_exit(1)
    } else if (target == masp()) != args.payment_address.is_some() {
        // A payment address implies a transparent transfer to the MASP address
        eprintln!("Must either specify target address or a payment address");
        safe_exit(1)
    }
    // Check that the source address exists on chain
    let source_exists =
        rpc::known_address(&source, args.tx.ledger_address.clone()).await;
    if !source_exists {
        eprintln!("The source address {} doesn't exist on chain.", source);
        if !args.tx.force {
            safe_exit(1)
        }
    }
    // Check that the target address exists on chain
    let target_exists =
        rpc::known_address(&target, args.tx.ledger_address.clone()).await;
    if !target_exists {
        eprintln!("The target address {} doesn't exist on chain.", target);
        if !args.tx.force {
            safe_exit(1)
        }
    }
    let token = ctx.get(&args.token);
    // Check that the token address exists on chain
    let token_exists =
        rpc::known_address(&token, args.tx.ledger_address.clone()).await;
    if !token_exists {
        eprintln!("The token address {} doesn't exist on chain.", token);
        if !args.tx.force {
            safe_exit(1)
        }
    }
    // Check source balance
    let balance_key = token::balance_key(&token, &source);
    let client = HttpClient::new(args.tx.ledger_address.clone()).unwrap();
    match rpc::query_storage_value::<token::Amount>(client, balance_key).await {
        Some(balance) => {
            if balance < args.amount {
                eprintln!(
                    "The balance of the source {} of token {} is lower than \
                     the amount to be transferred. Amount to transfer is {} \
                     and the balance is {}.",
                    source, token, args.amount, balance
                );
                if !args.tx.force {
                    safe_exit(1)
                }
            }
        }
        None => {
            eprintln!(
                "No balance found for the source {} of token {}",
                source, token
            );
            if !args.tx.force {
                safe_exit(1)
            }
        }
    };
    
    let tx_code = ctx.read_wasm(TX_TRANSFER_WASM);
    let masp_addr = masp();
    // The non-MASP entity, if any, will be signer for shielded transactions
    let default_signer =
        if source == masp_addr && target == masp_addr {
            None
        } else if source == masp_addr {
            Some(&args.target)
        } else {
            Some(&args.source)
        };
    let transfer = token::Transfer {
        source,
        target,
        token,
        amount: args.amount,
        shielded: gen_shielded_transfer(&ctx, &args).await.unwrap().map(|x| x.0),
    };
    tracing::debug!("Transfer data {:?}", transfer);
    let data = transfer
        .try_to_vec()
        .expect("Encoding tx data shouldn't fail");
    
    let tx = Tx::new(tx_code, Some(data));
<<<<<<< HEAD
    let (ctx, tx, keypair) =
        sign_tx(ctx, tx, &args.tx, default_signer).await;
    process_tx(ctx, &args.tx, tx, &keypair).await;
=======
    process_tx(ctx, &args.tx, tx, Some(&args.source)).await;
>>>>>>> 3a2196d1
}

pub async fn submit_init_nft(ctx: Context, args: args::NftCreate) {
    let file = File::open(&args.nft_data).expect("File must exist.");
    let nft: Nft = serde_json::from_reader(file)
        .expect("Couldn't deserialize nft data file");

    let vp_code = match &nft.vp_path {
        Some(path) => {
            std::fs::read(path).expect("Expected a file at given code path")
        }
        None => ctx.read_wasm(VP_NFT),
    };

    let signer = Some(WalletAddress::new(nft.creator.clone().to_string()));

    let data = CreateNft {
        tag: nft.tag.to_string(),
        creator: nft.creator,
        vp_code,
        keys: nft.keys,
        opt_keys: nft.opt_keys,
        tokens: nft.tokens,
    };

    let data = data.try_to_vec().expect(
        "Encoding transfer data to initialize a new account shouldn't fail",
    );

    let tx_code = ctx.read_wasm(TX_INIT_NFT);

    let tx = Tx::new(tx_code, Some(data));
    process_tx(ctx, &args.tx, tx, signer.as_ref()).await;
}

pub async fn submit_mint_nft(ctx: Context, args: args::NftMint) {
    let file = File::open(&args.nft_data).expect("File must exist.");
    let nft_tokens: Vec<NftToken> =
        serde_json::from_reader(file).expect("JSON was not well-formatted");

    let nft_creator_key = nft::get_creator_key(&args.nft_address);
    let client = HttpClient::new(args.tx.ledger_address.clone()).unwrap();
    let nft_creator_address = match rpc::query_storage_value::<Address>(
        client,
        nft_creator_key,
    )
    .await
    {
        Some(addr) => addr,
        None => {
            eprintln!("No creator key found for {}", &args.nft_address);
            safe_exit(1);
        }
    };

    let signer = Some(WalletAddress::new(nft_creator_address.to_string()));

    let data = MintNft {
        address: args.nft_address,
        creator: nft_creator_address,
        tokens: nft_tokens,
    };

    let data = data.try_to_vec().expect(
        "Encoding transfer data to initialize a new account shouldn't fail",
    );

    let tx_code = ctx.read_wasm(TX_MINT_NFT);

    let tx = Tx::new(tx_code, Some(data));
    process_tx(ctx, &args.tx, tx, signer.as_ref()).await;
}

pub async fn submit_bond(ctx: Context, args: args::Bond) {
    let validator = ctx.get(&args.validator);
    // Check that the validator address exists on chain
    let is_validator =
        rpc::is_validator(&validator, args.tx.ledger_address.clone()).await;
    if !is_validator {
        eprintln!(
            "The address {} doesn't belong to any known validator account.",
            validator
        );
        if !args.tx.force {
            safe_exit(1)
        }
    }
    let source = ctx.get_opt(&args.source);
    // Check that the source address exists on chain
    if let Some(source) = &source {
        let source_exists =
            rpc::known_address(source, args.tx.ledger_address.clone()).await;
        if !source_exists {
            eprintln!("The source address {} doesn't exist on chain.", source);
            if !args.tx.force {
                safe_exit(1)
            }
        }
    }
    // Check bond's source (source for delegation or validator for self-bonds)
    // balance
    let bond_source = source.as_ref().unwrap_or(&validator);
    let balance_key = token::balance_key(&address::xan(), bond_source);
    let client = HttpClient::new(args.tx.ledger_address.clone()).unwrap();
    match rpc::query_storage_value::<token::Amount>(client, balance_key).await {
        Some(balance) => {
            if balance < args.amount {
                eprintln!(
                    "The balance of the source {} is lower than the amount to \
                     be transferred. Amount to transfer is {} and the balance \
                     is {}.",
                    bond_source, args.amount, balance
                );
                if !args.tx.force {
                    safe_exit(1)
                }
            }
        }
        None => {
            eprintln!("No balance found for the source {}", bond_source);
            if !args.tx.force {
                safe_exit(1)
            }
        }
    }
    let tx_code = ctx.read_wasm(TX_BOND_WASM);
    let bond = pos::Bond {
        validator,
        amount: args.amount,
        source,
    };
    let data = bond.try_to_vec().expect("Encoding tx data shouldn't fail");

    let tx = Tx::new(tx_code, Some(data));
    let default_signer = args.source.as_ref().unwrap_or(&args.validator);
    process_tx(ctx, &args.tx, tx, Some(default_signer)).await;
}

pub async fn submit_unbond(ctx: Context, args: args::Unbond) {
    let validator = ctx.get(&args.validator);
    // Check that the validator address exists on chain
    let is_validator =
        rpc::is_validator(&validator, args.tx.ledger_address.clone()).await;
    if !is_validator {
        eprintln!(
            "The address {} doesn't belong to any known validator account.",
            validator
        );
        if !args.tx.force {
            safe_exit(1)
        }
    }

    let source = ctx.get_opt(&args.source);
    let tx_code = ctx.read_wasm(TX_UNBOND_WASM);

    // Check the source's current bond amount
    let bond_source = source.clone().unwrap_or_else(|| validator.clone());
    let bond_id = BondId {
        source: bond_source.clone(),
        validator: validator.clone(),
    };
    let bond_key = ledger::pos::bond_key(&bond_id);
    let client = HttpClient::new(args.tx.ledger_address.clone()).unwrap();
    let bonds =
        rpc::query_storage_value::<Bonds>(client.clone(), bond_key).await;
    match bonds {
        Some(bonds) => {
            let mut bond_amount: token::Amount = 0.into();
            for bond in bonds.iter() {
                for delta in bond.deltas.values() {
                    bond_amount += *delta;
                }
            }
            if args.amount > bond_amount {
                eprintln!(
                    "The total bonds of the source {} is lower than the \
                     amount to be unbonded. Amount to unbond is {} and the \
                     total bonds is {}.",
                    bond_source, args.amount, bond_amount
                );
                if !args.tx.force {
                    safe_exit(1)
                }
            }
        }
        None => {
            eprintln!("No bonds found");
            if !args.tx.force {
                safe_exit(1)
            }
        }
    }

    let data = pos::Unbond {
        validator,
        amount: args.amount,
        source,
    };
    let data = data.try_to_vec().expect("Encoding tx data shouldn't fail");

    let tx = Tx::new(tx_code, Some(data));
    let default_signer = args.source.as_ref().unwrap_or(&args.validator);
    process_tx(ctx, &args.tx, tx, Some(default_signer)).await;
}

pub async fn submit_withdraw(ctx: Context, args: args::Withdraw) {
    let epoch = rpc::query_epoch(args::Query {
        ledger_address: args.tx.ledger_address.clone(),
    })
    .await;

    let validator = ctx.get(&args.validator);
    // Check that the validator address exists on chain
    let is_validator =
        rpc::is_validator(&validator, args.tx.ledger_address.clone()).await;
    if !is_validator {
        eprintln!(
            "The address {} doesn't belong to any known validator account.",
            validator
        );
        if !args.tx.force {
            safe_exit(1)
        }
    }

    let source = ctx.get_opt(&args.source);
    let tx_code = ctx.read_wasm(TX_WITHDRAW_WASM);

    // Check the source's current unbond amount
    let bond_source = source.clone().unwrap_or_else(|| validator.clone());
    let bond_id = BondId {
        source: bond_source.clone(),
        validator: validator.clone(),
    };
    let bond_key = ledger::pos::unbond_key(&bond_id);
    let client = HttpClient::new(args.tx.ledger_address.clone()).unwrap();
    let unbonds =
        rpc::query_storage_value::<Unbonds>(client.clone(), bond_key).await;
    match unbonds {
        Some(unbonds) => {
            let mut unbonded_amount: token::Amount = 0.into();
            if let Some(unbond) = unbonds.get(epoch) {
                for delta in unbond.deltas.values() {
                    unbonded_amount += *delta;
                }
            }
            if unbonded_amount == 0.into() {
                eprintln!(
                    "There are no unbonded bonds ready to withdraw in the \
                     current epoch {}.",
                    epoch
                );
                if !args.tx.force {
                    safe_exit(1)
                }
            }
        }
        None => {
            eprintln!("No unbonded bonds found");
            if !args.tx.force {
                safe_exit(1)
            }
        }
    }

    let data = pos::Withdraw { validator, source };
    let data = data.try_to_vec().expect("Encoding tx data shouldn't fail");

    let tx = Tx::new(tx_code, Some(data));
    let default_signer = args.source.as_ref().unwrap_or(&args.validator);
    process_tx(ctx, &args.tx, tx, Some(default_signer)).await;
}

/// Sign a transaction with a given signing key or public key of a given signer.
/// If no explicit signer given, use the `default`. If no `default` is given,
/// panics.
///
/// If this is not a dry run, the tx is put in a wrapper and returned along with
/// hashes needed for monitoring the tx on chain.
///
/// If it is a dry run, it is not put in a wrapper, but returned as is.
async fn sign_tx(
    mut ctx: Context,
    tx: Tx,
    args: &args::Tx,
    default: Option<&WalletAddress>,
) -> (Context, TxBroadcastData) {
    let (tx, keypair) = if let Some(signing_key) = &args.signing_key {
        let signing_key = ctx.get_cached(signing_key);
        (tx.sign(&signing_key), signing_key)
    } else if let Some(signer) = args.signer.as_ref().or(default) {
        let signer = ctx.get(signer);
        let signing_key = signing::find_keypair(
            &mut ctx.wallet,
            &signer,
            args.ledger_address.clone(),
        )
        .await;
        (tx.sign(&signing_key), signing_key)
    } else {
        panic!(
            "All transactions must be signed; please either specify the key \
             or the address from which to look up the signing key."
        );
    };
    let epoch = rpc::query_epoch(args::Query {
        ledger_address: args.ledger_address.clone(),
    })
    .await;
    let broadcast_data = if args.dry_run {
        TxBroadcastData::DryRun(tx)
    } else {
        sign_wrapper(&ctx, args, epoch, tx, &keypair).await
    };
    (ctx, broadcast_data)
}

/// Create a wrapper tx from a normal tx. Get the hash of the
/// wrapper and its payload which is needed for monitoring its
/// progress on chain.
async fn sign_wrapper(
    ctx: &Context,
    args: &args::Tx,
    epoch: Epoch,
    tx: Tx,
    keypair: &common::SecretKey,
) -> TxBroadcastData {
    let tx = {
        WrapperTx::new(
            Fee {
                amount: args.fee_amount,
                token: ctx.get(&args.fee_token),
            },
            keypair,
            epoch,
            args.gas_limit.clone(),
            tx,
            // TODO: Actually use the fetched encryption key
            Default::default(),
        )
    };

    // We use this to determine when the wrapper tx makes it on-chain
    let wrapper_hash = if !cfg!(feature = "ABCI") {
        hash_tx(&tx.try_to_vec().unwrap()).to_string()
    } else {
        tx.tx_hash.to_string()
    };
    // We use this to determine when the decrypted inner tx makes it
    // on-chain
    let decrypted_hash = if !cfg!(feature = "ABCI") {
        Some(tx.tx_hash.to_string())
    } else {
        None
    };
    TxBroadcastData::Wrapper {
        tx: tx
            .sign(keypair)
            .expect("Wrapper tx signing keypair should be correct"),
        wrapper_hash,
        decrypted_hash,
    }
}

/// Submit transaction and wait for result. Returns a list of addresses
/// initialized in the transaction if any. In dry run, this is always empty.
async fn process_tx(
    ctx: Context,
    args: &args::Tx,
    tx: Tx,
    default_signer: Option<&WalletAddress>,
) -> (Context, Vec<Address>) {
    let (ctx, to_broadcast) = sign_tx(ctx, tx, args, default_signer).await;
    // NOTE: use this to print the request JSON body:

    // let request =
    // tendermint_rpc::endpoint::broadcast::tx_commit::Request::new(
    //     tx_bytes.clone().into(),
    // );
    // use tendermint_rpc::Request;
    // let request_body = request.into_json();
    // println!("HTTP request body: {}", request_body);

    if args.dry_run {
        if let TxBroadcastData::DryRun(tx) = to_broadcast {
            rpc::dry_run_tx(&args.ledger_address, tx.to_bytes()).await;
            (ctx, vec![])
        } else {
            panic!(
                "Expected a dry-run transaction, received a wrapper \
                 transaction instead"
            );
        }
    } else {
        // Either broadcast or submit transaction and collect result into
        // sum type
        let result = if args.broadcast_only {
            Left(broadcast_tx(args.ledger_address.clone(), &to_broadcast).await)
        } else {
            Right(submit_tx(args.ledger_address.clone(), to_broadcast).await)
        };
        // Return result based on executed operation, otherwise deal with
        // the encountered errors uniformly
        match result {
            Right(Ok(result)) => (ctx, result.initialized_accounts),
            Left(Ok(_)) => (ctx, Vec::default()),
            Right(Err(err)) | Left(Err(err)) => {
                eprintln!(
                    "Encountered error while broadcasting transaction: {}",
                    err
                );
                safe_exit(1)
            }
        }
    }
}

/// Save accounts initialized from a tx into the wallet, if any.
async fn save_initialized_accounts(
    mut ctx: Context,
    args: &args::Tx,
    initialized_accounts: Vec<Address>,
) {
    let len = initialized_accounts.len();
    if len != 0 {
        // Store newly initialized account addresses in the wallet
        println!(
            "The transaction initialized {} new account{}",
            len,
            if len == 1 { "" } else { "s" }
        );
        // Store newly initialized account addresses in the wallet
        let wallet = &mut ctx.wallet;
        for (ix, address) in initialized_accounts.iter().enumerate() {
            let encoded = address.encode();
            let alias: Cow<str> = match &args.initialized_account_alias {
                Some(initialized_account_alias) => {
                    if len == 1 {
                        // If there's only one account, use the
                        // alias as is
                        initialized_account_alias.into()
                    } else {
                        // If there're multiple accounts, use
                        // the alias as prefix, followed by
                        // index number
                        format!("{}{}", initialized_account_alias, ix).into()
                    }
                }
                None => {
                    print!("Choose an alias for {}: ", encoded);
                    io::stdout().flush().await.unwrap();
                    let mut alias = String::new();
                    io::stdin().read_line(&mut alias).await.unwrap();
                    alias.trim().to_owned().into()
                }
            };
            let alias = alias.into_owned();
            let added = wallet.add_address(alias.clone(), address.clone());
            match added {
                Some(new_alias) if new_alias != encoded => {
                    println!(
                        "Added alias {} for address {}.",
                        new_alias, encoded
                    );
                }
                _ => println!("No alias added for address {}.", encoded),
            };
        }
        if !args.dry_run {
            wallet.save().unwrap_or_else(|err| eprintln!("{}", err));
        } else {
            println!("Transaction dry run. No addresses have been saved.")
        }
    }
}

/// Broadcast a transaction to be included in the blockchain and checks that
/// the tx has been successfully included into the mempool of a validator
///
/// In the case of errors in any of those stages, an error message is returned
pub async fn broadcast_tx(
    address: TendermintAddress,
    to_broadcast: &TxBroadcastData,
) -> Result<Response, Error> {
    let (tx, wrapper_tx_hash, _decrypted_tx_hash) = match to_broadcast {
        TxBroadcastData::Wrapper {
            tx,
            wrapper_hash,
            decrypted_hash,
        } => (tx, wrapper_hash, decrypted_hash),
        _ => panic!("Cannot broadcast a dry-run transaction"),
    };
    let mut wrapper_tx_subscription = TendermintWebsocketClient::open(
        WebSocketAddress::try_from(address.clone())?,
        None,
    )?;

    let response = wrapper_tx_subscription
        .broadcast_tx_sync(tx.to_bytes().into())
        .await
        .map_err(|err| Error::Response(format!("{:?}", err)))?;

    wrapper_tx_subscription.close();

    if response.code == 0.into() {
        println!("Transaction added to mempool: {:?}", response);
        // Print the transaction identifiers to enable the extraction of
        // acceptance/application results later
        #[cfg(not(feature = "ABCI"))]
        {
            println!("Wrapper transaction hash: {:?}", wrapper_tx_hash);
            println!("Inner transaction hash: {:?}", _decrypted_tx_hash);
        }
        #[cfg(feature = "ABCI")]
        println!("Transaction hash: {:?}", wrapper_tx_hash);
        Ok(response)
    } else {
        Err(Error::Response(response.log.to_string()))
    }
}

/// Broadcast a transaction to be included in the blockchain.
///
/// Checks that
/// 1. The tx has been successfully included into the mempool of a validator
/// 2. The tx with encrypted payload has been included on the blockchain
/// 3. The decrypted payload of the tx has been included on the blockchain.
///
/// In the case of errors in any of those stages, an error message is returned
pub async fn submit_tx(
    address: TendermintAddress,
    to_broadcast: TxBroadcastData,
) -> Result<TxResponse, Error> {
    let (_, wrapper_hash, _decrypted_hash) = match &to_broadcast {
        TxBroadcastData::Wrapper {
            tx,
            wrapper_hash,
            decrypted_hash,
        } => (tx, wrapper_hash, decrypted_hash),
        _ => panic!("Cannot broadcast a dry-run transaction"),
    };
    let mut wrapper_tx_subscription = TendermintWebsocketClient::open(
        WebSocketAddress::try_from(address.clone())?,
        None,
    )?;

    // It is better to subscribe to the transaction before it is broadcast
    //
    // Note that the `applied.hash` key comes from a custom event
    // created by the shell
    #[cfg(not(feature = "ABCI"))]
    let query_key = "accepted.hash";
    #[cfg(feature = "ABCI")]
    let query_key = "applied.hash";
    let query = Query::from(EventType::NewBlock)
        .and_eq(query_key, wrapper_hash.as_str());
    wrapper_tx_subscription.subscribe(query)?;

    // If we are using ABCI++, we also subscribe to the event emitted
    // when the encrypted payload makes its way onto the blockchain
    #[cfg(not(feature = "ABCI"))]
    let mut decrypted_tx_subscription = {
        let mut decrypted_tx_subscription = TendermintWebsocketClient::open(
            WebSocketAddress::try_from(address.clone())?,
            None,
        )?;
        let query = Query::from(EventType::NewBlock)
            .and_eq("applied.hash", _decrypted_hash.as_ref().unwrap().as_str());
        decrypted_tx_subscription.subscribe(query)?;
        decrypted_tx_subscription
    };
    // Broadcast the supplied transaction
    broadcast_tx(address, &to_broadcast).await?;

    #[cfg(not(feature = "ABCI"))]
    let parsed = {
        let parsed = parse(
            wrapper_tx_subscription.receive_response()?,
            TmEventType::Accepted,
            wrapper_hash,
        );
        println!(
            "Transaction accepted with result: {}",
            serde_json::to_string_pretty(&parsed).unwrap()
        );
        // The transaction is now on chain. We wait for it to be decrypted
        // and applied
        if parsed.code == 0.to_string() {
            let parsed = parse(
                decrypted_tx_subscription.receive_response()?,
                TmEventType::Applied,
                _decrypted_hash.as_ref().unwrap(),
            );
            println!(
                "Transaction applied with result: {}",
                serde_json::to_string_pretty(&parsed).unwrap()
            );
            Ok(parsed)
        } else {
            Ok(parsed)
        }
    };

    #[cfg(feature = "ABCI")]
    let parsed = {
        let parsed = TxResponse::find_tx(
            wrapper_tx_subscription.receive_response()?,
            wrapper_hash,
        );
        println!(
            "Transaction applied with result: {}",
            serde_json::to_string_pretty(&parsed).unwrap()
        );
        Ok(parsed)
    };

    wrapper_tx_subscription.unsubscribe()?;
    wrapper_tx_subscription.close();
    #[cfg(not(feature = "ABCI"))]
    {
        decrypted_tx_subscription.unsubscribe()?;
        decrypted_tx_subscription.close();
    }

    parsed
}

#[derive(Debug, Serialize)]
pub struct TxResponse {
    pub info: String,
    pub log: String,
    pub height: String,
    pub hash: String,
    pub code: String,
    pub gas_used: String,
    pub initialized_accounts: Vec<Address>,
}

/// Parse the JSON payload received from a subscription
///
/// Searches for custom events emitted from the ledger and converts
/// them back to thin wrapper around a hashmap for further parsing.
#[cfg(not(feature = "ABCI"))]
fn parse(
    json: serde_json::Value,
    event_type: TmEventType,
    tx_hash: &str,
) -> TxResponse {
    let mut selector = jsonpath::selector(&json);
    let mut event =
        selector(&format!("$.events.[?(@.type=='{}')]", event_type))
            .unwrap()
            .iter()
            .filter_map(|event| {
                let attrs = Attributes::from(*event);
                match attrs.get("hash") {
                    Some(hash) if hash == tx_hash => Some(attrs),
                    _ => None,
                }
            })
            .collect::<Vec<Attributes>>()
            .remove(0);

    let info = event.take("info").unwrap();
    let log = event.take("log").unwrap();
    let height = event.take("height").unwrap();
    let hash = event.take("hash").unwrap();
    let code = event.take("code").unwrap();
    let gas_used = event.take("gas_used").unwrap_or_else(|| String::from("0"));
    let initialized_accounts = event.take("initialized_accounts");
    let initialized_accounts = match initialized_accounts {
        Some(values) => serde_json::from_str(&values).unwrap(),
        _ => vec![],
    };
    TxResponse {
        info,
        log,
        height,
        hash,
        code,
        gas_used,
        initialized_accounts,
    }
}

impl TxResponse {
    pub fn find_tx(json: serde_json::Value, tx_hash: &str) -> Self {
        let tx_hash_json = serde_json::Value::String(tx_hash.to_string());
        let mut selector = jsonpath::selector(&json);
        let mut index = 0;
        #[cfg(feature = "ABCI")]
        let evt_key = "applied";
        #[cfg(not(feature = "ABCI"))]
        let evt_key = "accepted";
        // Find the tx with a matching hash
        let hash = loop {
            if let Ok(hash) =
                selector(&format!("$.events.['{}.hash'][{}]", evt_key, index))
            {
                let hash = hash[0].clone();
                if hash == tx_hash_json {
                    break hash;
                } else {
                    index += 1;
                }
            } else {
                eprintln!(
                    "Couldn't find tx with hash {} in the event string {}",
                    tx_hash, json
                );
                safe_exit(1)
            }
        };
        let info =
            selector(&format!("$.events.['{}.info'][{}]", evt_key, index))
                .unwrap();
        let log = selector(&format!("$.events.['{}.log'][{}]", evt_key, index))
            .unwrap();
        let height =
            selector(&format!("$.events.['{}.height'][{}]", evt_key, index))
                .unwrap();
        let code =
            selector(&format!("$.events.['{}.code'][{}]", evt_key, index))
                .unwrap();
        let gas_used =
            selector(&format!("$.events.['{}.gas_used'][{}]", evt_key, index))
                .unwrap();
        let initialized_accounts = selector(&format!(
            "$.events.['{}.initialized_accounts'][{}]",
            evt_key, index
        ));
        let initialized_accounts = match initialized_accounts {
            Ok(values) if !values.is_empty() => {
                // In a response, the initialized accounts are encoded as e.g.:
                // ```
                // "applied.initialized_accounts": Array([
                //   String(
                //     "[\"atest1...\"]",
                //   ),
                // ]),
                // ...
                // So we need to decode the inner string first ...
                let raw: String =
                    serde_json::from_value(values[0].clone()).unwrap();
                // ... and then decode the vec from the array inside the string
                serde_json::from_str(&raw).unwrap()
            }
            _ => vec![],
        };
        TxResponse {
            info: serde_json::from_value(info[0].clone()).unwrap(),
            log: serde_json::from_value(log[0].clone()).unwrap(),
            height: serde_json::from_value(height[0].clone()).unwrap(),
            hash: serde_json::from_value(hash).unwrap(),
            code: serde_json::from_value(code[0].clone()).unwrap(),
            gas_used: serde_json::from_value(gas_used[0].clone()).unwrap(),
            initialized_accounts,
        }
    }
}<|MERGE_RESOLUTION|>--- conflicted
+++ resolved
@@ -73,7 +73,6 @@
 #[cfg(not(feature = "ABCI"))]
 use crate::node::ledger::events::{Attributes, EventType as TmEventType};
 use crate::node::ledger::tendermint_node;
-<<<<<<< HEAD
 use crate::std::fs::File;
 use masp_primitives::transaction::TxId;
 use anoma::types::token::{HEAD_TX_KEY, TX_KEY_PREFIX};
@@ -81,8 +80,6 @@
 use crate::client::rpc::query_storage_value;
 use anoma::types::storage::KeySeg;
 use anoma::types::address::masp;
-=======
->>>>>>> 3a2196d1
 
 const TX_INIT_ACCOUNT_WASM: &str = "tx_init_account.wasm";
 const TX_INIT_VALIDATOR_WASM: &str = "tx_init_validator.wasm";
@@ -837,13 +834,7 @@
         .expect("Encoding tx data shouldn't fail");
     
     let tx = Tx::new(tx_code, Some(data));
-<<<<<<< HEAD
-    let (ctx, tx, keypair) =
-        sign_tx(ctx, tx, &args.tx, default_signer).await;
-    process_tx(ctx, &args.tx, tx, &keypair).await;
-=======
     process_tx(ctx, &args.tx, tx, Some(&args.source)).await;
->>>>>>> 3a2196d1
 }
 
 pub async fn submit_init_nft(ctx: Context, args: args::NftCreate) {
