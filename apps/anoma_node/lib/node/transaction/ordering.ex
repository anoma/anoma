defmodule Anoma.Node.Transaction.Ordering do
  @moduledoc """
  I am the Ordering Engine.

  I act as a mediator between Workers and Storage. In particular, Workers
  working on a transaction may ask to read and write information. However,
  they do not know when to do it, they only know the ID of the transaction
  they work on.

  I process such requests, keeping them waiting until consensus provides
  some ordering to a transaction in question. Once they do, I pair a
  transaction ID with its timestamp and forward queries to Storage.

  ### Public API

  I provide the following public functonality:

  - `read/2`
  - `write/2`
  - `append/2`
  - `add/2`
  - `order/2`
  """

  use EventBroker.DefFilter
  use GenServer
  use TypedStruct

  alias __MODULE__
  alias Anoma.Node
  alias Node.Transaction.Storage
  alias Node.Registry

  require Node.Event

  ############################################################
  #                         State                            #
  ############################################################

<<<<<<< HEAD
  @typep startup_options() :: {:node_id, String.t()}
=======
  @typep startup_options() ::
           {:node_id, String.t()} | {:next_height, integer()}
>>>>>>> 704869f1

  typedstruct enforce: true do
    @typedoc """
    I am the type of the Ordering Enigine.

    I contain the Node for which the Ordering is launched, the upcoming
    hight as well as a map from transaction IDs to their global order.

    ### Fields

    - `:node_id` - The ID of the Node to which an Ordering instantiation is
                   bound.
    - `:next_height` - The height that the next ordered transaction
                       candidate will get.
                       Default: 1
    - `:tx_id_to_height` - A map from an ID of a transaction candidate to
                           its order.
    """
    field(:node_id, String.t())
    field(:next_height, integer(), default: 1)
    # maps tx ids to their height for writing.
    # the previous height is used for reading.
    field(:tx_id_to_height, %{binary() => integer()}, default: %{})
  end

  typedstruct enforce: true, module: OrderEvent do
    @typedoc """
    I am the type of an ordering Event.

    I am sent whenever the transaction with which I am associated gets a
    global timestamp.

    ### Fields

    - `tx_id` - The ID of the transaction which was ordered.
    """

    field(:tx_id, binary())
  end

  deffilter TxIdFilter, tx_id: binary() do
    %EventBroker.Event{body: %Node.Event{body: %{tx_id: ^tx_id}}} -> true
    _ -> false
  end

  @doc """
  I am the start_link function for the Ordering Engine.

  I register the engine with supplied node ID provided by the arguments.
  """

  @spec start_link([startup_options()]) :: GenServer.on_start()
  def start_link(args \\ []) do
    name = Registry.via(args[:node_id], __MODULE__)
    GenServer.start_link(__MODULE__, args, name: name)
  end

  ############################################################
  #                    Genserver Helpers                     #
  ############################################################

  @doc """
  I am the initialization function for the Ordering Engine.

  From the specified arguments, I get the Node ID as well as the info
  regarding the next height Ordering should be started with.
  """

  @impl true
  def init(args) do
    Process.set_label(__MODULE__)

    args = Keyword.validate!(args, [:node_id, next_height: 1])
    state = struct(Ordering, Enum.into(args, %{}))
    {:ok, state}
  end

  ############################################################
  #                      Public RPC API                      #
  ############################################################

  @doc """
  I am the Ordering read function.

  I receive a Node ID and an {id, key} tuple. There are two states possible
  when Ordering processes my request. Either:

  - The id has been assigned an order.
  - The id has not been assigned an order.

  If the former is true, I send the request to read the key at the
  specified height minus one to the Storage. That is, we ask the storage to
  read the most recent value assigned to the key from the point of view of
  the transaction candidate. See `Storage.read/2`.

  If the latter is true, I leave the caller blocked until the id has been
  assigned a value, i.e. until a corresponding event gets received.
  """

  @spec read(String.t(), {binary(), any()}) :: any()
  def read(node_id, {id, key}) do
    GenServer.call(
      Registry.via(node_id, __MODULE__),
      {:read, {id, key}},
      :infinity
    )
  end

  @doc """
  I am the Ordering write function.

  I receive a Node ID and an {id, kvlist} tuple. There are two states
  possible when Ordering processes my request. Either:

  - The id has been assigned an order.
  - The id has not been assigned an order.

  If the former is true, I send the request to write the key-value list at
  the specified height to the Storage. See `Storage.write/2`

  If the latter is true, I leave the caller blocked until the id has been
  assigned a value, i.e. until a corresponding event gets received.
  """

  @spec write(String.t(), {binary(), list({any(), any()})}) :: :ok
  def write(node_id, {id, kvlist}) do
    GenServer.call(
      Registry.via(node_id, __MODULE__),
      {:write, {id, kvlist}},
      :infinity
    )
  end

  @doc """
  I am the Ordering append function.

  I receive a Node ID and an {id, kvlist} tuple. There are two states
  possible when Ordering processes my request. Either:

  - The id has been assigned an order.
  - The id has not been assigned an order.

  If the former is true, I send the request to append the key-value list at
  the specified height to the Storage. See `Storage.append/2`

  If the latter is true, I leave the caller blocked until the id has been
  assigned a value, i.e. until a corresponding event gets received.
  """

  @spec append(String.t(), {binary(), list({any(), MapSet.t()})}) :: :ok
  def append(node_id, {id, kvlist}) do
    GenServer.call(
      Registry.via(node_id, __MODULE__),
      {:append, {id, kvlist}},
      :infinity
    )
  end

  @doc """
  I am the Ordering write function.

  I receive a Node ID and an {id, map} tuple. There are two states possible
  when Ordering processes my request. Either:

  - The id has been assigned an order.
  - The id has not been assigned an order.

  If the former is true, I send the request to appropriately add the map to
  the Storage at the specified height. See `Storage.add/2`

  If the latter is true, I leave the caller blocked until the id has been
  assigned a value, i.e. until a corresponding event gets received.
  """

  @spec add(String.t(), {binary(), %{write: list(), append: list()}}) :: any()
  def add(node_id, {id, map}) do
    GenServer.call(
      Registry.via(node_id, __MODULE__),
      {:add, {id, map}},
      :infinity
    )
  end

  @doc """
  I am the Ordering order function.

  Given a Node ID and a list of transaction IDs, I percieve the latter as a
  partial ordering of transactions. Afterwards, I assign them a global
  ordering by adding the next height stored in the Ordering Engine to the
  respective ordering inside a list.

  Afterwards, I send an event specifying that a particular ID has indeed
  received an order.
  """

  @spec order(String.t(), [binary()]) :: :ok
  def order(node_id, txs) do
    GenServer.cast(Registry.via(node_id, __MODULE__), {:order, txs})
  end

  ############################################################
  #                      Public Filters                      #
  ############################################################

  @doc """
  I am a filter spec which filters for any event with a `tx_id` field and
  matches iff the ID stored is the one supplied.
  """

  @spec tx_id_filter(binary()) :: TxIdFilter.t()
  def tx_id_filter(tx_id) do
    %__MODULE__.TxIdFilter{tx_id: tx_id}
  end

  ############################################################
  #                    Genserver Behavior                    #
  ############################################################

  @impl true
  def handle_call({write_opt, {tx_id, args}}, from, state)
      when write_opt in [:write, :append, :add] do
    handle_write(write_opt, {tx_id, args}, from, state)

    {:noreply, state}
  end

  def handle_call({:read, {tx_id, key}}, from, state) do
    handle_read({tx_id, key}, from, state)
    {:noreply, state}
  end

  def handle_call(_msg, _from, state) do
    {:reply, :ok, state}
  end

  @impl true
  def handle_cast({:order, tx_id_list}, state) do
    {:noreply, handle_order(tx_id_list, state)}
  end

  def handle_cast(_msg, state) do
    {:noreply, state}
  end

  @impl true
  def handle_info(_info, state) do
    {:noreply, state}
  end

  ############################################################
  #                 Genserver Implementation                 #
  ############################################################

  @spec handle_write(
          Storage.write_opts(),
          {binary(), [any()]},
          GenServer.from(),
          t()
        ) :: any()
  defp handle_write(write_opt, {tx_id, args}, from, state) do
    call = &chose_write_function(write_opt).(state.node_id, &1)

    with {:ok, height} <- Map.fetch(state.tx_id_to_height, tx_id) do
      Task.start(fn ->
        GenServer.reply(from, call.({height, args}))
      end)
    else
      _ ->
        node_id = state.node_id

        block_spawn(
          tx_id,
          fn ->
            blocking_write(node_id, {tx_id, args}, from)
          end,
          node_id
        )
    end
  end

  @spec handle_read({binary(), any()}, GenServer.from(), t()) :: any()
  defp handle_read({tx_id, key}, from, state) do
    with {:ok, height} <- Map.fetch(state.tx_id_to_height, tx_id) do
      Task.start(fn ->
        GenServer.reply(from, Storage.read(state.node_id, {height - 1, key}))
      end)

      {:noreply, state}
    else
      _ ->
        node_id = state.node_id

        block_spawn(
          tx_id,
          fn ->
            blocking_read(node_id, {tx_id, key}, from)
          end,
          node_id
        )

        {:noreply, state}
    end
  end

  @spec handle_order(list(binary()), t()) :: t()
  defp handle_order(tx_id_list, state) do
    {map, next_order} =
      for tx_id <- tx_id_list,
          reduce: {state.tx_id_to_height, state.next_height} do
        {map, order} ->
          order_event =
            Node.Event.new_with_body(state.node_id, %__MODULE__.OrderEvent{
              tx_id: tx_id
            })

          EventBroker.event(order_event)
          {Map.put(map, tx_id, order), order + 1}
      end

    %__MODULE__{state | tx_id_to_height: map, next_height: next_order}
  end

  ############################################################
  #                           Helpers                        #
  ############################################################

  @spec chose_write_function(Storage.write_opts()) ::
          (String.t(), {non_neg_integer(), list() | map()} ->
             any())
  defp chose_write_function(:write), do: &Storage.write/2
  defp chose_write_function(:append), do: &Storage.append/2
  defp chose_write_function(:add), do: &Storage.add/2

  ############################################################
  #                      Private Filters                     #
  ############################################################

  defp this_module_filter() do
    %EventBroker.Filters.SourceModule{module: __MODULE__}
  end

  ############################################################
  #                    Blocking Operations                   #
  ############################################################

  defp block_spawn(id, call, node_id) do
    {:ok, pid} =
      Task.start(call)

    EventBroker.subscribe(pid, [
      Node.Event.node_filter(node_id),
      this_module_filter(),
      tx_id_filter(id)
    ])
  end

  @spec blocking_read(String.t(), {binary(), any()}, GenServer.from()) :: :ok
  defp blocking_read(node_id, {id, key}, from) do
    block(from, id, fn -> read(node_id, {id, key}) end, node_id)
  end

  @spec blocking_write(String.t(), {binary(), [any()]}, GenServer.from()) ::
          :ok
  defp blocking_write(node_id, {id, kvlist}, from) do
    block(
      from,
      id,
      fn ->
        write(node_id, {id, kvlist})
      end,
      node_id
    )
  end

  @spec block(GenServer.from(), binary(), (-> any()), String.t()) :: :ok
  defp block(from, tx_id, call, node_id) do
    receive do
      %EventBroker.Event{
        body: %Node.Event{body: %__MODULE__.OrderEvent{tx_id: ^tx_id}}
      } ->
        result = call.()
        GenServer.reply(from, result)

      _ ->
        IO.puts("this should be unreachable")
    end

    EventBroker.unsubscribe_me([
      Node.Event.node_filter(node_id),
      this_module_filter(),
      tx_id_filter(tx_id)
    ])
  end
end<|MERGE_RESOLUTION|>--- conflicted
+++ resolved
@@ -37,12 +37,8 @@
   #                         State                            #
   ############################################################
 
-<<<<<<< HEAD
-  @typep startup_options() :: {:node_id, String.t()}
-=======
   @typep startup_options() ::
            {:node_id, String.t()} | {:next_height, integer()}
->>>>>>> 704869f1
 
   typedstruct enforce: true do
     @typedoc """
