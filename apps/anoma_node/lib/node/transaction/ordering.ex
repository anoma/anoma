defmodule Anoma.Node.Transaction.Ordering do
  @moduledoc """
  I am the Ordering Engine.

  I act as a mediator between Workers and Storage. In particular, Workers
  working on a transaction may ask to read and write information. However,
  they do not know when to do it, they only know the ID of the transaction
  they work on.

  I process such requests, keeping them waiting until consensus provides
  some ordering to a transaction in question. Once they do, I pair a
  transaction ID with its timestamp and forward queries to Storage.

  ### Public API

  I provide the following public functonality:

  - `read/2`
  - `write/2`
  - `append/2`
  - `add/2`
  - `order/2`
  """

  use EventBroker.DefFilter
  use GenServer
  use TypedStruct

  alias __MODULE__
  alias Anoma.Node
  alias Node.Transaction.Storage
  alias Node.Registry

  require Node.Event

  ############################################################
  #                         State                            #
  ############################################################

<<<<<<< HEAD
  @typep startup_options() ::
           {:node_id, String.t()} | {:next_height, integer()}
=======
  @typep startup_options() :: {:node_id, String.t()}
>>>>>>> 1bc303e4

  typedstruct enforce: true do
    @typedoc """
    I am the type of the Ordering Enigine.

    I contain the Node for which the Ordering is launched, the upcoming
    hight as well as a map from transaction IDs to their global order.

    ### Fields

    - `:node_id` - The ID of the Node to which an Ordering instantiation is
                   bound.
    - `:next_height` - The height that the next ordered transaction
                       candidate will get.
                       Default: 1
    - `:tx_id_to_height` - A map from an ID of a transaction candidate to
                           its order.
    """
    field(:node_id, String.t())
    field(:next_height, integer(), default: 1)
    # maps tx ids to their height for writing.
    # the previous height is used for reading.
    field(:tx_id_to_height, %{binary() => integer()}, default: %{})
  end

  typedstruct enforce: true, module: OrderEvent do
    @typedoc """
    I am the type of an ordering Event.

    I am sent whenever the transaction with which I am associated gets a
    global timestamp.

    ### Fields

    - `tx_id` - The ID of the transaction which was ordered.
    """

    field(:tx_id, binary())
  end

  deffilter TxIdFilter, tx_id: binary() do
    %EventBroker.Event{body: %Node.Event{body: %{tx_id: ^tx_id}}} -> true
    _ -> false
  end

  @doc """
  I am the start_link function for the Ordering Engine.

  I register the engine with supplied node ID provided by the arguments.
  """

  @spec start_link([startup_options()]) :: GenServer.on_start()
  def start_link(args \\ []) do
    name = Registry.via(args[:node_id], __MODULE__)
    GenServer.start_link(__MODULE__, args, name: name)
  end

  ############################################################
  #                    Genserver Helpers                     #
  ############################################################

<<<<<<< HEAD
  @doc """
  I am the initialization function for the Ordering Engine.

  From the specified arguments, I get the Node ID as well as the info
  regarding the next height Ordering should be started with.
  """

  @impl true
=======
  @spec init([startup_options()]) :: {:ok, t()}
>>>>>>> 1bc303e4
  def init(args) do
    Process.set_label(__MODULE__)

    args = Keyword.validate!(args, [:node_id, next_height: 1])

    state = struct(Ordering, Enum.into(args, %{}))

    {:ok, state}
  end

  ############################################################
  #                      Public RPC API                      #
  ############################################################

<<<<<<< HEAD
  @doc """
  I am the Ordering read function.

  I receive a Node ID and an {id, key} tuple. There are two states possible
  when Ordering processes my request. Either:

  - The id has been assigned an order.
  - The id has not been assigned an order.

  If the former is true, I send the request to read the key at the
  specified height minus one to the Storage. That is, we ask the storage to
  read the most recent value assigned to the key from the point of view of
  the transaction candidate. See `Storage.read/2`.

  If the latter is true, I leave the caller blocked until the id has been
  assigned a value, i.e. until a corresponding event gets received.
  """

=======
>>>>>>> 1bc303e4
  @spec read(String.t(), {binary(), any()}) :: any()
  def read(node_id, {id, key}) do
    GenServer.call(
      Registry.via(node_id, __MODULE__),
      {:read, {id, key}},
      :infinity
    )
  end

<<<<<<< HEAD
  @doc """
  I am the Ordering write function.

  I receive a Node ID and an {id, kvlist} tuple. There are two states
  possible when Ordering processes my request. Either:

  - The id has been assigned an order.
  - The id has not been assigned an order.

  If the former is true, I send the request to write the key-value list at
  the specified height to the Storage. See `Storage.write/2`

  If the latter is true, I leave the caller blocked until the id has been
  assigned a value, i.e. until a corresponding event gets received.
  """

=======
>>>>>>> 1bc303e4
  @spec write(String.t(), {binary(), list({any(), any()})}) :: :ok
  def write(node_id, {id, kvlist}) do
    GenServer.call(
      Registry.via(node_id, __MODULE__),
      {:write, {id, kvlist}},
      :infinity
    )
  end

<<<<<<< HEAD
  @doc """
  I am the Ordering append function.

  I receive a Node ID and an {id, kvlist} tuple. There are two states
  possible when Ordering processes my request. Either:

  - The id has been assigned an order.
  - The id has not been assigned an order.

  If the former is true, I send the request to append the key-value list at
  the specified height to the Storage. See `Storage.append/2`

  If the latter is true, I leave the caller blocked until the id has been
  assigned a value, i.e. until a corresponding event gets received.
  """

=======
>>>>>>> 1bc303e4
  @spec append(String.t(), {binary(), list({any(), MapSet.t()})}) :: :ok
  def append(node_id, {id, kvlist}) do
    GenServer.call(
      Registry.via(node_id, __MODULE__),
      {:append, {id, kvlist}},
      :infinity
    )
  end

<<<<<<< HEAD
  @doc """
  I am the Ordering write function.

  I receive a Node ID and an {id, map} tuple. There are two states possible
  when Ordering processes my request. Either:

  - The id has been assigned an order.
  - The id has not been assigned an order.

  If the former is true, I send the request to appropriately add the map to
  the Storage at the specified height. See `Storage.add/2`

  If the latter is true, I leave the caller blocked until the id has been
  assigned a value, i.e. until a corresponding event gets received.
  """

=======
>>>>>>> 1bc303e4
  @spec add(String.t(), {binary(), %{write: list(), append: list()}}) :: any()
  def add(node_id, {id, map}) do
    GenServer.call(
      Registry.via(node_id, __MODULE__),
      {:add, {id, map}},
      :infinity
    )
  end

<<<<<<< HEAD
  @doc """
  I am the Ordering order function.

  Given a Node ID and a list of transaction IDs, I percieve the latter as a
  partial ordering of transactions. Afterwards, I assign them a global
  ordering by adding the next height stored in the Ordering Engine to the
  respective ordering inside a list.

  Afterwards, I send an event specifying that a particular ID has indeed
  received an order.
  """

=======
>>>>>>> 1bc303e4
  @spec order(String.t(), [binary()]) :: :ok
  def order(node_id, txs) do
    GenServer.cast(Registry.via(node_id, __MODULE__), {:order, txs})
  end

  ############################################################
  #                      Public Filters                      #
  ############################################################

<<<<<<< HEAD
  @doc """
  I am a filter spec which filters for any event with a `tx_id` field and
  matches iff the ID stored is the one supplied.
  """

  @spec tx_id_filter(binary()) :: TxIdFilter.t()
=======
>>>>>>> 1bc303e4
  def tx_id_filter(tx_id) do
    %__MODULE__.TxIdFilter{tx_id: tx_id}
  end

  ############################################################
  #                    Genserver Behavior                    #
  ############################################################

<<<<<<< HEAD
  @impl true
=======
>>>>>>> 1bc303e4
  def handle_call({write_opt, {tx_id, args}}, from, state)
      when write_opt in [:write, :append, :add] do
    handle_write(write_opt, {tx_id, args}, from, state)

    {:noreply, state}
  end

  def handle_call({:read, {tx_id, key}}, from, state) do
    handle_read({tx_id, key}, from, state)
    {:noreply, state}
  end

  def handle_call(_msg, _from, state) do
    {:reply, :ok, state}
  end

<<<<<<< HEAD
  @impl true
=======
>>>>>>> 1bc303e4
  def handle_cast({:order, tx_id_list}, state) do
    {:noreply, handle_order(tx_id_list, state)}
  end

  def handle_cast(_msg, state) do
    {:noreply, state}
  end

<<<<<<< HEAD
  @impl true
=======
>>>>>>> 1bc303e4
  def handle_info(_info, state) do
    {:noreply, state}
  end

  ############################################################
  #                 Genserver Implementation                 #
  ############################################################

  @spec handle_write(
          Storage.write_opts(),
          {binary(), [any()]},
          GenServer.from(),
          t()
        ) :: any()
  defp handle_write(write_opt, {tx_id, args}, from, state) do
    call = &chose_write_function(write_opt).(state.node_id, &1)

    with {:ok, height} <- Map.fetch(state.tx_id_to_height, tx_id) do
      Task.start(fn ->
        GenServer.reply(from, call.({height, args}))
      end)
    else
      _ ->
        node_id = state.node_id

        block_spawn(
          tx_id,
          fn ->
            blocking_write(node_id, {tx_id, args}, from)
          end,
          node_id
        )
    end
  end

  @spec handle_read({binary(), any()}, GenServer.from(), t()) :: any()
  defp handle_read({tx_id, key}, from, state) do
    with {:ok, height} <- Map.fetch(state.tx_id_to_height, tx_id) do
      Task.start(fn ->
        GenServer.reply(from, Storage.read(state.node_id, {height - 1, key}))
      end)

      {:noreply, state}
    else
      _ ->
        node_id = state.node_id

        block_spawn(
          tx_id,
          fn ->
            blocking_read(node_id, {tx_id, key}, from)
          end,
          node_id
        )

        {:noreply, state}
    end
  end

  @spec handle_order(list(binary()), t()) :: t()
  defp handle_order(tx_id_list, state) do
    {map, next_order} =
      for tx_id <- tx_id_list,
          reduce: {state.tx_id_to_height, state.next_height} do
        {map, order} ->
          order_event =
            Node.Event.new_with_body(state.node_id, %__MODULE__.OrderEvent{
              tx_id: tx_id
            })

          EventBroker.event(order_event)
          {Map.put(map, tx_id, order), order + 1}
      end

    %__MODULE__{state | tx_id_to_height: map, next_height: next_order}
  end

  ############################################################
  #                           Helpers                        #
  ############################################################

  @spec chose_write_function(Storage.write_opts()) ::
          (String.t(), {non_neg_integer(), list() | map()} ->
             any())
  defp chose_write_function(:write), do: &Storage.write/2
  defp chose_write_function(:append), do: &Storage.append/2
  defp chose_write_function(:add), do: &Storage.add/2

  ############################################################
  #                      Private Filters                     #
  ############################################################

  defp this_module_filter() do
    %EventBroker.Filters.SourceModule{module: __MODULE__}
  end

  ############################################################
  #                    Blocking Operations                   #
  ############################################################

  defp block_spawn(id, call, node_id) do
    {:ok, pid} =
      Task.start(call)

    EventBroker.subscribe(pid, [
      Node.Event.node_filter(node_id),
      this_module_filter(),
      tx_id_filter(id)
    ])
  end

  @spec blocking_read(String.t(), {binary(), any()}, GenServer.from()) :: :ok
  defp blocking_read(node_id, {id, key}, from) do
    block(from, id, fn -> read(node_id, {id, key}) end, node_id)
  end

  @spec blocking_write(String.t(), {binary(), [any()]}, GenServer.from()) ::
          :ok
  defp blocking_write(node_id, {id, kvlist}, from) do
    block(
      from,
      id,
      fn ->
        write(node_id, {id, kvlist})
      end,
      node_id
    )
  end

  @spec block(GenServer.from(), binary(), (-> any()), String.t()) :: :ok
  defp block(from, tx_id, call, node_id) do
    receive do
      %EventBroker.Event{
        body: %Node.Event{body: %__MODULE__.OrderEvent{tx_id: ^tx_id}}
      } ->
        result = call.()
        GenServer.reply(from, result)

      _ ->
        IO.puts("this should be unreachable")
    end

    EventBroker.unsubscribe_me([
      Node.Event.node_filter(node_id),
      this_module_filter(),
      tx_id_filter(tx_id)
    ])
  end
end<|MERGE_RESOLUTION|>--- conflicted
+++ resolved
@@ -37,12 +37,8 @@
   #                         State                            #
   ############################################################
 
-<<<<<<< HEAD
   @typep startup_options() ::
            {:node_id, String.t()} | {:next_height, integer()}
-=======
-  @typep startup_options() :: {:node_id, String.t()}
->>>>>>> 1bc303e4
 
   typedstruct enforce: true do
     @typedoc """
@@ -104,7 +100,6 @@
   #                    Genserver Helpers                     #
   ############################################################
 
-<<<<<<< HEAD
   @doc """
   I am the initialization function for the Ordering Engine.
 
@@ -113,9 +108,6 @@
   """
 
   @impl true
-=======
-  @spec init([startup_options()]) :: {:ok, t()}
->>>>>>> 1bc303e4
   def init(args) do
     Process.set_label(__MODULE__)
 
@@ -130,7 +122,6 @@
   #                      Public RPC API                      #
   ############################################################
 
-<<<<<<< HEAD
   @doc """
   I am the Ordering read function.
 
@@ -149,8 +140,6 @@
   assigned a value, i.e. until a corresponding event gets received.
   """
 
-=======
->>>>>>> 1bc303e4
   @spec read(String.t(), {binary(), any()}) :: any()
   def read(node_id, {id, key}) do
     GenServer.call(
@@ -160,7 +149,6 @@
     )
   end
 
-<<<<<<< HEAD
   @doc """
   I am the Ordering write function.
 
@@ -177,8 +165,6 @@
   assigned a value, i.e. until a corresponding event gets received.
   """
 
-=======
->>>>>>> 1bc303e4
   @spec write(String.t(), {binary(), list({any(), any()})}) :: :ok
   def write(node_id, {id, kvlist}) do
     GenServer.call(
@@ -188,7 +174,6 @@
     )
   end
 
-<<<<<<< HEAD
   @doc """
   I am the Ordering append function.
 
@@ -205,8 +190,6 @@
   assigned a value, i.e. until a corresponding event gets received.
   """
 
-=======
->>>>>>> 1bc303e4
   @spec append(String.t(), {binary(), list({any(), MapSet.t()})}) :: :ok
   def append(node_id, {id, kvlist}) do
     GenServer.call(
@@ -216,7 +199,6 @@
     )
   end
 
-<<<<<<< HEAD
   @doc """
   I am the Ordering write function.
 
@@ -233,8 +215,6 @@
   assigned a value, i.e. until a corresponding event gets received.
   """
 
-=======
->>>>>>> 1bc303e4
   @spec add(String.t(), {binary(), %{write: list(), append: list()}}) :: any()
   def add(node_id, {id, map}) do
     GenServer.call(
@@ -244,7 +224,6 @@
     )
   end
 
-<<<<<<< HEAD
   @doc """
   I am the Ordering order function.
 
@@ -257,8 +236,6 @@
   received an order.
   """
 
-=======
->>>>>>> 1bc303e4
   @spec order(String.t(), [binary()]) :: :ok
   def order(node_id, txs) do
     GenServer.cast(Registry.via(node_id, __MODULE__), {:order, txs})
@@ -268,15 +245,12 @@
   #                      Public Filters                      #
   ############################################################
 
-<<<<<<< HEAD
   @doc """
   I am a filter spec which filters for any event with a `tx_id` field and
   matches iff the ID stored is the one supplied.
   """
 
   @spec tx_id_filter(binary()) :: TxIdFilter.t()
-=======
->>>>>>> 1bc303e4
   def tx_id_filter(tx_id) do
     %__MODULE__.TxIdFilter{tx_id: tx_id}
   end
@@ -285,10 +259,7 @@
   #                    Genserver Behavior                    #
   ############################################################
 
-<<<<<<< HEAD
   @impl true
-=======
->>>>>>> 1bc303e4
   def handle_call({write_opt, {tx_id, args}}, from, state)
       when write_opt in [:write, :append, :add] do
     handle_write(write_opt, {tx_id, args}, from, state)
@@ -305,10 +276,7 @@
     {:reply, :ok, state}
   end
 
-<<<<<<< HEAD
   @impl true
-=======
->>>>>>> 1bc303e4
   def handle_cast({:order, tx_id_list}, state) do
     {:noreply, handle_order(tx_id_list, state)}
   end
@@ -317,10 +285,7 @@
     {:noreply, state}
   end
 
-<<<<<<< HEAD
   @impl true
-=======
->>>>>>> 1bc303e4
   def handle_info(_info, state) do
     {:noreply, state}
   end
