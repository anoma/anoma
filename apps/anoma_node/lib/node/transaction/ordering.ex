--- conflicted
+++ resolved
@@ -24,14 +24,9 @@
 
   alias __MODULE__
   alias Anoma.Node
-<<<<<<< HEAD
-  alias Node.Transaction.Storage
-  alias Node.Registry
-  alias Anoma.Node.Events
-=======
   alias Anoma.Node.Registry
   alias Anoma.Node.Transaction.Storage
->>>>>>> 8a343aef
+  alias Anoma.Node.Events
 
   require Node.Event
 
