--- conflicted
+++ resolved
@@ -50,22 +50,6 @@
     field(:node_id, String.t())
   end
 
-<<<<<<< HEAD
-  typedstruct enforce: true, module: ExecutionEvent do
-    @typedoc """
-    I am the type of an execution event.
-
-    I am launched when transactions for a specific block have been
-    succesfully processed by their respective workers.
-
-    I hence signal the results with a message containing the result list.
-    The order of the results should coincide with the ordering of the
-    corresponding transactions.
-    """
-
-    field(:result, list({{:ok, any} | :error, binary()}))
-  end
-
   typedstruct enforce: true, module: TaskCrash do
     @typedoc """
     I am a crash event for a task that failed.
@@ -73,8 +57,6 @@
     field(:task, any())
   end
 
-=======
->>>>>>> 72364717
   ############################################################
   #                    Genserver Helpers                     #
   ############################################################
@@ -235,18 +217,6 @@
         {res, id}
     end
   end
-<<<<<<< HEAD
-
-  @spec execution_event([{{:ok, any()} | :error, binary()}], String.t()) ::
-          :ok
-  defp execution_event(res_list, node_id) do
-    event =
-      Node.Event.new_with_body(node_id, %__MODULE__.ExecutionEvent{
-        result: res_list
-      })
-
-    EventBroker.event(event)
-  end
 
   @spec task_crash_event(any(), String.t()) :: :ok
   defp task_crash_event(task, node_id) do
@@ -255,6 +225,4 @@
 
     EventBroker.event(event)
   end
-=======
->>>>>>> 72364717
 end