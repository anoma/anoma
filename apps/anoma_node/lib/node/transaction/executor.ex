--- conflicted
+++ resolved
@@ -112,12 +112,8 @@
   I am the Executor launch function.
 
   Given a transaction in {backend, code} format with specific ID,
-<<<<<<< HEAD
-  I launch that transaction as a task.
-=======
   I launch that transaction as a task. If no ID is provided, I generate one
   randomly.
->>>>>>> 1bc303e4
   """
 
   @spec launch(String.t(), {Backends.backend(), Noun.t()}, binary()) :: :ok
