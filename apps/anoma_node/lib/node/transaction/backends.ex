defmodule Anoma.Node.Transaction.Backends do
  @moduledoc """
  Backend module.
  Support :kv, :ro, :rm, :cairo execution.
  """

  alias Anoma.Node.Transaction.Executor
  alias Anoma.Node.Transaction.Ordering
  alias Anoma.TransparentResource

  import Nock
  require Noun
  require EventBroker.Event
  use EventBroker.DefFilter
  use TypedStruct

  @type backend() ::
          :debug_term_storage
          | {:debug_read_term, pid}
          | :debug_bloblike
          | :transparent_resource

  @type transaction() :: {backend(), Noun.t() | binary()}

  typedstruct enforce: true, module: ResultEvent do
    field(:tx_id, integer())
    field(:vm_result, {:ok, Noun.t()} | :error)
  end

  typedstruct enforce: true, module: CompleteEvent do
    field(:tx_id, integer())
    field(:tx_result, {:ok, any()} | :error)
  end

<<<<<<< HEAD
  @spec execute(String.t(), {backend(), Noun.t()}, binary()) :: :ok
=======
  deffilter CompleteFilter do
    %EventBroker.Event{body: %CompleteEvent{}} ->
      true

    _ ->
      false
  end

  deffilter ForMempoolFilter do
    %EventBroker.Event{body: %ResultEvent{}} ->
      true

    %EventBroker.Event{body: %Executor.ExecutionEvent{}} ->
      true

    _ ->
      false
  end

>>>>>>> 19788c39
  def execute(node_id, {backend, tx}, id)
      when Noun.is_noun_atom(tx) do
    case Nock.Cue.cue(tx) do
      {:ok, tx} ->
        execute(node_id, {backend, tx}, id)

      :error ->
        error_handle(node_id, id)
    end
  end

  def execute(node_id, {{:debug_read_term, pid}, tx}, id) do
    execute_candidate(node_id, tx, id, fn x, y ->
      send_value(node_id, x, y, pid)
    end)
  end

  def execute(node_id, {:debug_term_storage, tx}, id) do
    execute_candidate(node_id, tx, id, &store_value(node_id, &1, &2))
  end

  def execute(node_id, {:debug_bloblike, tx}, id) do
    execute_candidate(node_id, tx, id, &store_value(node_id, &1, &2))
  end

  def execute(node_id, {:transparent_resource, tx}, id) do
    execute_candidate(
      node_id,
      tx,
      id,
      &transparent_resource_tx(node_id, &1, &2)
    )
  end

  @spec gate_call(Noun.t(), Nock.t(), binary(), String.t()) ::
          {:ok, Noun.t()} | :vm_error
  defp gate_call(tx_code, env, id, node_id) do
    with {:ok, stage_2_tx} <- nock(tx_code, [9, 2, 0 | 1], env),
         {:ok, ordered_tx} <- nock(stage_2_tx, [10, [6, 1 | id], 0 | 1], env),
         {:ok, result} <- nock(ordered_tx, [9, 2, 0 | 1], env) do
      res = {:ok, result}
      result_event(id, res, node_id)
      res
    else
      _e -> :vm_error
    end
  end

  @spec execute_candidate(node_id, Noun.t(), id, process) :: :ok
        when id: binary(),
             node_id: String.t(),
             process: (id, Noun.t() -> :ok | :error)
  defp execute_candidate(node_id, tx_code, id, process) do
    env = %Nock{scry_function: fn a -> Ordering.read(node_id, a) end}

    with {:ok, result} <- gate_call(tx_code, env, id, node_id),
         :ok <- process.(id, result) do
      :ok
    else
      :vm_error ->
        error_handle(node_id, id)

      _e ->
        Ordering.write(node_id, {id, []})
        complete_event(id, :error)
    end
  end

  @spec transparent_resource_tx(String.t(), binary(), Noun.t()) ::
          :ok | :error
  defp transparent_resource_tx(node_id, id, result) do
    with {:ok, tx} <- TransparentResource.Transaction.from_noun(result),
         true <- TransparentResource.Transaction.verify(tx) do
      for action <- tx.actions do
        cms = action.commitments
        nfs = action.nullifiers

        Ordering.append(
          node_id,
          {id, [{:nullifiers, nfs}, {:commitments, cms}]}
        )
      end
    else
      _e -> :error
    end
  end

  @spec send_value(String.t(), binary(), Noun.t(), pid()) :: :ok | :error
  defp send_value(node_id, id, result, reply_to) do
    # send the value to reply-to address and the topic
    reply_msg = {:read_value, result}
    send(reply_to, reply_msg)
    Ordering.write(node_id, {id, []})
    complete_event(id, {:ok, reply_msg})
  end

  @spec blob_store(String.t(), binary(), Noun.t()) :: :ok | :error
  def blob_store(node_id, id, result) do
    key = :crypto.hash(:sha256, :erlang.term_to_binary(result))
    Ordering.write(node_id, {id, [{key, result}]})
    complete_event(id, {:ok, key})
  end

  @spec store_value(String.t(), binary(), Noun.t()) :: :ok | :error
  def store_value(node_id, id, result) do
    with {:ok, list} <- result |> Noun.list_nock_to_erlang_safe(),
         true <-
           Enum.all?(list, fn
             [_ | _] -> true
             _ -> false
           end) do
      Ordering.write(
        node_id,
        {id, list |> Enum.map(fn [k | v] -> {k, v} end)}
      )

      complete_event(id, {:ok, list})
    else
      _ -> :error
    end
  end

  @spec error_handle(String.t(), binary()) :: :ok
  defp error_handle(node_id, id) do
    result_event(id, :error, node_id)
    Ordering.write(node_id, {id, []})
    complete_event(id, :error)
  end

  @spec complete_event(String.t(), :error | {:ok, any()}) :: :ok
  defp complete_event(id, result) do
    event =
      EventBroker.Event.new_with_body(%__MODULE__.CompleteEvent{
        tx_id: id,
        tx_result: result
      })

    EventBroker.event(event)
  end

  @spec result_event(String.t(), any(), binary()) :: :ok
  defp result_event(id, result, _node_id) do
    event =
      EventBroker.Event.new_with_body(%__MODULE__.ResultEvent{
        tx_id: id,
        vm_result: result
      })

    EventBroker.event(event)
  end
end<|MERGE_RESOLUTION|>--- conflicted
+++ resolved
@@ -32,9 +32,6 @@
     field(:tx_result, {:ok, any()} | :error)
   end
 
-<<<<<<< HEAD
-  @spec execute(String.t(), {backend(), Noun.t()}, binary()) :: :ok
-=======
   deffilter CompleteFilter do
     %EventBroker.Event{body: %CompleteEvent{}} ->
       true
@@ -54,7 +51,7 @@
       false
   end
 
->>>>>>> 19788c39
+  @spec execute(String.t(), {backend(), Noun.t()}, binary()) :: :ok
   def execute(node_id, {backend, tx}, id)
       when Noun.is_noun_atom(tx) do
     case Nock.Cue.cue(tx) do
