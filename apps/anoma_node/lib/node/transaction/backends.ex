--- conflicted
+++ resolved
@@ -141,17 +141,19 @@
         if list do
           with [id, key] <- list |> Noun.list_nock_to_erlang(),
                {:ok, value} <-
-<<<<<<< HEAD
                  (case backend do
-                    {:read_only, _pid} -> Storage.read(node_id, {time, key})
-                    _ -> Ordering.read(node_id, {id, key})
+                    {:read_only, _pid} ->
+                      Storage.read(
+                        node_id,
+                        {time, key |> Noun.list_nock_to_erlang()}
+                      )
+
+                    _ ->
+                      Ordering.read(
+                        node_id,
+                        {id, key |> Noun.list_nock_to_erlang()}
+                      )
                   end) do
-=======
-                 Ordering.read(
-                   node_id,
-                   {id, key |> Noun.list_nock_to_erlang()}
-                 ) do
->>>>>>> a80760f8
             {:ok, value}
           else
             _ -> :error
