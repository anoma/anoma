defmodule Anoma.Node.Transaction.Backends do
  @moduledoc """
  I am the Transaction Backend module.

  I define a set of backends for the execution of the given transaction candidate.
  Currently, I support transparent resource machine (RM) execution as well as
  the following debug executions: read-only, key-value store, and blob store executions.

  ### Public API

  I have the following public functionality:
  - `execute/3`
  """

  alias Anoma.Node
  alias Node.Logging
  alias Node.Transaction.{Ordering, Storage}
  alias Anoma.TransparentResource
  alias Anoma.TransparentResource.Transaction, as: TTransaction
  alias Anoma.TransparentResource.Resource, as: TResource
  alias Anoma.CairoResource.Transaction, as: CTransaction
  alias Anoma.Node.Events

  import Nock
  require Noun
  require Node.Event
  use EventBroker.DefFilter
  use TypedStruct

  @type backend() ::
          :debug_term_storage
          | {:read_only, pid}
          | :debug_bloblike
          | :transparent_resource
          | :cairo_resource

  @type transaction() :: {backend(), Noun.t() | binary()}

  deffilter CompleteFilter do
    %EventBroker.Event{body: %Node.Event{body: %Events.CompleteEvent{}}} ->
      true

    _ ->
      false
  end

  deffilter ForMempoolFilter do
    %EventBroker.Event{body: %Node.Event{body: %Events.ResultEvent{}}} ->
      true

<<<<<<< HEAD
    _ ->
      false
  end

  deffilter ForMempoolExecutionFilter do
    %EventBroker.Event{body: %Node.Event{body: %Executor.ExecutionEvent{}}} ->
=======
    %EventBroker.Event{
      body: %Node.Event{body: %Events.ExecutionEvent{}}
    } ->
>>>>>>> 72364717
      true

    _ ->
      false
  end

  @doc """
  I execute the specified transaction candidate using the designated backend.
  If the transaction is provided as a `jam`med noun atom, I first attempt
  to apply `cue/1` in order to unpack the transaction code.

  First, I execute the transaction code on the Anoma VM. Next, I apply processing
  logic to the resulting value, dependent on the selected backend.
  - For read-only backend, the value is sent directly to specified recepient.
  - For the key-value and blob store executions, the obtained value is stored
  and a Complete Event is issued.
  - For the transparent Resource Machine (RM) execution, I verify the
    transaction's validity and compute the corresponding set of nullifiers,
    which is transmitted as a Nullifier Event.
  """

  @spec execute(node_id, {back, Noun.t()}, id) :: :ok
        when id: binary(),
             node_id: String.t(),
             back: backend()
  def execute(node_id, {backend, tx_code}, id) do
    time = Storage.current_time(node_id)

    scry =
      fn list ->
        if list do
          with [id, key] <- list |> Noun.list_nock_to_erlang(),
               {:ok, value} <-
                 (case backend do
                    {:read_only, _pid} ->
                      Storage.read(
                        node_id,
                        {time, key |> Noun.list_nock_to_erlang()}
                      )

                    _ ->
                      Ordering.read(
                        node_id,
                        {id, key |> Noun.list_nock_to_erlang()}
                      )
                  end) do
            {:ok, value |> Noun.Nounable.to_noun()}
          else
            _ -> :error
          end
        else
          :error
        end
      end

    env = %Nock{scry_function: scry}
    vm_result = vm_execute(tx_code, env, id)
    Events.transaction_result(id, vm_result, node_id, __MODULE__)

    res =
      with {:ok, vm_res} <- vm_result,
           {:ok, backend_res} <-
             backend_logic(backend, node_id, id, vm_res, time: time) do
        {:ok, backend_res}
      else
        _e ->
          empty_write(backend, node_id, id)

          :error
      end

    Events.transaction_complete(id, res, node_id, __MODULE__)
  end

  ############################################################
  #                       VM Execution                       #
  ############################################################

  @spec vm_execute(Noun.t(), Nock.t(), binary()) ::
          {:ok, Noun.t()} | :vm_error
  defp vm_execute(tx_code, env, id) do
    with {:ok, code} <- cue_when_atom(tx_code),
         {:ok, [_ | stage_2_tx]} <- nock(code, [9, 2, 0 | 1], env),
         {:ok, ordered_tx} <- nock(stage_2_tx, [10, [6, 1 | id], 0 | 1], env),
         {:ok, result} <- nock(ordered_tx, [9, 2, 0 | 1], env) do
      {:ok, result}
    else
      _e -> :vm_error
    end
  end

  @spec cue_when_atom(Noun.t()) :: :error | {:ok, Noun.t()}
  defp cue_when_atom(tx_code) when Noun.is_noun_atom(tx_code) do
    Noun.Jam.cue(tx_code)
  end

  defp cue_when_atom(tx_code) do
    {:ok, tx_code}
  end

  ############################################################
  #                     Backend Execution                    #
  ############################################################

  @spec backend_logic(backend(), String.t(), binary(), Noun.t(), list()) ::
          :error | {:ok, any()}
  defp backend_logic(:debug_term_storage, node_id, id, vm_res, _opts) do
    store_value(node_id, id, vm_res)
  end

  defp backend_logic({:read_only, pid}, _node_id, _id, vm_res, opts) do
    send_value(vm_res, pid, opts)
  end

  defp backend_logic(:debug_bloblike, node_id, id, vm_res, _opts) do
    blob_store(node_id, id, vm_res)
  end

  defp backend_logic(:transparent_resource, node_id, id, vm_res, _opts) do
    transparent_resource_tx(node_id, id, vm_res)
  end

  defp backend_logic(:cairo_resource, node_id, id, vm_res, _opts) do
    cairo_resource_tx(node_id, id, vm_res)
  end

  @spec transparent_resource_tx(String.t(), binary(), Noun.t()) ::
          {:ok, any} | :error
  defp transparent_resource_tx(node_id, id, result) do
    storage_checks = fn tx -> storage_check?(node_id, id, tx) end
    verify_tx_root = fn tx -> verify_tx_root(node_id, tx) end

    verify_options = [
      double_insertion_closure: storage_checks,
      root_closure: verify_tx_root
    ]

    with {:ok, tx} <- TransparentResource.Transaction.from_noun(result),
         true <- TransparentResource.Transaction.verify(tx, verify_options) do
      map =
        for action <- tx.actions,
            reduce: %{
              commitments: MapSet.new(),
              nullifiers: MapSet.new(),
              blobs: []
            } do
          %{commitments: cms, nullifiers: nlfs, blobs: blobs} ->
            %{
              commitments: MapSet.union(cms, action.commitments),
              nullifiers: MapSet.union(nlfs, action.nullifiers),
              blobs:
                for {key, {value, bool}} <- action.app_data, reduce: blobs do
                  acc ->
                    if bool and
                         :crypto.hash(:sha256, Noun.Jam.jam(value)) == key do
                      [{key, value} | acc]
                    else
                      acc
                    end
                end
            }
        end

      old_cms =
        case Ordering.read(node_id, {id, anoma_keyspace("commitments")}) do
          :absent -> MapSet.new()
          {:ok, res} -> res
        end

      writes =
        for {key, value} <- map.blobs,
            reduce: [
              {anoma_keyspace("anchor"),
               value(
                 MapSet.union(
                   map.commitments,
                   old_cms
                 )
               )}
            ] do
          acc -> [{["anoma", "blob", key], value} | acc]
        end

      Ordering.add(
        node_id,
        {id,
         %{
           append: [
             {anoma_keyspace("nullifiers"), map.nullifiers},
             {anoma_keyspace("commitments"), map.commitments}
           ],
           write: writes
         }}
      )

      Events.trm_event(map.commitments, map.nullifiers, node_id, __MODULE__)

      {:ok, tx}
    else
      e ->
        unless e == :error do
          Logging.log_event(
            node_id,
            :error,
            "Transaction verification failed. Reason: #{inspect(e)}"
          )
        end

        :error
    end
  end

  @spec verify_tx_root(String.t(), TTransaction.t()) ::
          true | {:error, String.t()}
  defp verify_tx_root(node_id, trans = %TTransaction{}) do
    with true <- commitments_exist_in_roots(node_id, trans) do
      true
    else
      {:error, msg} ->
        {:error,
         "Nullified resources are not committed at latest root: " <> msg}
    end
  end

  @spec storage_check?(String.t(), binary(), TTransaction.t()) ::
          true | {:error, String.t()}
  defp storage_check?(node_id, id, trans) do
    stored_commitments =
      Ordering.read(node_id, {id, anoma_keyspace("commitments")})

    stored_nullifiers =
      Ordering.read(node_id, {id, anoma_keyspace("nullifiers")})

    # TODO improve error messages
    cond do
      any_nullifiers_already_exist?(stored_nullifiers, trans) ->
        {:error, "A submitted nullifier already exists in storage"}

      any_commitments_already_exist?(stored_commitments, trans) ->
        {:error, "A submitted commitment already exists in storage"}

      true ->
        true
    end
  end

  @spec any_nullifiers_already_exist?(
          {:ok, MapSet.t(TResource.nullifier())} | :absent,
          TTransaction.t()
        ) :: boolean()
  defp any_nullifiers_already_exist?(:absent, _) do
    false
  end

  defp any_nullifiers_already_exist?(
         {:ok, stored_nulls},
         trans = %TTransaction{}
       ) do
    nullifiers = TTransaction.nullifiers(trans)
    Enum.any?(nullifiers, &MapSet.member?(stored_nulls, &1))
  end

  @spec any_commitments_already_exist?(
          {:ok, MapSet.t(TResource.commitment())} | :absent,
          TTransaction.t()
        ) :: boolean()
  defp any_commitments_already_exist?(:absent, _) do
    false
  end

  defp any_commitments_already_exist?(
         {:ok, stored_comms},
         trans = %TTransaction{}
       ) do
    commitments = TTransaction.commitments(trans)
    Enum.any?(commitments, &MapSet.member?(stored_comms, &1))
  end

  @spec commitments_exist_in_roots(String.t(), TTransaction.t()) ::
          true | {:error, String.t()}
  defp commitments_exist_in_roots(
         node_id,
         trans = %TTransaction{}
       ) do
    latest_root_time =
      for root <- trans.roots, reduce: 0 do
        time ->
          with {:atomic, [{_, {height, _}, ^root}]} <-
                 :mnesia.transaction(fn ->
                   :mnesia.match_object(
                     {Storage.values_table(node_id),
                      {:_, anoma_keyspace("anchor")}, root}
                   )
                 end) do
            if height > time do
              height
            else
              time
            end
          else
            {:atomic, []} -> time
          end
      end

    action_nullifiers = TTransaction.nullifiers(trans)

    if latest_root_time > 0 do
      {:ok, root_coms} =
        Storage.read(
          node_id,
          {latest_root_time, anoma_keyspace("commitments")}
        )

      commitments =
        for <<"NF_", rest::binary>> <- action_nullifiers,
            reduce: MapSet.new([]) do
          cm_set ->
            if ephemeral?(rest) do
              cm_set
            else
              MapSet.put(cm_set, "CM_" <> rest)
            end
        end

      case commitments |> MapSet.subset?(root_coms) do
        true ->
          true

        _ ->
          {:error,
           "commitments absent: #{inspect(MapSet.difference(commitments, root_coms) |> Enum.to_list())}"}
      end
    else
      if Enum.all?(action_nullifiers, fn <<"NF_", rest::binary>> ->
           ephemeral?(rest)
         end) do
        true
      else
        {:error, "not all resources ephemeral for initiating transaction"}
      end
    end
  end

  @spec ephemeral?(Noun.noun_atom()) :: boolean()
  defp ephemeral?(jammed_transaction) do
    nock_boolean =
      Noun.Jam.cue(jammed_transaction)
      |> elem(1)
      |> Noun.list_nock_to_erlang_safe()
      |> elem(1)
      |> List.pop_at(2)
      |> elem(0)

    nock_boolean in [0, <<>>, <<0>>, []]
  end

  @spec send_value(Noun.t(), pid(), list()) ::
          {:ok, any()}
  defp send_value(result, reply_to, opts) do
    send(reply_to, {opts[:time], result})
    {:ok, result}
  end

  @spec blob_store(String.t(), binary(), Noun.t()) :: {:ok, any} | :error
  def blob_store(node_id, id, result) do
    key = :crypto.hash(:sha256, :erlang.term_to_binary(result))
    Ordering.write(node_id, {id, [{key, result}]})
    {:ok, key}
  end

  @spec store_value(String.t(), binary(), Noun.t()) :: {:ok, any} | :error
  def store_value(node_id, id, result) do
    with {:ok, list} <- result |> Noun.list_nock_to_erlang_safe(),
         true <-
           Enum.all?(list, fn
             [_ | _] -> true
             _ -> false
           end) do
      Ordering.write(
        node_id,
        {id, list |> Enum.map(fn [k | v] -> {k, v} end)}
      )

      {:ok, list}
    else
      _ -> :error
    end
  end

  @spec empty_write(backend(), String.t(), binary()) :: :ok
  defp empty_write({:read_only, _}, _node_id, _id) do
    :ok
  end

  defp empty_write(_backend, node_id, id) do
    Ordering.write(node_id, {id, []})
  end

  @spec cairo_resource_tx(String.t(), binary(), Noun.t()) ::
          :ok | :error
  defp cairo_resource_tx(node_id, id, result) do
    with {:ok, tx} <- CTransaction.from_noun(result),
         true <- Anoma.RM.Transaction.verify(tx),
         true <- root_existence_check(tx, node_id, id),
         # No need to check the commitment existence
         true <- nullifier_existence_check(tx, node_id, id) do
      {ct, append_roots} =
        case Ordering.read(node_id, {id, anoma_keyspace("cairo_ct")}) do
          :absent ->
            {CTransaction.cm_tree(),
             MapSet.new([Anoma.Constants.default_cairo_rm_root()])}

          {:ok, val} ->
            {val, MapSet.new()}
        end

      {ct_new, anchor} =
        CommitmentTree.add(ct, tx.commitments)

      ciphertexts = tx |> CTransaction.get_cipher_texts() |> MapSet.new()

      Ordering.add(
        node_id,
        {id,
         %{
           append: [
             {anoma_keyspace("cairo_nullifiers"), MapSet.new(tx.nullifiers)},
             {anoma_keyspace("cairo_roots"),
              MapSet.put(append_roots, anchor)},
             {anoma_keyspace("cairo_ciphertexts"), ciphertexts}
           ],
           write: [{anoma_keyspace("cairo_ct"), ct_new}]
         }}
      )

      # Get ciphertext from tx
      _ciphertext = CTransaction.get_cipher_texts(tx)

      # TODO: Store ciphertext

      Events.srm_event(
        MapSet.new(tx.commitments),
        MapSet.new(tx.nullifiers),
        node_id,
        __MODULE__
      )

      {:ok, tx}
    else
      e ->
        unless e == :error do
          Logging.log_event(
            node_id,
            :error,
            "Transaction verification failed. Reason: #{inspect(e)}"
          )
        end

        :error
    end
  end

  @spec nullifier_existence_check(CTransaction.t(), String.t(), binary()) ::
          true | {:error, String.t()}
  def nullifier_existence_check(transaction, node_id, id) do
    with {:ok, stored_nullifiers} <-
           Ordering.read(node_id, {id, anoma_keyspace("cairo_nullifiers")}) do
      if Enum.any?(
           transaction.nullifiers,
           &MapSet.member?(stored_nullifiers, &1)
         ) do
        {:error, "A submitted nullifier already exists in storage"}
      else
        true
      end
    else
      # stored_nullifiers is empty
      _ -> true
    end
  end

  @spec root_existence_check(CTransaction.t(), String.t(), binary()) ::
          true | {:error, String.t()}
  def root_existence_check(transaction, node_id, id) do
    stored_roots =
      case Ordering.read(node_id, {id, anoma_keyspace("cairo_roots")}) do
        :absent -> MapSet.new([Anoma.Constants.default_cairo_rm_root()])
        {:ok, val} -> val
      end

    Enum.all?(transaction.roots, &MapSet.member?(stored_roots, &1)) or
      {:error, "A submitted root dose not exist in storage"}
  end

  ############################################################
  #                        Helpers                           #
  ############################################################

<<<<<<< HEAD
  @spec complete_event(
          String.t(),
          :error | {:ok, any()},
          String.t(),
          backend()
        ) :: :ok
  defp complete_event(id, result, node_id, backend) do
    event =
      Node.Event.new_with_body(node_id, %__MODULE__.CompleteEvent{
        tx_id: id,
        tx_result: result
      })

    event(backend, event)
  end

  @spec result_event(String.t(), any(), String.t(), backend()) :: :ok
  defp result_event(id, result, node_id, backend) do
    event =
      Node.Event.new_with_body(node_id, %__MODULE__.ResultEvent{
        tx_id: id,
        vm_result: result
      })

    event(backend, event)
  end

  @spec transparent_rm_event(
          MapSet.t(binary()),
          MapSet.t(binary()),
          String.t()
        ) :: :ok
  defp transparent_rm_event(cms, nlfs, node_id) do
    event =
      Node.Event.new_with_body(node_id, %__MODULE__.TRMEvent{
        commitments: cms,
        nullifiers: nlfs
      })

    EventBroker.event(event)
  end

  @spec cairo_rm_event(
          MapSet.t(binary()),
          MapSet.t(binary()),
          String.t()
        ) :: :ok
  defp cairo_rm_event(cms, nlfs, node_id) do
    event =
      Node.Event.new_with_body(node_id, %__MODULE__.SRMEvent{
        commitments: cms,
        nullifiers: nlfs
      })

    EventBroker.event(event)
  end

  @spec event(backend(), EventBroker.Event.t()) :: :ok
  defp event({:read_only, _}, _event) do
    :ok
  end

  defp event(_backend, event) do
    EventBroker.event(event)
  end

=======
>>>>>>> 72364717
  @doc """
  I am the commitment accumulator add function for the transparent resource
  machine.

  Given the commitment set, I add a commitment to it.
  """

  @spec add(MapSet.t(), binary()) :: MapSet.t()
  def add(acc, cm) do
    MapSet.put(acc, cm)
  end

  @doc """
  I am the commitment accumulator witness function for the transparent
  resource machine.

  Given the commitment set and a commitment, I return the original set if
  the commitment is a member of the former. Otherwise, I return nil
  """

  @spec witness(MapSet.t(), binary()) :: MapSet.t() | nil
  def witness(acc, cm) do
    if MapSet.member?(acc, cm) do
      acc
    end
  end

  @doc """
  I am the commitment accumulator value function for the transparent
  resource machine.

  Given the commitment set, I turn it to binary and then hash it using
  sha-256.
  """

  @spec value(MapSet.t()) :: binary()
  def value(acc) do
    :crypto.hash(:sha256, :erlang.term_to_binary(acc))
  end

  @doc """
  I am the commitment accumulator verify function for the transparent
  resource machine.

  Given the commitment, a witness (i.e. a set) and a commitment value, I
  output true iff the witness's value is the same as the provided value and
  the commitment is indeed in the set.
  """

  @spec verify(binary(), MapSet.t(), binary()) :: bool()
  def verify(cm, w, val) do
    val == value(w) and MapSet.member?(w, cm)
  end

  @spec anoma_keyspace(String.t()) :: list(String.t())
  defp anoma_keyspace(key) do
    ["anoma", key]
  end
end<|MERGE_RESOLUTION|>--- conflicted
+++ resolved
@@ -48,18 +48,12 @@
     %EventBroker.Event{body: %Node.Event{body: %Events.ResultEvent{}}} ->
       true
 
-<<<<<<< HEAD
     _ ->
       false
   end
 
   deffilter ForMempoolExecutionFilter do
-    %EventBroker.Event{body: %Node.Event{body: %Executor.ExecutionEvent{}}} ->
-=======
-    %EventBroker.Event{
-      body: %Node.Event{body: %Events.ExecutionEvent{}}
-    } ->
->>>>>>> 72364717
+    %EventBroker.Event{body: %Node.Event{body: %Events.ExecutionEvent{}}} ->
       true
 
     _ ->
@@ -117,7 +111,10 @@
 
     env = %Nock{scry_function: scry}
     vm_result = vm_execute(tx_code, env, id)
-    Events.transaction_result(id, vm_result, node_id, __MODULE__)
+
+    event(backend, fn ->
+      Events.transaction_result(id, vm_result, node_id, __MODULE__)
+    end)
 
     res =
       with {:ok, vm_res} <- vm_result,
@@ -131,12 +128,23 @@
           :error
       end
 
-    Events.transaction_complete(id, res, node_id, __MODULE__)
+    event(backend, fn ->
+      Events.transaction_complete(id, res, node_id, __MODULE__)
+    end)
   end
 
   ############################################################
   #                       VM Execution                       #
   ############################################################
+
+  @spec event(backend(), (-> :ok)) :: :ok
+  defp event({:read_only, _}, _event) do
+    :ok
+  end
+
+  defp event(_backend, event) do
+    event.()
+  end
 
   @spec vm_execute(Noun.t(), Nock.t(), binary()) ::
           {:ok, Noun.t()} | :vm_error
@@ -558,75 +566,6 @@
   #                        Helpers                           #
   ############################################################
 
-<<<<<<< HEAD
-  @spec complete_event(
-          String.t(),
-          :error | {:ok, any()},
-          String.t(),
-          backend()
-        ) :: :ok
-  defp complete_event(id, result, node_id, backend) do
-    event =
-      Node.Event.new_with_body(node_id, %__MODULE__.CompleteEvent{
-        tx_id: id,
-        tx_result: result
-      })
-
-    event(backend, event)
-  end
-
-  @spec result_event(String.t(), any(), String.t(), backend()) :: :ok
-  defp result_event(id, result, node_id, backend) do
-    event =
-      Node.Event.new_with_body(node_id, %__MODULE__.ResultEvent{
-        tx_id: id,
-        vm_result: result
-      })
-
-    event(backend, event)
-  end
-
-  @spec transparent_rm_event(
-          MapSet.t(binary()),
-          MapSet.t(binary()),
-          String.t()
-        ) :: :ok
-  defp transparent_rm_event(cms, nlfs, node_id) do
-    event =
-      Node.Event.new_with_body(node_id, %__MODULE__.TRMEvent{
-        commitments: cms,
-        nullifiers: nlfs
-      })
-
-    EventBroker.event(event)
-  end
-
-  @spec cairo_rm_event(
-          MapSet.t(binary()),
-          MapSet.t(binary()),
-          String.t()
-        ) :: :ok
-  defp cairo_rm_event(cms, nlfs, node_id) do
-    event =
-      Node.Event.new_with_body(node_id, %__MODULE__.SRMEvent{
-        commitments: cms,
-        nullifiers: nlfs
-      })
-
-    EventBroker.event(event)
-  end
-
-  @spec event(backend(), EventBroker.Event.t()) :: :ok
-  defp event({:read_only, _}, _event) do
-    :ok
-  end
-
-  defp event(_backend, event) do
-    EventBroker.event(event)
-  end
-
-=======
->>>>>>> 72364717
   @doc """
   I am the commitment accumulator add function for the transparent resource
   machine.
