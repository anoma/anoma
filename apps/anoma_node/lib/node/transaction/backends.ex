defmodule Anoma.Node.Transaction.Backends do
  @moduledoc """
  I am the Transaction Backend module.

  I define a set of backends for the execution of the given transaction candidate.
  Currently, I support transparent resource machine (RM) execution as well as
  the following debug executions: read-only, key-value store, and blob store executions.

  ### Public API

  I have the following public functionality:
  - `execute/3`
  """

  alias Anoma.Node
  alias Node.Logging
  alias Node.Transaction.{Executor, Ordering, Storage}
  alias Anoma.TransparentResource
  alias Anoma.TransparentResource.Transaction, as: TTransaction
  alias Anoma.TransparentResource.Resource, as: TResource
  alias Anoma.CairoResource.Transaction, as: CTransaction

  import Nock
  require Noun
  require Node.Event
  use EventBroker.DefFilter
  use TypedStruct

  @type backend() ::
          :debug_term_storage
          | {:read_only, pid}
          | :debug_bloblike
          | :transparent_resource
          | :cairo_resource

  @type transaction() :: {backend(), Noun.t() | binary()}

  typedstruct enforce: true, module: ResultEvent do
    @typedoc """
    I hold the content of the Result Event, which conveys the result of
    the transaction candidate code execution on the Anoma VM to
    the Mempool engine.

    ### Fields
    - `:tx_id`              - The transaction id.
    - `:tx_result`          - VM execution result; either :error or an
                              {:ok, noun} tuple.
    """
    field(:tx_id, binary())
    field(:vm_result, {:ok, Noun.t()} | :error)
  end

  typedstruct enforce: true, module: CompleteEvent do
    @typedoc """
    I hold the content of the Complete Event, which communicates the result
    of the transaction candidate execution to the Executor engine.

    ### Fields
    - `:tx_id`              - The transaction id.
    - `:tx_result`          - Execution result; either :error or an
                              {:ok, value} tuple.
    """
    field(:tx_id, binary())
    field(:tx_result, {:ok, any()} | :error)
  end

  typedstruct enforce: true, module: TRMEvent do
    @typedoc """
    I hold the content of the The Resource Machine Event, which
    communicates a set of nullifiers/commitments defined by the actions of the
    transaction candidate to the Intent Pool.

    ### Fields

    - `:commitments`        - The set of commitments.
    - `:nullifiers`         - The set of nullifiers.
    - `:commitments`        - The set of commitments.
    """
    field(:commitments, MapSet.t(binary()))
    field(:nullifiers, MapSet.t(binary()))
  end

  typedstruct enforce: true, module: SRMEvent do
    @typedoc """
    I hold the content of the The Shielded Resource Machine Event, which
    communicates a set of nullifiers/commitments defined by the actions of the
    transaction candidate to the Intent Pool.

    ### Fields

    - `:commitments`        - The set of commitments.
    - `:nullifiers`         - The set of nullifiers.
    """
    field(:commitments, MapSet.t(binary()))
    field(:nullifiers, MapSet.t(binary()))
  end

  deffilter CompleteFilter do
    %EventBroker.Event{body: %Node.Event{body: %CompleteEvent{}}} ->
      true

    _ ->
      false
  end

  deffilter ForMempoolFilter do
    %EventBroker.Event{body: %Node.Event{body: %ResultEvent{}}} ->
      true

    %EventBroker.Event{body: %Node.Event{body: %Executor.ExecutionEvent{}}} ->
      true

    _ ->
      false
  end

  @doc """
  I execute the specified transaction candidate using the designated backend.
  If the transaction is provided as a `jam`med noun atom, I first attempt
  to apply `cue/1` in order to unpack the transaction code.

  First, I execute the transaction code on the Anoma VM. Next, I apply processing
  logic to the resulting value, dependent on the selected backend.
  - For read-only backend, the value is sent directly to specified recepient.
  - For the key-value and blob store executions, the obtained value is stored
  and a Complete Event is issued.
  - For the transparent Resource Machine (RM) execution, I verify the
    transaction's validity and compute the corresponding set of nullifiers,
    which is transmitted as a Nullifier Event.
  """

  @spec execute(node_id, {back, Noun.t()}, id) :: :ok
        when id: binary(),
             node_id: String.t(),
             back: backend()
  def execute(node_id, {backend, tx_code}, id) do
    time = Storage.current_time(node_id)

    scry =
      fn list ->
        if list do
          with [id, key] <- list |> Noun.list_nock_to_erlang(),
               {:ok, value} <-
                 (case backend do
                    {:read_only, _pid} ->
                      Storage.read(
                        node_id,
                        {time, key |> Noun.list_nock_to_erlang()}
                      )

                    _ ->
                      Ordering.read(
                        node_id,
                        {id, key |> Noun.list_nock_to_erlang()}
                      )
                  end) do
            {:ok, value}
          else
            _ -> :error
          end
        else
          :error
        end
      end

    env = %Nock{scry_function: scry}
    vm_result = vm_execute(tx_code, env, id)
    result_event(id, vm_result, node_id, backend)

    res =
      with {:ok, vm_res} <- vm_result,
           {:ok, backend_res} <-
             backend_logic(backend, node_id, id, vm_res, time: time) do
        {:ok, backend_res}
      else
        _e ->
          empty_write(backend, node_id, id)

          :error
      end

    complete_event(id, res, node_id, backend)
  end

  ############################################################
  #                       VM Execution                       #
  ############################################################

  @spec vm_execute(Noun.t(), Nock.t(), binary()) ::
          {:ok, Noun.t()} | :vm_error
  defp vm_execute(tx_code, env, id) do
    with {:ok, code} <- cue_when_atom(tx_code),
         {:ok, [_ | stage_2_tx]} <- nock(code, [9, 2, 0 | 1], env),
         {:ok, ordered_tx} <- nock(stage_2_tx, [10, [6, 1 | id], 0 | 1], env),
         {:ok, result} <- nock(ordered_tx, [9, 2, 0 | 1], env) do
      {:ok, result}
    else
      _e -> :vm_error
    end
  end

  @spec cue_when_atom(Noun.t()) :: :error | {:ok, Noun.t()}
  defp cue_when_atom(tx_code) when Noun.is_noun_atom(tx_code) do
    Noun.Jam.cue(tx_code)
  end

  defp cue_when_atom(tx_code) do
    {:ok, tx_code}
  end

  ############################################################
  #                     Backend Execution                    #
  ############################################################

  @spec backend_logic(backend(), String.t(), binary(), Noun.t(), list()) ::
          :error | {:ok, any()}
  defp backend_logic(:debug_term_storage, node_id, id, vm_res, _opts) do
    store_value(node_id, id, vm_res)
  end

  defp backend_logic({:read_only, pid}, _node_id, _id, vm_res, opts) do
    send_value(vm_res, pid, opts)
  end

  defp backend_logic(:debug_bloblike, node_id, id, vm_res, _opts) do
    blob_store(node_id, id, vm_res)
  end

  defp backend_logic(:transparent_resource, node_id, id, vm_res, _opts) do
    transparent_resource_tx(node_id, id, vm_res)
  end

<<<<<<< HEAD
  defp backend_logic(:cairo_resource, node_id, id, vm_res) do
=======
  defp backend_logic(:cairo_resource, node_id, id, vm_res, _opts) do
>>>>>>> 866f6d9e
    cairo_resource_tx(node_id, id, vm_res)
  end

  @spec transparent_resource_tx(String.t(), binary(), Noun.t()) ::
          {:ok, any} | :error
  defp transparent_resource_tx(node_id, id, result) do
    storage_checks = fn tx -> storage_check?(node_id, id, tx) end
    verify_tx_root = fn tx -> verify_tx_root(node_id, tx) end

    verify_options = [
      double_insertion_closure: storage_checks,
      root_closure: verify_tx_root
    ]

    with {:ok, tx} <- TransparentResource.Transaction.from_noun(result),
         true <- TransparentResource.Transaction.verify(tx, verify_options) do
      map =
        for action <- tx.actions,
            reduce: %{
              commitments: MapSet.new(),
              nullifiers: MapSet.new(),
              blobs: []
            } do
          %{commitments: cms, nullifiers: nlfs, blobs: blobs} ->
            %{
              commitments: MapSet.union(cms, action.commitments),
              nullifiers: MapSet.union(nlfs, action.nullifiers),
              blobs:
                for {key, {value, bool}} <- action.app_data, reduce: blobs do
                  acc ->
                    if bool do
                      [{key, value} | acc]
                    else
                      acc
                    end
                end
            }
        end

      writes =
        for {key, value} <- map.blobs,
            reduce: [{anoma_keyspace("anchor"), value(map.commitments)}] do
          acc -> [{["anoma", "blob", key], value} | acc]
        end

      Ordering.add(
        node_id,
        {id,
         %{
           append: [
             {anoma_keyspace("nullifiers"), map.nullifiers},
             {anoma_keyspace("commitments"), map.commitments}
           ],
           write: writes
         }}
      )

      transparent_rm_event(map.commitments, map.nullifiers, node_id)

      {:ok, tx}
    else
      e ->
        unless e == :error do
          Logging.log_event(
            node_id,
            :error,
            "Transaction verification failed. Reason: #{inspect(e)}"
          )
        end

        :error
    end
  end

  @spec verify_tx_root(String.t(), TTransaction.t()) ::
          true | {:error, String.t()}
  defp verify_tx_root(node_id, trans = %TTransaction{}) do
    # TODO improve the error messages
    commitments_exist_in_roots(node_id, trans) or
      {:error, "Nullified resources are not committed at latest root"}
  end

  @spec storage_check?(String.t(), binary(), TTransaction.t()) ::
          true | {:error, String.t()}
  defp storage_check?(node_id, id, trans) do
    stored_commitments =
      Ordering.read(node_id, {id, anoma_keyspace("commitments")})

    stored_nullifiers =
      Ordering.read(node_id, {id, anoma_keyspace("nullifiers")})

    # TODO improve error messages
    cond do
      any_nullifiers_already_exist?(stored_nullifiers, trans) ->
        {:error, "A submitted nullifier already exists in storage"}

      any_commitments_already_exist?(stored_commitments, trans) ->
        {:error, "A submitted commitment already exists in storage"}

      true ->
        true
    end
  end

  @spec any_nullifiers_already_exist?(
          {:ok, MapSet.t(TResource.nullifier())} | :absent,
          TTransaction.t()
        ) :: boolean()
  defp any_nullifiers_already_exist?(:absent, _) do
    false
  end

  defp any_nullifiers_already_exist?(
         {:ok, stored_nulls},
         trans = %TTransaction{}
       ) do
    nullifiers = TTransaction.nullifiers(trans)
    Enum.any?(nullifiers, &MapSet.member?(stored_nulls, &1))
  end

  @spec any_commitments_already_exist?(
          {:ok, MapSet.t(TResource.commitment())} | :absent,
          TTransaction.t()
        ) :: boolean()
  defp any_commitments_already_exist?(:absent, _) do
    false
  end

  defp any_commitments_already_exist?(
         {:ok, stored_comms},
         trans = %TTransaction{}
       ) do
    commitments = TTransaction.commitments(trans)
    Enum.any?(commitments, &MapSet.member?(stored_comms, &1))
  end

  @spec commitments_exist_in_roots(String.t(), TTransaction.t()) :: bool()
  defp commitments_exist_in_roots(
         node_id,
         trans = %TTransaction{}
       ) do
    latest_root_time =
      for root <- trans.roots, reduce: 0 do
        time ->
          with {:atomic, [{_, {height, _}, ^root}]} <-
                 :mnesia.transaction(fn ->
                   :mnesia.match_object(
                     {Storage.values_table(node_id), {:_, :anchor}, root}
                   )
                 end) do
            if height > time do
              height
            else
              time
            end
          else
            {:atomic, []} -> time
          end
      end

    action_nullifiers = TTransaction.nullifiers(trans)

    if latest_root_time > 0 do
      {:ok, root_coms} =
        Storage.read(
          node_id,
          {latest_root_time, anoma_keyspace("commitments")}
        )

      for <<"NF_", rest::binary>> <- action_nullifiers,
          reduce: MapSet.new([]) do
        cm_set ->
          if ephemeral?(rest) do
            cm_set
          else
            MapSet.put(cm_set, "CM_" <> rest)
          end
      end
      |> MapSet.subset?(root_coms)
    else
      Enum.all?(action_nullifiers, fn <<"NF_", rest::binary>> ->
        ephemeral?(rest)
      end)
    end
  end

  @spec ephemeral?(Noun.noun_atom()) :: boolean()
  defp ephemeral?(jammed_transaction) do
    nock_boolean =
      Noun.Jam.cue(jammed_transaction)
      |> elem(1)
      |> Noun.list_nock_to_erlang_safe()
      |> elem(1)
      |> List.pop_at(2)
      |> elem(0)

    nock_boolean in [0, <<>>, <<0>>, []]
  end

  @spec send_value(Noun.t(), pid(), list()) ::
          {:ok, any()}
  defp send_value(result, reply_to, opts) do
    send(reply_to, {opts[:time], result})
    {:ok, result}
  end

  @spec blob_store(String.t(), binary(), Noun.t()) :: {:ok, any} | :error
  def blob_store(node_id, id, result) do
    key = :crypto.hash(:sha256, :erlang.term_to_binary(result))
    Ordering.write(node_id, {id, [{key, result}]})
    {:ok, key}
  end

  @spec store_value(String.t(), binary(), Noun.t()) :: {:ok, any} | :error
  def store_value(node_id, id, result) do
    with {:ok, list} <- result |> Noun.list_nock_to_erlang_safe(),
         true <-
           Enum.all?(list, fn
             [_ | _] -> true
             _ -> false
           end) do
      Ordering.write(
        node_id,
        {id, list |> Enum.map(fn [k | v] -> {k, v} end)}
      )

      {:ok, list}
    else
      _ -> :error
    end
  end

  @spec empty_write(backend(), String.t(), binary()) :: :ok
  defp empty_write({:read_only, _}, _node_id, _id) do
    :ok
  end

  defp empty_write(_backend, node_id, id) do
    Ordering.write(node_id, {id, []})
  end

  @spec cairo_resource_tx(String.t(), binary(), Noun.t()) ::
          :ok | :error
  defp cairo_resource_tx(node_id, id, result) do
    with {:ok, tx} <- CTransaction.from_noun(result),
         true <- Anoma.RM.Transaction.verify(tx),
         true <- root_existence_check(tx, node_id, id),
         # No need to check the commitment existence
         true <- nullifier_existence_check(tx, node_id, id) do
      {ct, append_roots} =
        case Ordering.read(node_id, {id, anoma_keyspace("cairo_ct")}) do
          :absent ->
            {CTransaction.cm_tree(),
             MapSet.new([Anoma.Constants.default_cairo_rm_root()])}

          {:ok, val} ->
            {val, MapSet.new()}
        end

      {ct_new, anchor} =
        CommitmentTree.add(ct, tx.commitments)

      ciphertexts = tx |> CTransaction.get_cipher_texts() |> MapSet.new()

      Ordering.add(
        node_id,
        {id,
         %{
           append: [
             {anoma_keyspace("cairo_nullifiers"), MapSet.new(tx.nullifiers)},
             {anoma_keyspace("cairo_roots"),
              MapSet.put(append_roots, anchor)},
             {anoma_keyspace("cairo_ciphertexts"), ciphertexts}
           ],
           write: [{anoma_keyspace("cairo_ct"), ct_new}]
         }}
      )

      # Get ciphertext from tx
      _ciphertext = CTransaction.get_cipher_texts(tx)

      # TODO: Store ciphertext

      cairo_rm_event(
        MapSet.new(tx.commitments),
        MapSet.new(tx.nullifiers),
        node_id
      )

      {:ok, tx}
    else
      e ->
        unless e == :error do
          Logging.log_event(
            node_id,
            :error,
            "Transaction verification failed. Reason: #{inspect(e)}"
          )
        end

        :error
    end
  end

  @spec nullifier_existence_check(CTransaction.t(), String.t(), binary()) ::
          true | {:error, String.t()}
  def nullifier_existence_check(transaction, node_id, id) do
    with {:ok, stored_nullifiers} <-
           Ordering.read(node_id, {id, anoma_keyspace("cairo_nullifiers")}) do
      if Enum.any?(
           transaction.nullifiers,
           &MapSet.member?(stored_nullifiers, &1)
         ) do
        {:error, "A submitted nullifier already exists in storage"}
      else
        true
      end
    else
      # stored_nullifiers is empty
      _ -> true
    end
  end

  @spec root_existence_check(CTransaction.t(), String.t(), binary()) ::
          true | {:error, String.t()}
  def root_existence_check(transaction, node_id, id) do
    stored_roots =
      case Ordering.read(node_id, {id, anoma_keyspace("cairo_roots")}) do
        :absent -> MapSet.new([Anoma.Constants.default_cairo_rm_root()])
        {:ok, val} -> val
      end

    Enum.all?(transaction.roots, &MapSet.member?(stored_roots, &1)) or
      {:error, "A submitted root dose not exist in storage"}
  end

  ############################################################
  #                        Helpers                           #
  ############################################################

  @spec complete_event(
          String.t(),
          :error | {:ok, any()},
          String.t(),
          backend()
        ) :: :ok
  defp complete_event(id, result, node_id, backend) do
    event =
      Node.Event.new_with_body(node_id, %__MODULE__.CompleteEvent{
        tx_id: id,
        tx_result: result
      })

    event(backend, event)
  end

  @spec result_event(String.t(), any(), String.t(), backend()) :: :ok
  defp result_event(id, result, node_id, backend) do
    event =
      Node.Event.new_with_body(node_id, %__MODULE__.ResultEvent{
        tx_id: id,
        vm_result: result
      })

    event(backend, event)
  end

  @spec transparent_rm_event(
          MapSet.t(binary()),
          MapSet.t(binary()),
          String.t()
        ) :: :ok
  defp transparent_rm_event(cms, nlfs, node_id) do
    event =
      Node.Event.new_with_body(node_id, %__MODULE__.TRMEvent{
        commitments: cms,
        nullifiers: nlfs
      })

    EventBroker.event(event)
  end

  @spec cairo_rm_event(
          MapSet.t(binary()),
          MapSet.t(binary()),
          String.t()
        ) :: :ok
  defp cairo_rm_event(cms, nlfs, node_id) do
    event =
      Node.Event.new_with_body(node_id, %__MODULE__.SRMEvent{
        commitments: cms,
        nullifiers: nlfs
      })

    EventBroker.event(event)
  end

<<<<<<< HEAD
=======
  @spec event(backend(), EventBroker.Event.t()) :: :ok
  defp event({:read_only, _}, _event) do
    :ok
  end

  defp event(_backend, event) do
    EventBroker.event(event)
  end

>>>>>>> 866f6d9e
  @doc """
  I am the commitment accumulator add function for the transparent resource
  machine.

  Given the commitment set, I add a commitment to it.
  """

  @spec add(MapSet.t(), binary()) :: MapSet.t()
  def add(acc, cm) do
    MapSet.put(acc, cm)
  end

  @doc """
  I am the commitment accumulator witness function for the transparent
  resource machine.

  Given the commitment set and a commitment, I return the original set if
  the commitment is a member of the former. Otherwise, I return nil
  """

  @spec witness(MapSet.t(), binary()) :: MapSet.t() | nil
  def witness(acc, cm) do
    if MapSet.member?(acc, cm) do
      acc
    end
  end

  @doc """
  I am the commitment accumulator value function for the transparent
  resource machine.

  Given the commitment set, I turn it to binary and then hash it using
  sha-256.
  """

  @spec value(MapSet.t()) :: binary()
  def value(acc) do
    :crypto.hash(:sha256, :erlang.term_to_binary(acc))
  end

  @doc """
  I am the commitment accumulator verify function for the transparent
  resource machine.

  Given the commitment, a witness (i.e. a set) and a commitment value, I
  output true iff the witness's value is the same as the provided value and
  the commitment is indeed in the set.
  """

  @spec verify(binary(), MapSet.t(), binary()) :: bool()
  def verify(cm, w, val) do
    val == value(w) and MapSet.member?(w, cm)
  end

  @spec anoma_keyspace(String.t()) :: list(String.t())
  defp anoma_keyspace(key) do
    ["anoma", key]
  end
end<|MERGE_RESOLUTION|>--- conflicted
+++ resolved
@@ -230,11 +230,7 @@
     transparent_resource_tx(node_id, id, vm_res)
   end
 
-<<<<<<< HEAD
-  defp backend_logic(:cairo_resource, node_id, id, vm_res) do
-=======
   defp backend_logic(:cairo_resource, node_id, id, vm_res, _opts) do
->>>>>>> 866f6d9e
     cairo_resource_tx(node_id, id, vm_res)
   end
 
@@ -632,8 +628,6 @@
     EventBroker.event(event)
   end
 
-<<<<<<< HEAD
-=======
   @spec event(backend(), EventBroker.Event.t()) :: :ok
   defp event({:read_only, _}, _event) do
     :ok
@@ -643,7 +637,6 @@
     EventBroker.event(event)
   end
 
->>>>>>> 866f6d9e
   @doc """
   I am the commitment accumulator add function for the transparent resource
   machine.
