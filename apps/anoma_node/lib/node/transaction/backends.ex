defmodule Anoma.Node.Transaction.Backends do
  @moduledoc """
  I am the Transaction Backend module.

  I define a set of backends for the execution of the given transaction candidate.
  Currently, I support transparent resource machine (RM) execution as well as
  the following debug executions: read-only, key-value store, and blob store executions.

  ### Public API

  I have the following public functionality:
  - `execute/3`
  """

  alias Anoma.Node
  alias Node.Logging
  alias Node.Transaction.{Executor, Ordering, Storage}
  alias Anoma.TransparentResource
  alias Anoma.TransparentResource.Transaction, as: TTransaction
  alias Anoma.TransparentResource.Resource, as: TResource
  alias Anoma.CairoResource.Transaction, as: CTransaction

  import Nock
  require Noun
  require Node.Event
  use EventBroker.DefFilter
  use TypedStruct

  @type backend() ::
          :debug_term_storage
          | {:read_only, pid}
          | :debug_bloblike
          | :transparent_resource
          | :cairo_resource

  @type transaction() :: {backend(), Noun.t() | binary()}

  typedstruct enforce: true, module: ResultEvent do
    @typedoc """
    I hold the content of the Result Event, which conveys the result of
    the transaction candidate code execution on the Anoma VM to
    the Mempool engine.

    ### Fields
    - `:tx_id`              - The transaction id.
    - `:tx_result`          - VM execution result; either :error or an
                              {:ok, noun} tuple.
    """
    field(:tx_id, binary())
    field(:vm_result, {:ok, Noun.t()} | :error)
  end

  typedstruct enforce: true, module: CompleteEvent do
    @typedoc """
    I hold the content of the Complete Event, which communicates the result
    of the transaction candidate execution to the Executor engine.

    ### Fields
    - `:tx_id`              - The transaction id.
    - `:tx_result`          - Execution result; either :error or an
                              {:ok, value} tuple.
    """
    field(:tx_id, binary())
    field(:tx_result, {:ok, any()} | :error)
  end

  typedstruct enforce: true, module: TRMEvent do
    @typedoc """
    I hold the content of the The Resource Machine Event, which
    communicates a set of nullifiers/commitments defined by the actions of the
    transaction candidate to the Intent Pool.

    ### Fields

    - `:commitments`        - The set of commitments.
    - `:nullifiers`         - The set of nullifiers.
    - `:commitments`        - The set of commitments.
    """
    field(:commitments, MapSet.t(binary()))
    field(:nullifiers, MapSet.t(binary()))
  end

  typedstruct enforce: true, module: SRMEvent do
    @typedoc """
    I hold the content of the The Shielded Resource Machine Event, which
    communicates a set of nullifiers/commitments defined by the actions of the
    transaction candidate to the Intent Pool.

    ### Fields

    - `:commitments`        - The set of commitments.
    - `:nullifiers`         - The set of nullifiers.
    """
    field(:commitments, MapSet.t(binary()))
    field(:nullifiers, MapSet.t(binary()))
  end

  deffilter CompleteFilter do
    %EventBroker.Event{body: %Node.Event{body: %CompleteEvent{}}} ->
      true

    _ ->
      false
  end

  deffilter ForMempoolFilter do
    %EventBroker.Event{body: %Node.Event{body: %ResultEvent{}}} ->
      true

    %EventBroker.Event{body: %Node.Event{body: %Executor.ExecutionEvent{}}} ->
      true

    _ ->
      false
  end

  @doc """
  I execute the specified transaction candidate using the designated backend.
  If the transaction is provided as a `jam`med noun atom, I first attempt
  to apply `cue/1` in order to unpack the transaction code.

  First, I execute the transaction code on the Anoma VM. Next, I apply processing
  logic to the resulting value, dependent on the selected backend.
  - For read-only backend, the value is sent directly to specified recepient.
  - For the key-value and blob store executions, the obtained value is stored
  and a Complete Event is issued.
  - For the transparent Resource Machine (RM) execution, I verify the
    transaction's validity and compute the corresponding set of nullifiers,
    which is transmitted as a Nullifier Event.
  """

  @spec execute(node_id, {back, Noun.t()}, id) :: :ok
        when id: binary(),
             node_id: String.t(),
             back: backend()
  def execute(node_id, {backend, tx_code}, id) do
    time = Storage.current_time(node_id)

    scry =
      fn list ->
        if list do
          with [id, key] <- list |> Noun.list_nock_to_erlang(),
               {:ok, value} <-
                 (case backend do
                    {:read_only, _pid} ->
                      Storage.read(
                        node_id,
                        {time, key |> Noun.list_nock_to_erlang()}
                      )

                    _ ->
                      Ordering.read(
                        node_id,
                        {id, key |> Noun.list_nock_to_erlang()}
                      )
                  end) do
            {:ok, value}
          else
            _ -> :error
          end
        else
          :error
        end
      end

    env = %Nock{scry_function: scry}
    vm_result = vm_execute(tx_code, env, id)
    result_event(id, vm_result, node_id, backend)

    res =
      with {:ok, vm_res} <- vm_result,
           {:ok, backend_res} <-
             backend_logic(backend, node_id, id, vm_res, time: time) do
        {:ok, backend_res}
      else
        _e ->
          empty_write(backend, node_id, id)

          :error
      end

    complete_event(id, res, node_id, backend)
  end

  ############################################################
  #                       VM Execution                       #
  ############################################################

  @spec vm_execute(Noun.t(), Nock.t(), binary()) ::
          {:ok, Noun.t()} | :vm_error
  defp vm_execute(tx_code, env, id) do
    with {:ok, code} <- cue_when_atom(tx_code),
         {:ok, [_ | stage_2_tx]} <- nock(code, [9, 2, 0 | 1], env),
         {:ok, ordered_tx} <- nock(stage_2_tx, [10, [6, 1 | id], 0 | 1], env),
         {:ok, result} <- nock(ordered_tx, [9, 2, 0 | 1], env) do
      {:ok, result}
    else
      _e -> :vm_error
    end
  end

  @spec cue_when_atom(Noun.t()) :: :error | {:ok, Noun.t()}
  defp cue_when_atom(tx_code) when Noun.is_noun_atom(tx_code) do
    Noun.Jam.cue(tx_code)
  end

  defp cue_when_atom(tx_code) do
    {:ok, tx_code}
  end

  ############################################################
  #                     Backend Execution                    #
  ############################################################

  @spec backend_logic(backend(), String.t(), binary(), Noun.t(), list()) ::
          :error | {:ok, any()}
  defp backend_logic(:debug_term_storage, node_id, id, vm_res, _opts) do
    store_value(node_id, id, vm_res)
  end

  defp backend_logic({:read_only, pid}, _node_id, _id, vm_res, opts) do
    send_value(vm_res, pid, opts)
  end

  defp backend_logic(:debug_bloblike, node_id, id, vm_res, _opts) do
    blob_store(node_id, id, vm_res)
  end

  defp backend_logic(:transparent_resource, node_id, id, vm_res, _opts) do
    transparent_resource_tx(node_id, id, vm_res)
  end

  defp backend_logic(:cairo_resource, node_id, id, vm_res, _opts) do
    cairo_resource_tx(node_id, id, vm_res)
  end

  @spec transparent_resource_tx(String.t(), binary(), Noun.t()) ::
          {:ok, any} | :error
  defp transparent_resource_tx(node_id, id, result) do
    storage_checks = fn tx -> storage_check?(node_id, id, tx) end
    verify_tx_root = fn tx -> verify_tx_root(node_id, tx) end

    verify_options = [
      double_insertion_closure: storage_checks,
      root_closure: verify_tx_root
    ]

    with {:ok, tx} <- TransparentResource.Transaction.from_noun(result),
         true <- TransparentResource.Transaction.verify(tx, verify_options) do
      map =
        for action <- tx.actions,
            reduce: %{
              commitments: MapSet.new(),
              nullifiers: MapSet.new(),
              blobs: []
            } do
          %{commitments: cms, nullifiers: nlfs, blobs: blobs} ->
            %{
              commitments: MapSet.union(cms, action.commitments),
              nullifiers: MapSet.union(nlfs, action.nullifiers),
              blobs:
                for {key, {value, bool}} <- action.app_data, reduce: blobs do
                  acc ->
<<<<<<< HEAD
                    if bool do
=======
                    if Noun.equal?(bool, 0) and
                         :crypto.hash(:sha256, Noun.Jam.jam(value)) == key do
>>>>>>> 9968b85c
                      [{key, value} | acc]
                    else
                      acc
                    end
                end
            }
        end

      writes =
        for {key, value} <- map.blobs,
            reduce: [{anoma_keyspace("anchor"), value(map.commitments)}] do
          acc -> [{["anoma", "blob", key], value} | acc]
        end

      Ordering.add(
        node_id,
        {id,
         %{
           append: [
             {anoma_keyspace("nullifiers"), map.nullifiers},
             {anoma_keyspace("commitments"), map.commitments}
           ],
           write: writes
         }}
      )

      transparent_rm_event(map.commitments, map.nullifiers, node_id)

      {:ok, tx}
    else
      e ->
        unless e == :error do
          Logging.log_event(
            node_id,
            :error,
            "Transaction verification failed. Reason: #{inspect(e)}"
          )
        end

        :error
    end
  end

  @spec verify_tx_root(String.t(), TTransaction.t()) ::
          true | {:error, String.t()}
  defp verify_tx_root(node_id, trans = %TTransaction{}) do
    # TODO improve the error messages
    commitments_exist_in_roots(node_id, trans) or
      {:error, "Nullified resources are not committed at latest root"}
  end

  @spec storage_check?(String.t(), binary(), TTransaction.t()) ::
          true | {:error, String.t()}
  defp storage_check?(node_id, id, trans) do
    stored_commitments =
      Ordering.read(node_id, {id, anoma_keyspace("commitments")})

    stored_nullifiers =
      Ordering.read(node_id, {id, anoma_keyspace("nullifiers")})

    # TODO improve error messages
    cond do
      any_nullifiers_already_exist?(stored_nullifiers, trans) ->
        {:error, "A submitted nullifier already exists in storage"}

      any_commitments_already_exist?(stored_commitments, trans) ->
        {:error, "A submitted commitment already exists in storage"}

      true ->
        true
    end
  end

  @spec any_nullifiers_already_exist?(
          {:ok, MapSet.t(TResource.nullifier())} | :absent,
          TTransaction.t()
        ) :: boolean()
  defp any_nullifiers_already_exist?(:absent, _) do
    false
  end

  defp any_nullifiers_already_exist?(
         {:ok, stored_nulls},
         trans = %TTransaction{}
       ) do
    nullifiers = TTransaction.nullifiers(trans)
    Enum.any?(nullifiers, &MapSet.member?(stored_nulls, &1))
  end

  @spec any_commitments_already_exist?(
          {:ok, MapSet.t(TResource.commitment())} | :absent,
          TTransaction.t()
        ) :: boolean()
  defp any_commitments_already_exist?(:absent, _) do
    false
  end

  defp any_commitments_already_exist?(
         {:ok, stored_comms},
         trans = %TTransaction{}
       ) do
    commitments = TTransaction.commitments(trans)
    Enum.any?(commitments, &MapSet.member?(stored_comms, &1))
  end

  @spec commitments_exist_in_roots(String.t(), TTransaction.t()) :: bool()
  defp commitments_exist_in_roots(
         node_id,
         trans = %TTransaction{}
       ) do
    latest_root_time =
      for root <- trans.roots, reduce: 0 do
        time ->
          with {:atomic, [{_, {height, _}, ^root}]} <-
                 :mnesia.transaction(fn ->
                   :mnesia.match_object(
                     {Storage.values_table(node_id),
                      {:_, anoma_keyspace("anchor")}, root}
                   )
                 end) do
            if height > time do
              height
            else
              time
            end
          else
            {:atomic, []} -> time
          end
      end

    action_nullifiers = TTransaction.nullifiers(trans)

    if latest_root_time > 0 do
      {:ok, root_coms} =
        Storage.read(
          node_id,
          {latest_root_time, anoma_keyspace("commitments")}
        )

      for <<"NF_", rest::binary>> <- action_nullifiers,
          reduce: MapSet.new([]) do
        cm_set ->
          if ephemeral?(rest) do
            cm_set
          else
            MapSet.put(cm_set, "CM_" <> rest)
          end
      end
      |> MapSet.subset?(root_coms)
    else
      Enum.all?(action_nullifiers, fn <<"NF_", rest::binary>> ->
        ephemeral?(rest)
      end)
    end
  end

  @spec ephemeral?(Noun.noun_atom()) :: boolean()
  defp ephemeral?(jammed_transaction) do
    nock_boolean =
      Noun.Jam.cue(jammed_transaction)
      |> elem(1)
      |> Noun.list_nock_to_erlang_safe()
      |> elem(1)
      |> List.pop_at(2)
      |> elem(0)

    nock_boolean in [0, <<>>, <<0>>, []]
  end

  @spec send_value(Noun.t(), pid(), list()) ::
          {:ok, any()}
  defp send_value(result, reply_to, opts) do
    send(reply_to, {opts[:time], result})
    {:ok, result}
  end

  @spec blob_store(String.t(), binary(), Noun.t()) :: {:ok, any} | :error
  def blob_store(node_id, id, result) do
    key = :crypto.hash(:sha256, :erlang.term_to_binary(result))
    Ordering.write(node_id, {id, [{key, result}]})
    {:ok, key}
  end

  @spec store_value(String.t(), binary(), Noun.t()) :: {:ok, any} | :error
  def store_value(node_id, id, result) do
    with {:ok, list} <- result |> Noun.list_nock_to_erlang_safe(),
         true <-
           Enum.all?(list, fn
             [_ | _] -> true
             _ -> false
           end) do
      Ordering.write(
        node_id,
        {id, list |> Enum.map(fn [k | v] -> {k, v} end)}
      )

      {:ok, list}
    else
      _ -> :error
    end
  end

  @spec empty_write(backend(), String.t(), binary()) :: :ok
  defp empty_write({:read_only, _}, _node_id, _id) do
    :ok
  end

  defp empty_write(_backend, node_id, id) do
    Ordering.write(node_id, {id, []})
  end

  @spec cairo_resource_tx(String.t(), binary(), Noun.t()) ::
          :ok | :error
  defp cairo_resource_tx(node_id, id, result) do
    with {:ok, tx} <- CTransaction.from_noun(result),
         true <- Anoma.RM.Transaction.verify(tx),
         true <- root_existence_check(tx, node_id, id),
         # No need to check the commitment existence
         true <- nullifier_existence_check(tx, node_id, id) do
      {ct, append_roots} =
        case Ordering.read(node_id, {id, anoma_keyspace("cairo_ct")}) do
          :absent ->
            {CTransaction.cm_tree(),
             MapSet.new([Anoma.Constants.default_cairo_rm_root()])}

          {:ok, val} ->
            {val, MapSet.new()}
        end

      {ct_new, anchor} =
        CommitmentTree.add(ct, tx.commitments)

      ciphertexts = tx |> CTransaction.get_cipher_texts() |> MapSet.new()

      Ordering.add(
        node_id,
        {id,
         %{
           append: [
             {anoma_keyspace("cairo_nullifiers"), MapSet.new(tx.nullifiers)},
             {anoma_keyspace("cairo_roots"),
              MapSet.put(append_roots, anchor)},
             {anoma_keyspace("cairo_ciphertexts"), ciphertexts}
           ],
           write: [{anoma_keyspace("cairo_ct"), ct_new}]
         }}
      )

      # Get ciphertext from tx
      _ciphertext = CTransaction.get_cipher_texts(tx)

      # TODO: Store ciphertext

      cairo_rm_event(
        MapSet.new(tx.commitments),
        MapSet.new(tx.nullifiers),
        node_id
      )

      {:ok, tx}
    else
      e ->
        unless e == :error do
          Logging.log_event(
            node_id,
            :error,
            "Transaction verification failed. Reason: #{inspect(e)}"
          )
        end

        :error
    end
  end

  @spec nullifier_existence_check(CTransaction.t(), String.t(), binary()) ::
          true | {:error, String.t()}
  def nullifier_existence_check(transaction, node_id, id) do
    with {:ok, stored_nullifiers} <-
           Ordering.read(node_id, {id, anoma_keyspace("cairo_nullifiers")}) do
      if Enum.any?(
           transaction.nullifiers,
           &MapSet.member?(stored_nullifiers, &1)
         ) do
        {:error, "A submitted nullifier already exists in storage"}
      else
        true
      end
    else
      # stored_nullifiers is empty
      _ -> true
    end
  end

  @spec root_existence_check(CTransaction.t(), String.t(), binary()) ::
          true | {:error, String.t()}
  def root_existence_check(transaction, node_id, id) do
    stored_roots =
      case Ordering.read(node_id, {id, anoma_keyspace("cairo_roots")}) do
        :absent -> MapSet.new([Anoma.Constants.default_cairo_rm_root()])
        {:ok, val} -> val
      end

    Enum.all?(transaction.roots, &MapSet.member?(stored_roots, &1)) or
      {:error, "A submitted root dose not exist in storage"}
  end

  ############################################################
  #                        Helpers                           #
  ############################################################

  @spec complete_event(
          String.t(),
          :error | {:ok, any()},
          String.t(),
          backend()
        ) :: :ok
  defp complete_event(id, result, node_id, backend) do
    event =
      Node.Event.new_with_body(node_id, %__MODULE__.CompleteEvent{
        tx_id: id,
        tx_result: result
      })

    event(backend, event)
  end

  @spec result_event(String.t(), any(), String.t(), backend()) :: :ok
  defp result_event(id, result, node_id, backend) do
    event =
      Node.Event.new_with_body(node_id, %__MODULE__.ResultEvent{
        tx_id: id,
        vm_result: result
      })

    event(backend, event)
  end

  @spec transparent_rm_event(
          MapSet.t(binary()),
          MapSet.t(binary()),
          String.t()
        ) :: :ok
  defp transparent_rm_event(cms, nlfs, node_id) do
    event =
      Node.Event.new_with_body(node_id, %__MODULE__.TRMEvent{
        commitments: cms,
        nullifiers: nlfs
      })

    EventBroker.event(event)
  end

  @spec cairo_rm_event(
          MapSet.t(binary()),
          MapSet.t(binary()),
          String.t()
        ) :: :ok
  defp cairo_rm_event(cms, nlfs, node_id) do
    event =
      Node.Event.new_with_body(node_id, %__MODULE__.SRMEvent{
        commitments: cms,
        nullifiers: nlfs
      })

    EventBroker.event(event)
  end

  @spec event(backend(), EventBroker.Event.t()) :: :ok
  defp event({:read_only, _}, _event) do
    :ok
  end

  defp event(_backend, event) do
    EventBroker.event(event)
  end

  @doc """
  I am the commitment accumulator add function for the transparent resource
  machine.

  Given the commitment set, I add a commitment to it.
  """

  @spec add(MapSet.t(), binary()) :: MapSet.t()
  def add(acc, cm) do
    MapSet.put(acc, cm)
  end

  @doc """
  I am the commitment accumulator witness function for the transparent
  resource machine.

  Given the commitment set and a commitment, I return the original set if
  the commitment is a member of the former. Otherwise, I return nil
  """

  @spec witness(MapSet.t(), binary()) :: MapSet.t() | nil
  def witness(acc, cm) do
    if MapSet.member?(acc, cm) do
      acc
    end
  end

  @doc """
  I am the commitment accumulator value function for the transparent
  resource machine.

  Given the commitment set, I turn it to binary and then hash it using
  sha-256.
  """

  @spec value(MapSet.t()) :: binary()
  def value(acc) do
    :crypto.hash(:sha256, :erlang.term_to_binary(acc))
  end

  @doc """
  I am the commitment accumulator verify function for the transparent
  resource machine.

  Given the commitment, a witness (i.e. a set) and a commitment value, I
  output true iff the witness's value is the same as the provided value and
  the commitment is indeed in the set.
  """

  @spec verify(binary(), MapSet.t(), binary()) :: bool()
  def verify(cm, w, val) do
    val == value(w) and MapSet.member?(w, cm)
  end

  @spec anoma_keyspace(String.t()) :: list(String.t())
  defp anoma_keyspace(key) do
    ["anoma", key]
  end
end<|MERGE_RESOLUTION|>--- conflicted
+++ resolved
@@ -261,12 +261,8 @@
               blobs:
                 for {key, {value, bool}} <- action.app_data, reduce: blobs do
                   acc ->
-<<<<<<< HEAD
-                    if bool do
-=======
                     if Noun.equal?(bool, 0) and
                          :crypto.hash(:sha256, Noun.Jam.jam(value)) == key do
->>>>>>> 9968b85c
                       [{key, value} | acc]
                     else
                       acc
