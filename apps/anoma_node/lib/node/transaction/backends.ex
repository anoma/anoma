defmodule Anoma.Node.Transaction.Backends do
  @moduledoc """
  I am the Transaction Backend module.

  I define a set of backends for the execution of the given transaction candidate.
  Currently, I support transparent resource machine (RM) execution as well as
  the following debug executions: read-only, key-value store, and blob store executions.

  ### Public API

  I have the following public functionality:
  - `execute/3`
  """

  alias Anoma.Node
  alias Node.Logging
  alias Node.Transaction.{Executor, Ordering, Storage}
  alias Anoma.TransparentResource
  alias Anoma.TransparentResource.Transaction, as: TTransaction
  alias Anoma.TransparentResource.Resource, as: TResource
  alias Anoma.CairoResource.Transaction, as: CTransaction

  import Nock
  require Noun
  require Node.Event
  use EventBroker.DefFilter
  use TypedStruct

  @type backend() ::
          :debug_term_storage
          | {:read_only, pid}
          | :debug_bloblike
          | :transparent_resource
          | :cairo_resource

  @type transaction() :: {backend(), Noun.t() | binary()}

  typedstruct enforce: true, module: ResultEvent do
    @typedoc """
    I hold the content of the Result Event, which conveys the result of
    the transaction candidate code execution on the Anoma VM to
    the Mempool engine.

    ### Fields
    - `:tx_id`              - The transaction id.
    - `:tx_result`          - VM execution result; either :error or an
                              {:ok, noun} tuple.
    """
    field(:tx_id, binary())
    field(:vm_result, {:ok, Noun.t()} | :error)
  end

  typedstruct enforce: true, module: CompleteEvent do
    @typedoc """
    I hold the content of the Complete Event, which communicates the result
    of the transaction candidate execution to the Executor engine.

    ### Fields
    - `:tx_id`              - The transaction id.
    - `:tx_result`          - Execution result; either :error or an
                              {:ok, value} tuple.
    """
    field(:tx_id, binary())
    field(:tx_result, {:ok, any()} | :error)
  end

  typedstruct enforce: true, module: TRMEvent do
    @typedoc """
    I hold the content of the The Resource Machine Event, which
    communicates a set of nullifiers/commitments defined by the actions of the
    transaction candidate to the Intent Pool.

    ### Fields

    - `:commitments`        - The set of commitments.
    - `:nullifiers`         - The set of nullifiers.
    - `:commitments`        - The set of commitments.
    """
    field(:commitments, MapSet.t(binary()))
    field(:nullifiers, MapSet.t(binary()))
  end

  typedstruct enforce: true, module: SRMEvent do
    @typedoc """
    I hold the content of the The Shielded Resource Machine Event, which
    communicates a set of nullifiers/commitments defined by the actions of the
    transaction candidate to the Intent Pool.

    ### Fields

    - `:commitments`        - The set of commitments.
    - `:nullifiers`         - The set of nullifiers.
    """
    field(:commitments, MapSet.t(binary()))
    field(:nullifiers, MapSet.t(binary()))
  end

  deffilter CompleteFilter do
    %EventBroker.Event{body: %Node.Event{body: %CompleteEvent{}}} ->
      true

    _ ->
      false
  end

  deffilter ForMempoolFilter do
    %EventBroker.Event{body: %Node.Event{body: %ResultEvent{}}} ->
      true

    %EventBroker.Event{body: %Node.Event{body: %Executor.ExecutionEvent{}}} ->
      true

    _ ->
      false
  end

  @doc """
  I execute the specified transaction candidate using the designated backend.
  If the transaction is provided as a `jam`med noun atom, I first attempt
  to apply `cue/1` in order to unpack the transaction code.

  First, I execute the transaction code on the Anoma VM. Next, I apply processing
  logic to the resulting value, dependent on the selected backend.
  - For read-only backend, the value is sent directly to specified recepient.
  - For the key-value and blob store executions, the obtained value is stored
  and a Complete Event is issued.
  - For the transparent Resource Machine (RM) execution, I verify the
    transaction's validity and compute the corresponding set of nullifiers,
    which is transmitted as a Nullifier Event.
  """

  @spec execute(node_id, {back, Noun.t()}, id) :: :ok
        when id: binary(),
             node_id: String.t(),
             back: backend()
  def execute(node_id, {backend, tx_code}, id) do
<<<<<<< HEAD
    env = %Nock{
      scry_function: fn list ->
        if list do
          with [id, key] <- list |> Noun.list_nock_to_erlang(),
               {:ok, value} <- Ordering.read(node_id, {id, key}) do
            {:ok, value}
          else
            _ -> :error
          end
        else
          :error
        end
      end
    }

=======
    time = Storage.current_time(node_id)

    scry =
      case backend do
        {:read_only, _pid} -> &Storage.read(node_id, {time, elem(&1, 1)})
        _ -> &Ordering.read(node_id, &1)
      end

    env = %Nock{scry_function: scry}
>>>>>>> 1bc303e4
    vm_result = vm_execute(tx_code, env, id)
    result_event(id, vm_result, node_id, backend)

    res =
      with {:ok, vm_res} <- vm_result,
<<<<<<< HEAD
           {:ok, backend_res} <- backend_logic(backend, node_id, id, vm_res) do
=======
           {:ok, backend_res} <-
             backend_logic(backend, node_id, id, vm_res, time: time) do
>>>>>>> 1bc303e4
        {:ok, backend_res}
      else
        _e ->
          empty_write(backend, node_id, id)

          :error
      end

    complete_event(id, res, node_id, backend)
  end

  ############################################################
  #                       VM Execution                       #
  ############################################################

  @spec vm_execute(Noun.t(), Nock.t(), binary()) ::
          {:ok, Noun.t()} | :vm_error
  defp vm_execute(tx_code, env, id) do
    with {:ok, code} <- cue_when_atom(tx_code),
         {:ok, [_ | stage_2_tx]} <- nock(code, [9, 2, 0 | 1], env),
         {:ok, ordered_tx} <- nock(stage_2_tx, [10, [6, 1 | id], 0 | 1], env),
         {:ok, result} <- nock(ordered_tx, [9, 2, 0 | 1], env) do
      {:ok, result}
    else
      _e -> :vm_error
    end
  end

  @spec cue_when_atom(Noun.t()) :: :error | {:ok, Noun.t()}
  defp cue_when_atom(tx_code) when Noun.is_noun_atom(tx_code) do
<<<<<<< HEAD
    Noun.Jam.cue(tx_code)
=======
    Nock.Cue.cue(tx_code)
>>>>>>> 1bc303e4
  end

  defp cue_when_atom(tx_code) do
    {:ok, tx_code}
  end

  ############################################################
  #                     Backend Execution                    #
  ############################################################

<<<<<<< HEAD
  @spec backend_logic(backend(), String.t(), binary(), Noun.t()) ::
          :error | {:ok, any()}
  defp backend_logic(:debug_term_storage, node_id, id, vm_res) do
    store_value(node_id, id, vm_res)
  end

  defp backend_logic({:debug_read_term, pid}, node_id, id, vm_res) do
    send_value(node_id, id, vm_res, pid)
  end

  defp backend_logic(:debug_bloblike, node_id, id, vm_res) do
    blob_store(node_id, id, vm_res)
  end

  defp backend_logic(:transparent_resource, node_id, id, vm_res) do
    transparent_resource_tx(node_id, id, vm_res)
  end

  defp backend_logic(:cairo_resource, node_id, id, vm_res) do
    cairo_resource_tx(node_id, id, vm_res)
=======
  @spec backend_logic(backend(), String.t(), binary(), Noun.t(), list()) ::
          :error | {:ok, any()}
  defp backend_logic(:debug_term_storage, node_id, id, vm_res, _opts) do
    store_value(node_id, id, vm_res)
  end

  defp backend_logic({:read_only, pid}, _node_id, _id, vm_res, opts) do
    send_value(vm_res, pid, opts)
  end

  defp backend_logic(:debug_bloblike, node_id, id, vm_res, _opts) do
    blob_store(node_id, id, vm_res)
  end

  defp backend_logic(:transparent_resource, node_id, id, vm_res, _opts) do
    transparent_resource_tx(node_id, id, vm_res)
>>>>>>> 1bc303e4
  end

  @spec transparent_resource_tx(String.t(), binary(), Noun.t()) ::
          {:ok, any} | :error
  defp transparent_resource_tx(node_id, id, result) do
    storage_checks = fn tx -> storage_check?(node_id, id, tx) end
    verify_tx_root = fn tx -> verify_tx_root(node_id, tx) end

    verify_options = [
      double_insertion_closure: storage_checks,
      root_closure: verify_tx_root
    ]

    with {:ok, tx} <- TransparentResource.Transaction.from_noun(result),
         true <- TransparentResource.Transaction.verify(tx, verify_options) do
      map =
        for action <- tx.actions,
            reduce: %{
              commitments: MapSet.new(),
              nullifiers: MapSet.new(),
              blobs: []
            } do
          %{commitments: cms, nullifiers: nlfs, blobs: blobs} ->
            %{
              commitments: MapSet.union(cms, action.commitments),
              nullifiers: MapSet.union(nlfs, action.nullifiers),
              blobs:
                for {key, {value, bool}} <- action.app_data, reduce: blobs do
                  acc ->
                    if Noun.equal?(bool, 0) do
                      [{key, value} | acc]
                    else
                      acc
                    end
                end
            }
        end

      writes =
        for {key, value} <- map.blobs,
            reduce: [{anoma_keyspace("anchor"), value(map.commitments)}] do
          acc -> [{["anoma", "blob", key], value} | acc]
        end

      Ordering.add(
        node_id,
        {id,
         %{
           append: [
             {anoma_keyspace("nullifiers"), map.nullifiers},
             {anoma_keyspace("commitments"), map.commitments}
           ],
           write: writes
         }}
      )

<<<<<<< HEAD
      transparent_rm_event(map.commitments, map.nullifiers, node_id)
=======
      nullifier_event(map.nullifiers, node_id)
>>>>>>> 1bc303e4

      {:ok, tx}
    else
      e ->
        unless e == :error do
          Logging.log_event(
            node_id,
            :error,
            "Transaction verification failed. Reason: #{inspect(e)}"
          )
        end

        :error
    end
  end

  @spec verify_tx_root(String.t(), TTransaction.t()) ::
          true | {:error, String.t()}
  defp verify_tx_root(node_id, trans = %TTransaction{}) do
    # TODO improve the error messages
    commitments_exist_in_roots(node_id, trans) or
      {:error, "Nullified resources are not committed at latest root"}
  end

  @spec storage_check?(String.t(), binary(), TTransaction.t()) ::
          true | {:error, String.t()}
  defp storage_check?(node_id, id, trans) do
    stored_commitments =
      Ordering.read(node_id, {id, anoma_keyspace("commitments")})

    stored_nullifiers =
      Ordering.read(node_id, {id, anoma_keyspace("nullifiers")})

    # TODO improve error messages
    cond do
      any_nullifiers_already_exist?(stored_nullifiers, trans) ->
        {:error, "A submitted nullifier already exists in storage"}

      any_commitments_already_exist?(stored_commitments, trans) ->
        {:error, "A submitted commitment already exists in storage"}

      true ->
        true
    end
  end

  @spec any_nullifiers_already_exist?(
          {:ok, MapSet.t(TResource.nullifier())} | :absent,
          TTransaction.t()
        ) :: boolean()
  defp any_nullifiers_already_exist?(:absent, _) do
    false
  end

  defp any_nullifiers_already_exist?(
         {:ok, stored_nulls},
         trans = %TTransaction{}
       ) do
    nullifiers = TTransaction.nullifiers(trans)
    Enum.any?(nullifiers, &MapSet.member?(stored_nulls, &1))
  end

  @spec any_commitments_already_exist?(
          {:ok, MapSet.t(TResource.commitment())} | :absent,
          TTransaction.t()
        ) :: boolean()
  defp any_commitments_already_exist?(:absent, _) do
    false
  end

  defp any_commitments_already_exist?(
         {:ok, stored_comms},
         trans = %TTransaction{}
       ) do
    commitments = TTransaction.commitments(trans)
    Enum.any?(commitments, &MapSet.member?(stored_comms, &1))
  end

  @spec commitments_exist_in_roots(String.t(), TTransaction.t()) :: bool()
  defp commitments_exist_in_roots(
         node_id,
         trans = %TTransaction{}
       ) do
    latest_root_time =
      for root <- trans.roots, reduce: 0 do
        time ->
          with {:atomic, [{_, {height, _}, ^root}]} <-
                 :mnesia.transaction(fn ->
                   :mnesia.match_object(
                     {Storage.values_table(node_id), {:_, :anchor}, root}
                   )
                 end) do
            if height > time do
              height
            else
              time
            end
          else
            {:atomic, []} -> time
          end
      end

    action_nullifiers = TTransaction.nullifiers(trans)

    if latest_root_time > 0 do
      {:ok, root_coms} =
        Storage.read(
          node_id,
          {latest_root_time, anoma_keyspace("commitments")}
        )

      for <<"NF_", rest::binary>> <- action_nullifiers,
          reduce: MapSet.new([]) do
        cm_set ->
          if ephemeral?(rest) do
            cm_set
          else
            MapSet.put(cm_set, "CM_" <> rest)
          end
      end
      |> MapSet.subset?(root_coms)
    else
      Enum.all?(action_nullifiers, fn <<"NF_", rest::binary>> ->
        ephemeral?(rest)
      end)
    end
  end

  @spec ephemeral?(Noun.noun_atom()) :: boolean()
  defp ephemeral?(jammed_transaction) do
    nock_boolean =
      Noun.Jam.cue(jammed_transaction)
      |> elem(1)
      |> Noun.list_nock_to_erlang_safe()
      |> elem(1)
      |> List.pop_at(2)
      |> elem(0)

    nock_boolean in [0, <<>>, <<0>>, []]
  end

<<<<<<< HEAD
  @spec send_value(String.t(), binary(), Noun.t(), pid()) ::
          {:ok, any()} | :error
  defp send_value(node_id, id, result, reply_to) do
    # send the value to reply-to address and the topic
    reply_msg = {:read_value, result}
    send(reply_to, reply_msg)
    Ordering.write(node_id, {id, []})
    {:ok, reply_msg}
=======
  @spec send_value(Noun.t(), pid(), list()) ::
          {:ok, any()}
  defp send_value(result, reply_to, opts) do
    send(reply_to, {opts[:time], result})
    {:ok, result}
>>>>>>> 1bc303e4
  end

  @spec blob_store(String.t(), binary(), Noun.t()) :: {:ok, any} | :error
  def blob_store(node_id, id, result) do
    key = :crypto.hash(:sha256, :erlang.term_to_binary(result))
    Ordering.write(node_id, {id, [{key, result}]})
    {:ok, key}
  end

  @spec store_value(String.t(), binary(), Noun.t()) :: {:ok, any} | :error
  def store_value(node_id, id, result) do
    with {:ok, list} <- result |> Noun.list_nock_to_erlang_safe(),
         true <-
           Enum.all?(list, fn
             [_ | _] -> true
             _ -> false
           end) do
      Ordering.write(
        node_id,
        {id, list |> Enum.map(fn [k | v] -> {k, v} end)}
      )

      {:ok, list}
    else
      _ -> :error
    end
  end

  @spec empty_write(backend(), String.t(), binary()) :: :ok
<<<<<<< HEAD
=======
  defp empty_write({:read_only, _}, _node_id, _id) do
    :ok
  end

>>>>>>> 1bc303e4
  defp empty_write(_backend, node_id, id) do
    Ordering.write(node_id, {id, []})
  end

<<<<<<< HEAD
  @spec cairo_resource_tx(String.t(), binary(), Noun.t()) ::
          :ok | :error
  defp cairo_resource_tx(node_id, id, result) do
    with {:ok, tx} <- CTransaction.from_noun(result),
         true <- Anoma.RM.Transaction.verify(tx),
         true <- root_existence_check(tx, node_id, id),
         # No need to check the commitment existence
         true <- nullifier_existence_check(tx, node_id, id) do
      {ct, append_roots} =
        case Ordering.read(node_id, {id, anoma_keyspace("cairo_ct")}) do
          :absent ->
            {CTransaction.cm_tree(),
             MapSet.new([Anoma.Constants.default_cairo_rm_root()])}

          {:ok, val} ->
            {val, MapSet.new()}
        end

      {ct_new, anchor} =
        CommitmentTree.add(ct, tx.commitments)

      ciphertexts = tx |> CTransaction.get_cipher_texts() |> MapSet.new()

      Ordering.add(
        node_id,
        {id,
         %{
           append: [
             {anoma_keyspace("cairo_nullifiers"), MapSet.new(tx.nullifiers)},
             {anoma_keyspace("cairo_roots"),
              MapSet.put(append_roots, anchor)},
             {anoma_keyspace("cairo_ciphertexts"), ciphertexts}
           ],
           write: [{anoma_keyspace("cairo_ct"), ct_new}]
         }}
      )

      # Get ciphertext from tx
      _ciphertext = CTransaction.get_cipher_texts(tx)

      # TODO: Store ciphertext

      cairo_rm_event(
        MapSet.new(tx.commitments),
        MapSet.new(tx.nullifiers),
        node_id
      )

      {:ok, tx}
    else
      e ->
        unless e == :error do
          Logging.log_event(
            node_id,
            :error,
            "Transaction verification failed. Reason: #{inspect(e)}"
          )
        end

        :error
    end
  end

  @spec nullifier_existence_check(CTransaction.t(), String.t(), binary()) ::
          true | {:error, String.t()}
  def nullifier_existence_check(transaction, node_id, id) do
    with {:ok, stored_nullifiers} <-
           Ordering.read(node_id, {id, anoma_keyspace("cairo_nullifiers")}) do
      if Enum.any?(
           transaction.nullifiers,
           &MapSet.member?(stored_nullifiers, &1)
         ) do
        {:error, "A submitted nullifier already exists in storage"}
      else
        true
      end
    else
      # stored_nullifiers is empty
      _ -> true
    end
  end

  @spec root_existence_check(CTransaction.t(), String.t(), binary()) ::
          true | {:error, String.t()}
  def root_existence_check(transaction, node_id, id) do
    stored_roots =
      case Ordering.read(node_id, {id, anoma_keyspace("cairo_roots")}) do
        :absent -> MapSet.new([Anoma.Constants.default_cairo_rm_root()])
        {:ok, val} -> val
      end

    Enum.all?(transaction.roots, &MapSet.member?(stored_roots, &1)) or
      {:error, "A submitted root dose not exist in storage"}
  end

=======
>>>>>>> 1bc303e4
  ############################################################
  #                        Helpers                           #
  ############################################################

  @spec complete_event(
          String.t(),
          :error | {:ok, any()},
          String.t(),
          backend()
        ) :: :ok
<<<<<<< HEAD
  defp complete_event(id, result, node_id, _backend) do
=======
  defp complete_event(id, result, node_id, backend) do
>>>>>>> 1bc303e4
    event =
      Node.Event.new_with_body(node_id, %__MODULE__.CompleteEvent{
        tx_id: id,
        tx_result: result
      })

    event(backend, event)
  end

  @spec result_event(String.t(), any(), String.t(), backend()) :: :ok
<<<<<<< HEAD
  defp result_event(id, result, node_id, _backend) do
=======
  defp result_event(id, result, node_id, backend) do
>>>>>>> 1bc303e4
    event =
      Node.Event.new_with_body(node_id, %__MODULE__.ResultEvent{
        tx_id: id,
        vm_result: result
      })

    event(backend, event)
  end

  @spec transparent_rm_event(
          MapSet.t(binary()),
          MapSet.t(binary()),
          String.t()
        ) :: :ok
  defp transparent_rm_event(cms, nlfs, node_id) do
    event =
      Node.Event.new_with_body(node_id, %__MODULE__.TRMEvent{
        commitments: cms,
        nullifiers: nlfs
      })

    EventBroker.event(event)
  end

<<<<<<< HEAD
  @spec cairo_rm_event(
          MapSet.t(binary()),
          MapSet.t(binary()),
          String.t()
        ) :: :ok
  defp cairo_rm_event(cms, nlfs, node_id) do
    event =
      Node.Event.new_with_body(node_id, %__MODULE__.SRMEvent{
        commitments: cms,
        nullifiers: nlfs
      })

    EventBroker.event(event)
  end

  @doc """
  I am the commitment accumulator add function for the transparent resource
  machine.

  Given the commitment set, I add a commitment to it.
  """

  @spec add(MapSet.t(), binary()) :: MapSet.t()
  def add(acc, cm) do
    MapSet.put(acc, cm)
  end

  @doc """
  I am the commitment accumulator witness function for the transparent
  resource machine.

  Given the commitment set and a commitment, I return the original set if
  the commitment is a member of the former. Otherwise, I return nil
  """

  @spec witness(MapSet.t(), binary()) :: MapSet.t() | nil
  def witness(acc, cm) do
    if MapSet.member?(acc, cm) do
      acc
    end
  end

  @doc """
  I am the commitment accumulator value function for the transparent
  resource machine.

  Given the commitment set, I turn it to binary and then hash it using
  sha-256.
  """

  @spec value(MapSet.t()) :: binary()
  def value(acc) do
    :crypto.hash(:sha256, :erlang.term_to_binary(acc))
  end

  @doc """
  I am the commitment accumulator verify function for the transparent
  resource machine.

  Given the commitment, a witness (i.e. a set) and a commitment value, I
  output true iff the witness's value is the same as the provided value and
  the commitment is indeed in the set.
  """

  @spec verify(binary(), MapSet.t(), binary()) :: bool()
  def verify(cm, w, val) do
    val == value(w) and MapSet.member?(w, cm)
  end

  @spec anoma_keyspace(String.t()) :: list(String.t())
  defp anoma_keyspace(key) do
    ["anoma", key]
=======
  @spec event(backend(), EventBroker.Event.t()) :: :ok
  defp event({:read_only, _}, _event) do
    :ok
  end

  defp event(_backend, event) do
    EventBroker.event(event)
>>>>>>> 1bc303e4
  end
end<|MERGE_RESOLUTION|>--- conflicted
+++ resolved
@@ -134,12 +134,17 @@
              node_id: String.t(),
              back: backend()
   def execute(node_id, {backend, tx_code}, id) do
-<<<<<<< HEAD
-    env = %Nock{
-      scry_function: fn list ->
+    time = Storage.current_time(node_id)
+
+    scry =
+      fn list ->
         if list do
           with [id, key] <- list |> Noun.list_nock_to_erlang(),
-               {:ok, value} <- Ordering.read(node_id, {id, key}) do
+               {:ok, value} <-
+                 (case backend do
+                    {:read_only, _pid} -> Storage.read(node_id, {time, key})
+                    _ -> Ordering.read(node_id, {id, key})
+                  end) do
             {:ok, value}
           else
             _ -> :error
@@ -148,30 +153,15 @@
           :error
         end
       end
-    }
-
-=======
-    time = Storage.current_time(node_id)
-
-    scry =
-      case backend do
-        {:read_only, _pid} -> &Storage.read(node_id, {time, elem(&1, 1)})
-        _ -> &Ordering.read(node_id, &1)
-      end
 
     env = %Nock{scry_function: scry}
->>>>>>> 1bc303e4
     vm_result = vm_execute(tx_code, env, id)
     result_event(id, vm_result, node_id, backend)
 
     res =
       with {:ok, vm_res} <- vm_result,
-<<<<<<< HEAD
-           {:ok, backend_res} <- backend_logic(backend, node_id, id, vm_res) do
-=======
            {:ok, backend_res} <-
              backend_logic(backend, node_id, id, vm_res, time: time) do
->>>>>>> 1bc303e4
         {:ok, backend_res}
       else
         _e ->
@@ -202,11 +192,7 @@
 
   @spec cue_when_atom(Noun.t()) :: :error | {:ok, Noun.t()}
   defp cue_when_atom(tx_code) when Noun.is_noun_atom(tx_code) do
-<<<<<<< HEAD
     Noun.Jam.cue(tx_code)
-=======
-    Nock.Cue.cue(tx_code)
->>>>>>> 1bc303e4
   end
 
   defp cue_when_atom(tx_code) do
@@ -217,28 +203,6 @@
   #                     Backend Execution                    #
   ############################################################
 
-<<<<<<< HEAD
-  @spec backend_logic(backend(), String.t(), binary(), Noun.t()) ::
-          :error | {:ok, any()}
-  defp backend_logic(:debug_term_storage, node_id, id, vm_res) do
-    store_value(node_id, id, vm_res)
-  end
-
-  defp backend_logic({:debug_read_term, pid}, node_id, id, vm_res) do
-    send_value(node_id, id, vm_res, pid)
-  end
-
-  defp backend_logic(:debug_bloblike, node_id, id, vm_res) do
-    blob_store(node_id, id, vm_res)
-  end
-
-  defp backend_logic(:transparent_resource, node_id, id, vm_res) do
-    transparent_resource_tx(node_id, id, vm_res)
-  end
-
-  defp backend_logic(:cairo_resource, node_id, id, vm_res) do
-    cairo_resource_tx(node_id, id, vm_res)
-=======
   @spec backend_logic(backend(), String.t(), binary(), Noun.t(), list()) ::
           :error | {:ok, any()}
   defp backend_logic(:debug_term_storage, node_id, id, vm_res, _opts) do
@@ -255,7 +219,10 @@
 
   defp backend_logic(:transparent_resource, node_id, id, vm_res, _opts) do
     transparent_resource_tx(node_id, id, vm_res)
->>>>>>> 1bc303e4
+  end
+
+  defp backend_logic(:cairo_resource, node_id, id, vm_res, _opts) do
+    cairo_resource_tx(node_id, id, vm_res)
   end
 
   @spec transparent_resource_tx(String.t(), binary(), Noun.t()) ::
@@ -312,11 +279,7 @@
          }}
       )
 
-<<<<<<< HEAD
       transparent_rm_event(map.commitments, map.nullifiers, node_id)
-=======
-      nullifier_event(map.nullifiers, node_id)
->>>>>>> 1bc303e4
 
       {:ok, tx}
     else
@@ -458,22 +421,11 @@
     nock_boolean in [0, <<>>, <<0>>, []]
   end
 
-<<<<<<< HEAD
-  @spec send_value(String.t(), binary(), Noun.t(), pid()) ::
-          {:ok, any()} | :error
-  defp send_value(node_id, id, result, reply_to) do
-    # send the value to reply-to address and the topic
-    reply_msg = {:read_value, result}
-    send(reply_to, reply_msg)
-    Ordering.write(node_id, {id, []})
-    {:ok, reply_msg}
-=======
   @spec send_value(Noun.t(), pid(), list()) ::
           {:ok, any()}
   defp send_value(result, reply_to, opts) do
     send(reply_to, {opts[:time], result})
     {:ok, result}
->>>>>>> 1bc303e4
   end
 
   @spec blob_store(String.t(), binary(), Noun.t()) :: {:ok, any} | :error
@@ -503,18 +455,14 @@
   end
 
   @spec empty_write(backend(), String.t(), binary()) :: :ok
-<<<<<<< HEAD
-=======
   defp empty_write({:read_only, _}, _node_id, _id) do
     :ok
   end
 
->>>>>>> 1bc303e4
   defp empty_write(_backend, node_id, id) do
     Ordering.write(node_id, {id, []})
   end
 
-<<<<<<< HEAD
   @spec cairo_resource_tx(String.t(), binary(), Noun.t()) ::
           :ok | :error
   defp cairo_resource_tx(node_id, id, result) do
@@ -610,8 +558,6 @@
       {:error, "A submitted root dose not exist in storage"}
   end
 
-=======
->>>>>>> 1bc303e4
   ############################################################
   #                        Helpers                           #
   ############################################################
@@ -622,11 +568,7 @@
           String.t(),
           backend()
         ) :: :ok
-<<<<<<< HEAD
-  defp complete_event(id, result, node_id, _backend) do
-=======
   defp complete_event(id, result, node_id, backend) do
->>>>>>> 1bc303e4
     event =
       Node.Event.new_with_body(node_id, %__MODULE__.CompleteEvent{
         tx_id: id,
@@ -637,11 +579,7 @@
   end
 
   @spec result_event(String.t(), any(), String.t(), backend()) :: :ok
-<<<<<<< HEAD
-  defp result_event(id, result, node_id, _backend) do
-=======
   defp result_event(id, result, node_id, backend) do
->>>>>>> 1bc303e4
     event =
       Node.Event.new_with_body(node_id, %__MODULE__.ResultEvent{
         tx_id: id,
@@ -666,7 +604,6 @@
     EventBroker.event(event)
   end
 
-<<<<<<< HEAD
   @spec cairo_rm_event(
           MapSet.t(binary()),
           MapSet.t(binary()),
@@ -682,6 +619,15 @@
     EventBroker.event(event)
   end
 
+  @spec event(backend(), EventBroker.Event.t()) :: :ok
+  defp event({:read_only, _}, _event) do
+    :ok
+  end
+
+  defp event(_backend, event) do
+    EventBroker.event(event)
+  end
+
   @doc """
   I am the commitment accumulator add function for the transparent resource
   machine.
@@ -739,14 +685,5 @@
   @spec anoma_keyspace(String.t()) :: list(String.t())
   defp anoma_keyspace(key) do
     ["anoma", key]
-=======
-  @spec event(backend(), EventBroker.Event.t()) :: :ok
-  defp event({:read_only, _}, _event) do
-    :ok
-  end
-
-  defp event(_backend, event) do
-    EventBroker.event(event)
->>>>>>> 1bc303e4
   end
 end