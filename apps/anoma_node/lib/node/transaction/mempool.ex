--- conflicted
+++ resolved
@@ -26,18 +26,11 @@
 
   alias __MODULE__
   alias Anoma.Node
-<<<<<<< HEAD
-  alias Node.Registry
-  alias Node.Transaction.{Storage, Executor, Backends}
   alias Anoma.Node.Events
-=======
   alias Anoma.Node.Registry
   alias Anoma.Node.Transaction.Backends
-  alias Anoma.Node.Transaction.Backends.ResultEvent
   alias Anoma.Node.Transaction.Executor
-  alias Anoma.Node.Transaction.Executor.ExecutionEvent
   alias Anoma.Node.Transaction.Storage
->>>>>>> 8a343aef
 
   require Logger
   require Node.Event
