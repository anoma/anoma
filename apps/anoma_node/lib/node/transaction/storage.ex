--- conflicted
+++ resolved
@@ -48,15 +48,11 @@
   """
 
   alias Anoma.Node
-<<<<<<< HEAD
+  alias Anoma.Node.Registry
   alias Anoma.Node.Tables
   alias Anoma.Node.Events
-  alias Anoma.Node.Registry
-=======
-  alias Anoma.Node.Registry
 
   require Node.Event
->>>>>>> 8a343aef
 
   use EventBroker.DefFilter
   use GenServer
