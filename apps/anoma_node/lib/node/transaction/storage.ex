defmodule Anoma.Node.Transaction.Storage do
  @moduledoc """
  I am the Storage Engine.

  I represent a timestamped table-backed key-value store. I provide
  the API to read and write at specific heights and keep track of what the
  last timestamp is.

  Any time before the next timestamp or at the timestamp itself is
  considered the past. Anyting else is considered the future.

  The semantics for reads and writes are as follows:

  #### Writing

  If an actor wants to write at time T which is structly larger than the
  last timestamp I keep track of, they need to wait until my latest
  timestamp becomes T-1. In other words, you only write when your time
  comes.

  If an actor writes at time T when my timestamp is T-1, then they can
  freely write whatever they need and set my latest timestamp to T.

  #### Reading

  If an actor reads at time T which is strictly larger than the last
  timestamp I have, they need to wait until my latest timestamp becomes T.
  In other words to read in the future, you need the future to come.

  If and actor reads key K at time T which is less than or equal to my last
  timestamp, then there are two cases.

  - K was never written to have any value.
  - K was written to have some values at times T1 < T2 ... < Tn

  In the former case, I return `:absent`. In the latter case, I return the
  value of K at time Tn.

  ### Public API

  I provide the following public functionality:

  - `read/2`
  - `write/2`
  - `append/2`
  - `add/2`
  - `commit/3`
  """

  alias Anoma.Node
  alias Node.Registry
  alias __MODULE__

  use EventBroker.DefFilter
  use GenServer
  use TypedStruct
  require Node.Event

  ############################################################
  #                         State                            #
  ############################################################

<<<<<<< HEAD
  @type bare_key() :: any()
=======
  @typedoc """
  I am the type of the key to be stored.
  """
  @type bare_key() :: list(String.t())

  @typedoc """
  I am the type of the key at a specific timestamp.
  """
>>>>>>> 91d21cc8
  @type qualified_key() :: {integer(), bare_key()}

  @typedoc """
  I am a type of writing options.
  """
  @type write_opts() :: :append | :write | :add
  @typep startup_options() ::
           {:node_id, String.t()} | {:uncommitted_height, non_neg_integer()}

  typedstruct enforce: true do
    @typedoc """
    I am the type of a Storage Engine.

    I store all in-progress information for matching keys and values to
    specific timestamps.

    ### Fields

    - `:node_id` - The ID of the Node to which a Storage instantiation is
                   bound.

    - `:uncommitted` - The map of keys at a specific height to its value.
                       Default: %{}
    - `:uncommitted_height` - The latest timestamp of Storage.
                              Default: 0
    - `:uncommitted_updates` - The map mapping a key to a list of all
                               timestamps at which it was updated. Reverse
                               ordered.
                               Default: %{}
    """

    field(:node_id, String.t())
    field(:uncommitted, %{qualified_key() => term()}, default: %{})
    # the most recent height written.
    # starts at 0 because nothing has been written.
    field(:uncommitted_height, non_neg_integer(), default: 0)
    # reverse-ordered list of heights at which a key was updated.
    field(:uncommitted_updates, %{bare_key() => list(integer())},
      default: %{}
    )
  end

  typedstruct enforce: true, module: WriteEvent do
    @typedoc """
    I am the type of a write event.

    I am sent whenever something has been written at a particular height.

    ### Fields

    - `:height` - The height at which something was just written.
    - `:writes` - A list of tuples {key, value}
    """

    field(:height, non_neg_integer())
    field(:writes, list({Storage.bare_key(), term()}))
  end

  deffilter HeightFilter, height: non_neg_integer() do
    %EventBroker.Event{body: %Node.Event{body: %{height: ^height}}} -> true
    _ -> false
  end

  ############################################################
  #                    Genserver Helpers                     #
  ############################################################

  @doc """
  I am the start_link function of the Storage Engine.

  I register the enfine with supplied node ID provided by the arguments and
  check that the uncommitted height has been supplied.
  """

  @spec start_link() :: GenServer.on_start()
  @spec start_link(list(startup_options())) :: GenServer.on_start()
  def start_link(args \\ []) do
    args = Keyword.validate!(args, [:node_id, :uncommitted_height, :rocks])
    name = Registry.via(args[:node_id], __MODULE__)
    GenServer.start_link(__MODULE__, args, name: name)
  end

<<<<<<< HEAD
  @impl true
=======
  @doc """
  I am the initialization function for the Storage Engine.

  From the specified arguments, I get the node ID, the uncommitted height
  and the option to make the table Storage uses rocks-backed.

  Given a rocks flag, launch rocks-backed tables, if not, launch usual
  mnesia tables.

  Afterwards I launch the Storage engine with given arguments.
  """

>>>>>>> 91d21cc8
  @spec init([startup_options()]) :: {:ok, t()}
  def init(args) do
    Process.set_label(__MODULE__)

    keylist =
      args
      |> Keyword.validate!([
        :node_id,
        uncommitted_height: 0,
        rocks: false
      ])

    node_id = keylist[:node_id]

    init_tables(node_id, args[:rocks])

    state = struct(__MODULE__, Enum.into(args, %{}))

    {:ok, state}
  end

  ############################################################
  #                      Public RPC API                      #
  ############################################################

  @doc """
  I am the Storage read function.

  I provide functionality to read a specific key at a specific height T.

  If the height provided is higher than the height of the Storage, I block
  the actor using me and wait for the height to become the one in the
  Storage, then read the key at T.

  To do that, I see whether the key has been updated in the state. If so, I
  get the value of that key at the most recent height it was updated, i.e.
  at the value closest to T.

  If not, then it might have been committed in the past and I do the same
  procedure yet in the corresponding mnesia tables.

  If nothing is found, I return `:absent`
  """

  @spec read(String.t(), {non_neg_integer(), any()}) :: :absent | any()
  def read(node_id, {height, key}) do
    GenServer.call(
      Registry.via(node_id, __MODULE__),
      {:read, {height, key}},
      :infinity
    )
  end

  @doc """
  I am the Storage add function.

  I provide functionality to write and append at the same height. I am
  provided a map of things to write and things to append. I write the list
  of key-values and append the list of key-sets provided all at the same
  height.

  To check my semantics, see `write/2` and `append/2`.
  """

  @spec add(
          String.t(),
          {non_neg_integer(),
           %{write: list({any(), any()}), append: list({any(), any()})}}
        ) :: term()
  def add(node_id, args = {_height, %{write: _writes, append: _appends}}) do
    GenServer.call(
      Registry.via(node_id, __MODULE__),
      {:add, args},
      :infinity
    )
  end

  @doc """
  I am the Storage write function.

  I am given a node ID alongside a height T and a list of key-value pairs.

  If T is larger than the uncommitted height plus one, I block the caller
  to wait until T is exactly one above the current height in the storage.
  That is, I block the caller until it is their time to write.

  When that time comes, I go through the list of key-values, add the height
  to the list which records all height at which those keys have been
  updated, then map the tuple of {T, key} to the new value and store
  it in the state.

  Once that is done, I sent a write event specifying what has been written
  and at white height, while setting the uncommitted height to T.
  """

  @spec write(String.t(), {non_neg_integer(), list({any(), any()})}) :: :ok
  def write(node_id, {height, kvlist}) do
    GenServer.call(
      Registry.via(node_id, __MODULE__),
      {:write, {height, kvlist}},
      :infinity
    )
  end

  @doc """
  I am the Storage append function.

  I am a Storage-level abstraction for rewriting set values by appending
  new values to them.

  I am given a node ID alongside a height T and a list of key-value pairs
  where all values are expected to be sets.

  If T is larger than the uncommitted height plus one, I block the caller
  to wait until T is exactly one above the current height in the storage.
  That is, I block the caller until it is their time to write.

  When that time comes, I first read the most recent values of the keys
  supplied. If none are, I produce an empty set. Afterwards, I go through
  the list of key-values, add the height to the list which records all
  height at which those keys have been updated, then map the tuple of
  {T, key} to the union of their most recent value and the new value,
  therefore appendin to the set.

  Once that is done, I sent a write event specifying what has been written
  and at white height, while setting the uncommitted height to T.
  """

  @spec append(String.t(), {non_neg_integer(), list({any(), MapSet.t()})}) ::
          :ok
  def append(node_id, {height, kvlist}) do
    GenServer.call(
      Registry.via(node_id, __MODULE__),
      {:append, {height, kvlist}},
      :infinity
    )
  end

  @doc """
  I am the Storage commit function.

  I am called when an actor with Mempool functionality decides that a block
  round has been complitted, prompting the commitment of the in-progress
  storage to appropriate table and the creation of a block with supplied
  content.
  """

  @spec commit(
          String.t(),
          non_neg_integer(),
          list(Anoma.Node.Transaction.Mempool.Tx.t()) | nil
        ) :: :ok
  def commit(node_id, block_round, writes) do
    GenServer.call(
      Registry.via(node_id, __MODULE__),
      {:commit, block_round, writes, self()}
    )
  end

  ############################################################
  #                      Public Filters                      #
  ############################################################

<<<<<<< HEAD
  @spec height_filter(non_neg_integer()) :: HeightFilter.t()
=======
  @doc """
  I am the height filter.

  Given a height, I provide a filter for for messages of a particular
  height.
  """

>>>>>>> 91d21cc8
  def height_filter(height) do
    %__MODULE__.HeightFilter{height: height}
  end

  ############################################################
  #                       User Calling API                   #
  ############################################################

<<<<<<< HEAD
  @spec blocks_table(String.t()) :: atom()
=======
  @doc """
  I am a block table name function.

  Given a Node ID, I produce the name of the appropriate block table
  connected to it.
  """

>>>>>>> 91d21cc8
  def blocks_table(node_id) do
    String.to_atom("#{__MODULE__.Blocks}_#{:erlang.phash2(node_id)}")
  end

<<<<<<< HEAD
  @spec values_table(String.t()) :: atom()
=======
  @doc """
  I am a values table name function.

  Given a Node ID, I produce the name of the appropriate values table
  connected to it.
  """

>>>>>>> 91d21cc8
  def values_table(node_id) do
    String.to_atom("#{__MODULE__.Values}_#{:erlang.phash2(node_id)}")
  end

<<<<<<< HEAD
  @spec updates_table(String.t()) :: atom()
=======
  @doc """
  I am an updates table name function.

  Given a Node ID, I produce the name of the appropriate updates table
  connected to it.
  """

>>>>>>> 91d21cc8
  def updates_table(node_id) do
    String.to_atom("#{__MODULE__.Updates}_#{:erlang.phash2(node_id)}")
  end

  ############################################################
  #                    Genserver Behavior                    #
  ############################################################

  @impl true
  def handle_call({:commit, round, writes, _}, _from, state) do
    handle_commit(round, writes, state)
    {:reply, :ok, state}
  end

  def handle_call({:read, {0, _key}}, _from, state) do
    {:reply, :absent, state}
  end

  def handle_call({:read, {height, key}}, from, state) do
    handle_read({height, key}, from, state)
  end

  def handle_call({write_opt, {height, args}}, from, state)
      when write_opt in [:write, :append, :add] do
    handle_write(write_opt, {height, args}, from, state)
  end

  def handle_call(_msg, _from, state) do
    {:reply, :ok, state}
  end

  @impl true
  def handle_cast(_msg, state) do
    {:noreply, state}
  end

  @impl true
  def handle_info(_info, state) do
    {:noreply, state}
  end

  @impl true
  def terminate(_reason, state) do
    {:ok, state}
  end

  ############################################################
  #                 Genserver Implementation                 #
  ############################################################

  @spec handle_commit(
          non_neg_integer(),
          list(Anoma.Node.Transaction.Mempool.Tx.t()),
          t()
        ) :: t()
  defp handle_commit(round, writes, state = %__MODULE__{}) do
    mnesia_tx = fn ->
      for {key, value} <- state.uncommitted do
        :mnesia.write({values_table(state.node_id), key, value})
      end

      for {key, value} <- state.uncommitted_updates do
        {:atomic, res} =
          fn -> :mnesia.read(updates_table(state.node_id), key) end
          |> :mnesia.transaction()

        updates_table = updates_table(state.node_id)

        new_updates =
          case res do
            [] -> value
            [{^updates_table, _key, list}] -> value ++ list
          end

        :mnesia.write({updates_table(state.node_id), key, new_updates})
      end

      :mnesia.write({blocks_table(state.node_id), round, writes})
    end

    :mnesia.transaction(mnesia_tx)

    %__MODULE__{
      state
      | uncommitted: %{},
        uncommitted_updates: %{},
        uncommitted_height: state.uncommitted_height
    }
  end

  @spec handle_read({non_neg_integer(), any()}, GenServer.from(), t()) ::
          {:noreply, t()} | {:reply, any(), t()}
  defp handle_read({height, key}, from, state) do
    if height <= state.uncommitted_height do
      # relies on this being a reverse-ordered list
      result =
        read_in_past(height, key, state)

      {:reply, result, state}
    else
      node_id = state.node_id

      block_spawn(
        height,
        fn ->
          blocking_read(node_id, height, key, from)
        end,
        node_id
      )

      {:noreply, state}
    end
  end

  @spec handle_write(
          write_opts(),
          {non_neg_integer(), any()},
          GenServer.from(),
          t()
        ) :: {:noreply, t()} | {:reply, :ok, t()}
  defp handle_write(write_opt, {height, args}, from, state) do
    unless height == state.uncommitted_height + 1 do
      node_id = state.node_id

      block_spawn(
        height - 1,
        fn ->
          blocking_write(node_id, height, args, from)
        end,
        node_id
      )

      {:noreply, state}
    else
      {new_state, event_writes} = abwrite(write_opt, {height, args}, state)

      write_event =
        Node.Event.new_with_body(state.node_id, %__MODULE__.WriteEvent{
          height: height,
          writes: event_writes
        })

      EventBroker.event(write_event)

      {:reply, :ok, new_state}
    end
  end

  ############################################################
  #                           Helpers                        #
  ############################################################

  ############################################################
  #                        Initialization                    #
  ############################################################

  @spec init_tables(String.t(), bool()) :: any()
  defp init_tables(node_id, rocks) do
    rocks_opt = Anoma.Utility.rock_opts(rocks)

    :mnesia.create_table(
      values_table(node_id),
      rocks_opt ++ [attributes: [:key, :value]]
    )

    :mnesia.create_table(
      updates_table(node_id),
      rocks_opt ++ [attributes: [:key, :value]]
    )

    :mnesia.create_table(
      blocks_table(node_id),
      rocks_opt ++ [attributes: [:round, :block]]
    )
  end

  ############################################################
  #                      Private Filters                     #
  ############################################################

  defp this_module_filter() do
    %EventBroker.Filters.SourceModule{module: __MODULE__}
  end

  ############################################################
  #                      ABWrite Helpers                     #
  ############################################################

  # todo: should exclude same key being overwritten at same height
  @spec abwrite(
          write_opts(),
          {non_neg_integer(), list(any()) | %{write: list(), append: list()}},
          t()
        ) ::
          {t(), list()}
  defp abwrite(:add, {height, %{write: writes, append: appends}}, state) do
    {new_state, updates1} = abwrite(:write, {height, writes}, state)
    {final_state, updates2} = abwrite(:append, {height, appends}, new_state)

    {final_state, updates1 ++ updates2}
  end

  defp abwrite(flag, {height, kvlist}, state) do
    for {key, value} <- kvlist,
        reduce: {%__MODULE__{state | uncommitted_height: height}, []} do
      {state_acc, list} ->
        new_key_heights = new_key_heights(key, state_acc)

        new_updates =
          Map.put(state_acc.uncommitted_updates, key, new_key_heights)

        {new_kv, event_writes_local} =
          case flag do
            :append ->
              do_append(state_acc, state, key, value, list)

            :write ->
              do_write(state_acc, key, value, kvlist)
          end

        {%__MODULE__{
           state_acc
           | uncommitted: new_kv,
             uncommitted_updates: new_updates
         }, event_writes_local}
    end
  end

  @spec do_append(t(), t(), any(), any(), list()) ::
          {any(), list()}
  defp do_append(state_acc, state = %__MODULE__{}, key, value, list) do
    height = state_acc.uncommitted_height

    old_set_value =
      case Map.get(state_acc.uncommitted, {height, key}) do
        nil ->
          case read_in_past(height, key, state) do
            :absent -> MapSet.new()
            {:ok, res} -> res
          end

        res ->
          res
      end

    new_set_value = MapSet.union(old_set_value, value)

    new_kv =
      Map.put(
        state_acc.uncommitted,
        {height, key},
        new_set_value
      )

    {new_kv, [{key, new_set_value} | list]}
  end

  # Write to the latest
  @spec do_write(t(), any(), any(), list()) ::
          {any(), list()}
  defp do_write(state, key, value, kvlist) do
    height = state.uncommitted_height

    new_kv =
      Map.put_new(state.uncommitted, {height, key}, value)

    {new_kv, kvlist}
  end

  @spec read_in_past(non_neg_integer(), any(), t()) ::
          :absent | :error | {:ok, term()}
  defp read_in_past(height, key, state) do
    case Map.get(state.uncommitted_updates, key) do
      nil ->
        tx1 = fn -> :mnesia.read(updates_table(state.node_id), key) end

        {:atomic, tx1_result} = :mnesia.transaction(tx1)

        updates_table = updates_table(state.node_id)

        case tx1_result do
          [{^updates_table, _key, height_upds}] ->
            height = height_upds |> Enum.find(fn a -> a <= height end)
            values_table = values_table(state.node_id)

            case height do
              nil ->
                :absent

              _ ->
                tx2 = fn ->
                  :mnesia.read(values_table, {height, key})
                end

                {:atomic, [{^values_table, {_height, _key}, tx2_result}]} =
                  :mnesia.transaction(tx2)

                {:ok, tx2_result}
            end

          [] ->
            :absent

          _ ->
            :error
        end

      heights ->
        update_height = heights |> Enum.find(fn a -> a <= height end)

        case update_height do
          nil ->
            :absent

          _ ->
            Map.fetch(state.uncommitted, {update_height, key})
        end
    end
  end

  @spec new_key_heights(any(), t()) :: [non_neg_integer()]
  defp new_key_heights(key, state = %__MODULE__{uncommitted_height: height}) do
    key_old_updates = Map.get(state.uncommitted_updates, key, [])

    with [latest_height | _] <- key_old_updates,
         true <- height == latest_height do
      key_old_updates
    else
      _e -> [height | key_old_updates]
    end
  end

  ############################################################
  #                    Blocking Operations                   #
  ############################################################

  defp block_spawn(height, call, node_id) do
    {:ok, pid} =
      Task.start(call)

    EventBroker.subscribe(pid, [
      Node.Event.node_filter(node_id),
      this_module_filter(),
      height_filter(height)
    ])
  end

<<<<<<< HEAD
  @spec blocking_write(
          String.t(),
          non_neg_integer(),
          list({any(), any()}),
          GenServer.from()
        ) :: :ok
  def blocking_write(node_id, height, kvlist, from) do
=======
  defp blocking_write(node_id, height, kvlist, from) do
>>>>>>> 91d21cc8
    awaited_height = height - 1

    receive do
      %EventBroker.Event{
        body: %Node.Event{
          body: %__MODULE__.WriteEvent{height: ^awaited_height}
        }
      } ->
        GenServer.reply(from, write(node_id, {height, kvlist}))
    end

    EventBroker.unsubscribe_me([
      Node.Event.node_filter(node_id),
      this_module_filter(),
      height_filter(awaited_height)
    ])
  end

  @spec blocking_read(String.t(), non_neg_integer(), any(), GenServer.from()) ::
          :ok
  defp blocking_read(node_id, height, key, from) do
    receive do
      # if the key we care about was written at exactly the height we
      # care about, then we already have the value for free
      %EventBroker.Event{
        body: %Node.Event{
          body: %__MODULE__.WriteEvent{height: ^height, writes: writes}
        }
      } ->
        case Enum.find(writes, fn {keywrite, _value} -> key == keywrite end) do
          # try reading in history instead
          nil ->
            GenServer.reply(from, read(node_id, {height, key}))

          # return value
          {_key, value} ->
            GenServer.reply(from, {:ok, value})
        end

      _ ->
        IO.puts("this should be unreachable")
    end

    EventBroker.unsubscribe_me([
      Node.Event.node_filter(node_id),
      this_module_filter(),
      height_filter(height)
    ])
  end
end<|MERGE_RESOLUTION|>--- conflicted
+++ resolved
@@ -60,9 +60,6 @@
   #                         State                            #
   ############################################################
 
-<<<<<<< HEAD
-  @type bare_key() :: any()
-=======
   @typedoc """
   I am the type of the key to be stored.
   """
@@ -71,7 +68,6 @@
   @typedoc """
   I am the type of the key at a specific timestamp.
   """
->>>>>>> 91d21cc8
   @type qualified_key() :: {integer(), bare_key()}
 
   @typedoc """
@@ -154,9 +150,6 @@
     GenServer.start_link(__MODULE__, args, name: name)
   end
 
-<<<<<<< HEAD
-  @impl true
-=======
   @doc """
   I am the initialization function for the Storage Engine.
 
@@ -168,8 +161,7 @@
 
   Afterwards I launch the Storage engine with given arguments.
   """
-
->>>>>>> 91d21cc8
+  @impl true
   @spec init([startup_options()]) :: {:ok, t()}
   def init(args) do
     Process.set_label(__MODULE__)
@@ -333,17 +325,13 @@
   #                      Public Filters                      #
   ############################################################
 
-<<<<<<< HEAD
-  @spec height_filter(non_neg_integer()) :: HeightFilter.t()
-=======
   @doc """
   I am the height filter.
 
   Given a height, I provide a filter for for messages of a particular
   height.
   """
-
->>>>>>> 91d21cc8
+  @spec height_filter(non_neg_integer()) :: HeightFilter.t()
   def height_filter(height) do
     %__MODULE__.HeightFilter{height: height}
   end
@@ -352,47 +340,35 @@
   #                       User Calling API                   #
   ############################################################
 
-<<<<<<< HEAD
-  @spec blocks_table(String.t()) :: atom()
-=======
   @doc """
   I am a block table name function.
 
   Given a Node ID, I produce the name of the appropriate block table
   connected to it.
   """
-
->>>>>>> 91d21cc8
+  @spec blocks_table(String.t()) :: atom()
   def blocks_table(node_id) do
     String.to_atom("#{__MODULE__.Blocks}_#{:erlang.phash2(node_id)}")
   end
 
-<<<<<<< HEAD
-  @spec values_table(String.t()) :: atom()
-=======
   @doc """
   I am a values table name function.
 
   Given a Node ID, I produce the name of the appropriate values table
   connected to it.
   """
-
->>>>>>> 91d21cc8
+  @spec values_table(String.t()) :: atom()
   def values_table(node_id) do
     String.to_atom("#{__MODULE__.Values}_#{:erlang.phash2(node_id)}")
   end
 
-<<<<<<< HEAD
-  @spec updates_table(String.t()) :: atom()
-=======
   @doc """
   I am an updates table name function.
 
   Given a Node ID, I produce the name of the appropriate updates table
   connected to it.
   """
-
->>>>>>> 91d21cc8
+  @spec updates_table(String.t()) :: atom()
   def updates_table(node_id) do
     String.to_atom("#{__MODULE__.Updates}_#{:erlang.phash2(node_id)}")
   end
@@ -740,17 +716,13 @@
     ])
   end
 
-<<<<<<< HEAD
   @spec blocking_write(
           String.t(),
           non_neg_integer(),
           list({any(), any()}),
           GenServer.from()
         ) :: :ok
-  def blocking_write(node_id, height, kvlist, from) do
-=======
   defp blocking_write(node_id, height, kvlist, from) do
->>>>>>> 91d21cc8
     awaited_height = height - 1
 
     receive do
