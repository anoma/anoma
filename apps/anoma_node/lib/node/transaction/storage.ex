defmodule Anoma.Node.Transaction.Storage do
  @moduledoc """
  I am the Storage Engine.

  I represent a timestamped table-backed key-value store. I provide
  the API to read and write at specific heights and keep track of what the
  last timestamp is.

  Any time before the next timestamp or at the timestamp itself is
  considered the past. Anyting else is considered the future.

  The semantics for reads and writes are as follows:

  #### Writing

  If an actor wants to write at time T which is structly larger than the
  last timestamp I keep track of, they need to wait until my latest
  timestamp becomes T-1. In other words, you only write when your time
  comes.

  If an actor writes at time T when my timestamp is T-1, then they can
  freely write whatever they need and set my latest timestamp to T.

  #### Reading

  If an actor reads at time T which is strictly larger than the last
  timestamp I have, they need to wait until my latest timestamp becomes T.
  In other words to read in the future, you need the future to come.

  If and actor reads key K at time T which is less than or equal to my last
  timestamp, then there are two cases.

  - K was never written to have any value.
  - K was written to have some values at times T1 < T2 ... < Tn

  In the former case, I return `:absent`. In the latter case, I return the
  value of K at time Tn.

  ### Public API

  I provide the following public functionality:

  - `read/2`
  - `write/2`
  - `append/2`
  - `add/2`
  - `commit/3`
  """

  alias Anoma.Node
  alias Node.Registry

  use EventBroker.DefFilter
  use GenServer
  use TypedStruct
  require Node.Event

  ############################################################
  #                         State                            #
  ############################################################

  @typedoc """
  I am the type of the key to be stored.
  """
  @type bare_key() :: list(String.t())

  @typedoc """
  I am the type of the key at a specific timestamp.
  """
  @type qualified_key() :: {integer(), bare_key()}

  @typedoc """
  I am a type of writing options.
  """
  @type write_opts() :: :append | :write | :add
<<<<<<< HEAD
  @typep startup_options() ::
           {:node_id, String.t()} | {:uncommitted_height, non_neg_integer()}
=======
  @typep startup_options() :: {:node_id, String.t()}
>>>>>>> 1bc303e4

  typedstruct enforce: true do
    @typedoc """
    I am the type of a Storage Engine.

    I store all in-progress information for matching keys and values to
    specific timestamps.

    ### Fields

    - `:node_id` - The ID of the Node to which a Storage instantiation is
                   bound.

    - `:uncommitted` - The map of keys at a specific height to its value.
                       Default: %{}
    - `:uncommitted_height` - The latest timestamp of Storage.
                              Default: 0
    - `:uncommitted_updates` - The map mapping a key to a list of all
                               timestamps at which it was updated. Reverse
                               ordered.
                               Default: %{}
    """

    field(:node_id, String.t())
    field(:uncommitted, %{qualified_key() => term()}, default: %{})
    # the most recent height written.
    # starts at 0 because nothing has been written.
    field(:uncommitted_height, non_neg_integer(), default: 0)
    # reverse-ordered list of heights at which a key was updated.
    field(:uncommitted_updates, %{bare_key() => list(integer())},
      default: %{}
    )
  end

  typedstruct enforce: true, module: WriteEvent do
    @typedoc """
    I am the type of a write event.

    I am sent whenever something has been written at a particular height.

    ### Fields

    - `:height` - The height at which something was just written.
    - `:writes` - A list of tuples {key, value}
    """

    field(:height, non_neg_integer())
    field(:writes, list({Anoma.Node.Transaction.Storage.bare_key(), term()}))
  end

  deffilter HeightFilter, height: non_neg_integer() do
    %EventBroker.Event{body: %Node.Event{body: %{height: ^height}}} -> true
    _ -> false
  end

  ############################################################
  #                    Genserver Helpers                     #
  ############################################################

  @doc """
  I am the start_link function of the Storage Engine.

  I register the enfine with supplied node ID provided by the arguments and
  check that the uncommitted height has been supplied.
  """

  @spec start_link() :: GenServer.on_start()
  @spec start_link(list(startup_options())) :: GenServer.on_start()
  def start_link(args \\ []) do
    args = Keyword.validate!(args, [:node_id, :uncommitted_height, :rocks])
    name = Registry.via(args[:node_id], __MODULE__)
    GenServer.start_link(__MODULE__, args, name: name)
  end

  @doc """
  I am the initialization function for the Storage Engine.

  From the specified arguments, I get the node ID, the uncommitted height
  and the option to make the table Storage uses rocks-backed.

  Given a rocks flag, launch rocks-backed tables, if not, launch usual
  mnesia tables.

  Afterwards I launch the Storage engine with given arguments.
  """

<<<<<<< HEAD
  @impl true
=======
  @spec init([startup_options()]) :: {:ok, t()}
>>>>>>> 1bc303e4
  def init(args) do
    Process.set_label(__MODULE__)

    keylist =
      args
      |> Keyword.validate!([
        :node_id,
        uncommitted_height: 0,
        rocks: false
      ])

    node_id = keylist[:node_id]

    init_tables(node_id, args[:rocks])

    state = struct(__MODULE__, Enum.into(args, %{}))

    {:ok, state}
  end

  ############################################################
  #                      Public RPC API                      #
  ############################################################

  @doc """
  I am the Storage read function.

  I provide functionality to read a specific key at a specific height T.

  If the height provided is higher than the height of the Storage, I block
  the actor using me and wait for the height to become the one in the
  Storage, then read the key at T.

  To do that, I see whether the key has been updated in the state. If so, I
  get the value of that key at the most recent height it was updated, i.e.
  at the value closest to T.

  If not, then it might have been committed in the past and I do the same
  procedure yet in the corresponding mnesia tables.

  If nothing is found, I return `:absent`
  """

<<<<<<< HEAD
  @spec read(String.t(), {non_neg_integer(), bare_key()}) :: :absent | any()
=======
  @spec read(String.t(), {non_neg_integer(), any()}) :: :absent | any()
>>>>>>> 1bc303e4
  def read(node_id, {height, key}) do
    GenServer.call(
      Registry.via(node_id, __MODULE__),
      {:read, {height, key}},
      :infinity
    )
  end

  @doc """
  I am the Storage add function.

  I provide functionality to write and append at the same height. I am
  provided a map of things to write and things to append. I write the list
  of key-values and append the list of key-sets provided all at the same
  height.

  To check my semantics, see `write/2` and `append/2`.
  """

  @spec add(
          String.t(),
          {non_neg_integer(),
<<<<<<< HEAD
           %{
             write: list({bare_key(), any()}),
             append: list({bare_key(), MapSet.t()})
           }}
=======
           %{write: list({any(), any()}), append: list({any(), any()})}}
>>>>>>> 1bc303e4
        ) :: term()
  def add(node_id, args = {_height, %{write: _writes, append: _appends}}) do
    GenServer.call(
      Registry.via(node_id, __MODULE__),
      {:add, args},
      :infinity
    )
  end

  @doc """
  I am the Storage write function.

  I am given a node ID alongside a height T and a list of key-value pairs.

  If T is larger than the uncommitted height plus one, I block the caller
  to wait until T is exactly one above the current height in the storage.
  That is, I block the caller until it is their time to write.

  When that time comes, I go through the list of key-values, add the height
  to the list which records all height at which those keys have been
  updated, then map the tuple of {T, key} to the new value and store
  it in the state.

  Once that is done, I sent a write event specifying what has been written
  and at white height, while setting the uncommitted height to T.
  """

<<<<<<< HEAD
  @spec write(String.t(), {non_neg_integer(), list({bare_key(), any()})}) ::
          :ok
=======
  @spec write(String.t(), {non_neg_integer(), list({any(), any()})}) :: :ok
>>>>>>> 1bc303e4
  def write(node_id, {height, kvlist}) do
    GenServer.call(
      Registry.via(node_id, __MODULE__),
      {:write, {height, kvlist}},
      :infinity
    )
  end

  @doc """
  I am the Storage append function.

  I am a Storage-level abstraction for rewriting set values by appending
  new values to them.

  I am given a node ID alongside a height T and a list of key-value pairs
  where all values are expected to be sets.

  If T is larger than the uncommitted height plus one, I block the caller
  to wait until T is exactly one above the current height in the storage.
  That is, I block the caller until it is their time to write.

  When that time comes, I first read the most recent values of the keys
  supplied. If none are, I produce an empty set. Afterwards, I go through
  the list of key-values, add the height to the list which records all
  height at which those keys have been updated, then map the tuple of
  {T, key} to the union of their most recent value and the new value,
  therefore appendin to the set.

  Once that is done, I sent a write event specifying what has been written
  and at white height, while setting the uncommitted height to T.
  """

<<<<<<< HEAD
  @spec append(
          String.t(),
          {non_neg_integer(), list({bare_key(), MapSet.t()})}
        ) ::
=======
  @spec append(String.t(), {non_neg_integer(), list({any(), MapSet.t()})}) ::
>>>>>>> 1bc303e4
          :ok
  def append(node_id, {height, kvlist}) do
    GenServer.call(
      Registry.via(node_id, __MODULE__),
      {:append, {height, kvlist}},
      :infinity
    )
  end

  @doc """
  I am the Storage commit function.

  I am called when an actor with Mempool functionality decides that a block
  round has been complitted, prompting the commitment of the in-progress
  storage to appropriate table and the creation of a block with supplied
  content.
  """

  @spec commit(
          String.t(),
          non_neg_integer(),
          list(Anoma.Node.Transaction.Mempool.Tx.t()) | nil
        ) :: :ok
  def commit(node_id, block_round, writes) do
    GenServer.call(
      Registry.via(node_id, __MODULE__),
      {:commit, block_round, writes, self()}
    )
  end

<<<<<<< HEAD
  @impl true
=======
>>>>>>> 1bc303e4
  def terminate(_reason, state) do
    {:ok, state}
  end

<<<<<<< HEAD
=======
  @doc """
  I am the Storage function for getting current time.

  My main use is to coordinate latest-time reads from the user's side and
  particularly to aid read-only transactions. Note that evidently there is
  a possibility of clock desynchronization after the call. Hence it should
  only be used for approximate-time getting such as require for RO
  transactions.
  """

  @spec current_time(String.t()) :: non_neg_integer()
  def current_time(node_id) do
    GenServer.call(
      Registry.via(node_id, __MODULE__),
      :current_time
    )
  end

>>>>>>> 1bc303e4
  ############################################################
  #                      Public Filters                      #
  ############################################################

  @doc """
  I am the height filter.

  Given a height, I provide a filter for for messages of a particular
  height.
  """
<<<<<<< HEAD
  @spec height_filter(non_neg_integer()) :: HeightFilter.t()
=======

>>>>>>> 1bc303e4
  def height_filter(height) do
    %__MODULE__.HeightFilter{height: height}
  end

  ############################################################
  #                       User Calling API                   #
  ############################################################

  @doc """
  I am a block table name function.

  Given a Node ID, I produce the name of the appropriate block table
  connected to it.
  """

<<<<<<< HEAD
  @spec blocks_table(String.t()) :: atom()
=======
>>>>>>> 1bc303e4
  def blocks_table(node_id) do
    String.to_atom("#{__MODULE__.Blocks}_#{:erlang.phash2(node_id)}")
  end

  @doc """
  I am a values table name function.

  Given a Node ID, I produce the name of the appropriate values table
  connected to it.
  """
<<<<<<< HEAD
  @spec values_table(String.t()) :: atom()
=======

>>>>>>> 1bc303e4
  def values_table(node_id) do
    String.to_atom("#{__MODULE__.Values}_#{:erlang.phash2(node_id)}")
  end

  @doc """
  I am an updates table name function.

  Given a Node ID, I produce the name of the appropriate updates table
  connected to it.
  """
<<<<<<< HEAD
  @spec updates_table(String.t()) :: atom()
=======

>>>>>>> 1bc303e4
  def updates_table(node_id) do
    String.to_atom("#{__MODULE__.Updates}_#{:erlang.phash2(node_id)}")
  end

  ############################################################
  #                    Genserver Behavior                    #
  ############################################################

<<<<<<< HEAD
  @impl true
=======
>>>>>>> 1bc303e4
  def handle_call({:commit, round, writes, _}, _from, state) do
    handle_commit(round, writes, state)
    {:reply, :ok, state}
  end

  def handle_call({:read, {0, _key}}, _from, state) do
    {:reply, :absent, state}
  end

  def handle_call({:read, {height, key}}, from, state) do
    handle_read({height, key}, from, state)
  end

<<<<<<< HEAD
=======
  def handle_call(:current_time, _from, state) do
    {:reply, state.uncommitted_height, state}
  end

>>>>>>> 1bc303e4
  def handle_call({write_opt, {height, args}}, from, state)
      when write_opt in [:write, :append, :add] do
    handle_write(write_opt, {height, args}, from, state)
  end

  def handle_call(_msg, _from, state) do
    {:reply, :ok, state}
  end

<<<<<<< HEAD
  @impl true
=======
>>>>>>> 1bc303e4
  def handle_cast(_msg, state) do
    {:noreply, state}
  end

<<<<<<< HEAD
  @impl true
=======
>>>>>>> 1bc303e4
  def handle_info(_info, state) do
    {:noreply, state}
  end

  ############################################################
  #                 Genserver Implementation                 #
  ############################################################

  @spec handle_commit(
          non_neg_integer(),
          list(Anoma.Node.Transaction.Mempool.Tx.t()),
          t()
        ) :: t()
  defp handle_commit(round, writes, state = %__MODULE__{}) do
    mnesia_tx = fn ->
      for {key, value} <- state.uncommitted do
        :mnesia.write({values_table(state.node_id), key, value})
      end

      for {key, value} <- state.uncommitted_updates do
        {:atomic, res} =
          fn -> :mnesia.read(updates_table(state.node_id), key) end
          |> :mnesia.transaction()

        updates_table = updates_table(state.node_id)

        new_updates =
          case res do
            [] -> value
            [{^updates_table, _key, list}] -> value ++ list
          end

        :mnesia.write({updates_table(state.node_id), key, new_updates})
      end

      :mnesia.write({blocks_table(state.node_id), round, writes})
    end

    :mnesia.transaction(mnesia_tx)

    %__MODULE__{
      state
      | uncommitted: %{},
        uncommitted_updates: %{},
        uncommitted_height: state.uncommitted_height
    }
  end

  @spec handle_read({non_neg_integer(), any()}, GenServer.from(), t()) ::
          {:noreply, t()} | {:reply, any(), t()}
  defp handle_read({height, key}, from, state) do
    if height <= state.uncommitted_height do
      # relies on this being a reverse-ordered list
      result =
        read_in_past(height, key, state)

      {:reply, result, state}
    else
      node_id = state.node_id

      block_spawn(
        height,
        fn ->
          blocking_read(node_id, height, key, from)
        end,
        node_id
      )

      {:noreply, state}
    end
  end

  @spec handle_write(
          write_opts(),
          {non_neg_integer(), any()},
          GenServer.from(),
          t()
        ) :: {:noreply, t()} | {:reply, :ok, t()}
  defp handle_write(write_opt, {height, args}, from, state) do
    unless height == state.uncommitted_height + 1 do
      node_id = state.node_id

      block_spawn(
        height - 1,
        fn ->
          blocking_write(node_id, height, args, from)
        end,
        node_id
      )

      {:noreply, state}
    else
      {new_state, event_writes} = abwrite(write_opt, {height, args}, state)

      write_event =
        Node.Event.new_with_body(state.node_id, %__MODULE__.WriteEvent{
          height: height,
          writes: event_writes
        })

      EventBroker.event(write_event)

      {:reply, :ok, new_state}
    end
  end

  ############################################################
  #                           Helpers                        #
  ############################################################

  ############################################################
  #                        Initialization                    #
  ############################################################

<<<<<<< HEAD
  @spec init_tables(String.t(), bool()) :: any()
=======
  @spec init_tables(atom(), bool()) :: any()
>>>>>>> 1bc303e4
  defp init_tables(node_id, rocks) do
    rocks_opt = Anoma.Utility.rock_opts(rocks)

    :mnesia.create_table(
      values_table(node_id),
      rocks_opt ++ [attributes: [:key, :value]]
    )

    :mnesia.create_table(
      updates_table(node_id),
      rocks_opt ++ [attributes: [:key, :value]]
    )

    :mnesia.create_table(
      blocks_table(node_id),
      rocks_opt ++ [attributes: [:round, :block]]
    )
  end

  ############################################################
  #                      Private Filters                     #
  ############################################################

  defp this_module_filter() do
    %EventBroker.Filters.SourceModule{module: __MODULE__}
  end

  ############################################################
  #                      ABWrite Helpers                     #
  ############################################################

  # todo: should exclude same key being overwritten at same height
  @spec abwrite(
          write_opts(),
          {non_neg_integer(), list(any()) | %{write: list(), append: list()}},
          t()
        ) ::
          {t(), list()}
  defp abwrite(:add, {height, %{write: writes, append: appends}}, state) do
    {new_state, updates1} = abwrite(:write, {height, writes}, state)
    {final_state, updates2} = abwrite(:append, {height, appends}, new_state)

    {final_state, updates1 ++ updates2}
  end

  defp abwrite(flag, {height, kvlist}, state) do
    for {key, value} <- kvlist,
        reduce: {%__MODULE__{state | uncommitted_height: height}, []} do
      {state_acc, list} ->
        new_key_heights = new_key_heights(key, state_acc)

        new_updates =
          Map.put(state_acc.uncommitted_updates, key, new_key_heights)

        {new_kv, event_writes_local} =
          case flag do
            :append ->
              do_append(state_acc, state, key, value, list)

            :write ->
              do_write(state_acc, key, value, kvlist)
          end

        {%__MODULE__{
           state_acc
           | uncommitted: new_kv,
             uncommitted_updates: new_updates
         }, event_writes_local}
    end
  end

  @spec do_append(t(), t(), any(), any(), list()) ::
          {any(), list()}
  defp do_append(state_acc, state = %__MODULE__{}, key, value, list) do
    height = state_acc.uncommitted_height

    old_set_value =
      case Map.get(state_acc.uncommitted, {height, key}) do
        nil ->
          case read_in_past(height, key, state) do
            :absent -> MapSet.new()
            {:ok, res} -> res
          end

        res ->
          res
      end

    new_set_value = MapSet.union(old_set_value, value)

    new_kv =
      Map.put(
        state_acc.uncommitted,
        {height, key},
        new_set_value
      )

    {new_kv, [{key, new_set_value} | list]}
  end

  # Write to the latest
  @spec do_write(t(), any(), any(), list()) ::
          {any(), list()}
  defp do_write(state, key, value, kvlist) do
    height = state.uncommitted_height

    new_kv =
      Map.put_new(state.uncommitted, {height, key}, value)

    {new_kv, kvlist}
  end

  @spec read_in_past(non_neg_integer(), any(), t()) ::
          :absent | :error | {:ok, term()}
  defp read_in_past(height, key, state) do
    case Map.get(state.uncommitted_updates, key) do
      nil ->
        tx1 = fn -> :mnesia.read(updates_table(state.node_id), key) end

        {:atomic, tx1_result} = :mnesia.transaction(tx1)

        updates_table = updates_table(state.node_id)

        case tx1_result do
          [{^updates_table, _key, height_upds}] ->
            height = height_upds |> Enum.find(fn a -> a <= height end)
            values_table = values_table(state.node_id)

            case height do
              nil ->
                :absent

              _ ->
                tx2 = fn ->
                  :mnesia.read(values_table, {height, key})
                end

                {:atomic, [{^values_table, {_height, _key}, tx2_result}]} =
                  :mnesia.transaction(tx2)

                {:ok, tx2_result}
            end

          [] ->
            :absent

          _ ->
            :error
        end

      heights ->
        update_height = heights |> Enum.find(fn a -> a <= height end)

        case update_height do
          nil ->
            :absent

          _ ->
            Map.fetch(state.uncommitted, {update_height, key})
        end
    end
  end

  @spec new_key_heights(any(), t()) :: [non_neg_integer()]
  defp new_key_heights(key, state = %__MODULE__{uncommitted_height: height}) do
    key_old_updates = Map.get(state.uncommitted_updates, key, [])

    with [latest_height | _] <- key_old_updates,
         true <- height == latest_height do
      key_old_updates
    else
      _e -> [height | key_old_updates]
    end
  end

  ############################################################
  #                    Blocking Operations                   #
  ############################################################

  defp block_spawn(height, call, node_id) do
    {:ok, pid} =
      Task.start(call)

    EventBroker.subscribe(pid, [
      Node.Event.node_filter(node_id),
      this_module_filter(),
      height_filter(height)
    ])
  end

  defp blocking_write(node_id, height, kvlist, from) do
    awaited_height = height - 1

    receive do
      %EventBroker.Event{
        body: %Node.Event{
          body: %__MODULE__.WriteEvent{height: ^awaited_height}
        }
      } ->
        GenServer.reply(from, write(node_id, {height, kvlist}))
    end

    EventBroker.unsubscribe_me([
      Node.Event.node_filter(node_id),
      this_module_filter(),
      height_filter(awaited_height)
    ])
  end

  @spec blocking_read(String.t(), non_neg_integer(), any(), GenServer.from()) ::
          :ok
  defp blocking_read(node_id, height, key, from) do
    receive do
      # if the key we care about was written at exactly the height we
      # care about, then we already have the value for free
      %EventBroker.Event{
        body: %Node.Event{
          body: %__MODULE__.WriteEvent{height: ^height, writes: writes}
        }
      } ->
        case Enum.find(writes, fn {keywrite, _value} -> key == keywrite end) do
          # try reading in history instead
          nil ->
            GenServer.reply(from, read(node_id, {height, key}))

          # return value
          {_key, value} ->
            GenServer.reply(from, {:ok, value})
        end

      _ ->
        IO.puts("this should be unreachable")
    end

    EventBroker.unsubscribe_me([
      Node.Event.node_filter(node_id),
      this_module_filter(),
      height_filter(height)
    ])
  end
end<|MERGE_RESOLUTION|>--- conflicted
+++ resolved
@@ -73,12 +73,8 @@
   I am a type of writing options.
   """
   @type write_opts() :: :append | :write | :add
-<<<<<<< HEAD
   @typep startup_options() ::
            {:node_id, String.t()} | {:uncommitted_height, non_neg_integer()}
-=======
-  @typep startup_options() :: {:node_id, String.t()}
->>>>>>> 1bc303e4
 
   typedstruct enforce: true do
     @typedoc """
@@ -165,11 +161,7 @@
   Afterwards I launch the Storage engine with given arguments.
   """
 
-<<<<<<< HEAD
   @impl true
-=======
-  @spec init([startup_options()]) :: {:ok, t()}
->>>>>>> 1bc303e4
   def init(args) do
     Process.set_label(__MODULE__)
 
@@ -213,11 +205,7 @@
   If nothing is found, I return `:absent`
   """
 
-<<<<<<< HEAD
   @spec read(String.t(), {non_neg_integer(), bare_key()}) :: :absent | any()
-=======
-  @spec read(String.t(), {non_neg_integer(), any()}) :: :absent | any()
->>>>>>> 1bc303e4
   def read(node_id, {height, key}) do
     GenServer.call(
       Registry.via(node_id, __MODULE__),
@@ -240,14 +228,10 @@
   @spec add(
           String.t(),
           {non_neg_integer(),
-<<<<<<< HEAD
            %{
              write: list({bare_key(), any()}),
              append: list({bare_key(), MapSet.t()})
            }}
-=======
-           %{write: list({any(), any()}), append: list({any(), any()})}}
->>>>>>> 1bc303e4
         ) :: term()
   def add(node_id, args = {_height, %{write: _writes, append: _appends}}) do
     GenServer.call(
@@ -275,12 +259,8 @@
   and at white height, while setting the uncommitted height to T.
   """
 
-<<<<<<< HEAD
   @spec write(String.t(), {non_neg_integer(), list({bare_key(), any()})}) ::
           :ok
-=======
-  @spec write(String.t(), {non_neg_integer(), list({any(), any()})}) :: :ok
->>>>>>> 1bc303e4
   def write(node_id, {height, kvlist}) do
     GenServer.call(
       Registry.via(node_id, __MODULE__),
@@ -313,14 +293,10 @@
   and at white height, while setting the uncommitted height to T.
   """
 
-<<<<<<< HEAD
   @spec append(
           String.t(),
           {non_neg_integer(), list({bare_key(), MapSet.t()})}
         ) ::
-=======
-  @spec append(String.t(), {non_neg_integer(), list({any(), MapSet.t()})}) ::
->>>>>>> 1bc303e4
           :ok
   def append(node_id, {height, kvlist}) do
     GenServer.call(
@@ -351,16 +327,11 @@
     )
   end
 
-<<<<<<< HEAD
   @impl true
-=======
->>>>>>> 1bc303e4
   def terminate(_reason, state) do
     {:ok, state}
   end
 
-<<<<<<< HEAD
-=======
   @doc """
   I am the Storage function for getting current time.
 
@@ -379,7 +350,6 @@
     )
   end
 
->>>>>>> 1bc303e4
   ############################################################
   #                      Public Filters                      #
   ############################################################
@@ -390,11 +360,7 @@
   Given a height, I provide a filter for for messages of a particular
   height.
   """
-<<<<<<< HEAD
   @spec height_filter(non_neg_integer()) :: HeightFilter.t()
-=======
-
->>>>>>> 1bc303e4
   def height_filter(height) do
     %__MODULE__.HeightFilter{height: height}
   end
@@ -410,10 +376,7 @@
   connected to it.
   """
 
-<<<<<<< HEAD
   @spec blocks_table(String.t()) :: atom()
-=======
->>>>>>> 1bc303e4
   def blocks_table(node_id) do
     String.to_atom("#{__MODULE__.Blocks}_#{:erlang.phash2(node_id)}")
   end
@@ -424,11 +387,7 @@
   Given a Node ID, I produce the name of the appropriate values table
   connected to it.
   """
-<<<<<<< HEAD
   @spec values_table(String.t()) :: atom()
-=======
-
->>>>>>> 1bc303e4
   def values_table(node_id) do
     String.to_atom("#{__MODULE__.Values}_#{:erlang.phash2(node_id)}")
   end
@@ -439,11 +398,7 @@
   Given a Node ID, I produce the name of the appropriate updates table
   connected to it.
   """
-<<<<<<< HEAD
   @spec updates_table(String.t()) :: atom()
-=======
-
->>>>>>> 1bc303e4
   def updates_table(node_id) do
     String.to_atom("#{__MODULE__.Updates}_#{:erlang.phash2(node_id)}")
   end
@@ -452,10 +407,7 @@
   #                    Genserver Behavior                    #
   ############################################################
 
-<<<<<<< HEAD
   @impl true
-=======
->>>>>>> 1bc303e4
   def handle_call({:commit, round, writes, _}, _from, state) do
     handle_commit(round, writes, state)
     {:reply, :ok, state}
@@ -469,13 +421,10 @@
     handle_read({height, key}, from, state)
   end
 
-<<<<<<< HEAD
-=======
   def handle_call(:current_time, _from, state) do
     {:reply, state.uncommitted_height, state}
   end
 
->>>>>>> 1bc303e4
   def handle_call({write_opt, {height, args}}, from, state)
       when write_opt in [:write, :append, :add] do
     handle_write(write_opt, {height, args}, from, state)
@@ -485,18 +434,12 @@
     {:reply, :ok, state}
   end
 
-<<<<<<< HEAD
   @impl true
-=======
->>>>>>> 1bc303e4
   def handle_cast(_msg, state) do
     {:noreply, state}
   end
 
-<<<<<<< HEAD
   @impl true
-=======
->>>>>>> 1bc303e4
   def handle_info(_info, state) do
     {:noreply, state}
   end
@@ -611,11 +554,7 @@
   #                        Initialization                    #
   ############################################################
 
-<<<<<<< HEAD
   @spec init_tables(String.t(), bool()) :: any()
-=======
-  @spec init_tables(atom(), bool()) :: any()
->>>>>>> 1bc303e4
   defp init_tables(node_id, rocks) do
     rocks_opt = Anoma.Utility.rock_opts(rocks)
 
