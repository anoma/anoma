defmodule Anoma.Node.Transaction.Storage do
  @moduledoc """
  I am the Storage Engine.

  I represent a timestamped table-backed key-value store. I provide
  the API to read and write at specific heights and keep track of what the
  last timestamp is.

  Any time before the next timestamp or at the timestamp itself is
  considered the past. Anyting else is considered the future.

  The semantics for reads and writes are as follows:

  #### Writing

  If an actor wants to write at time T which is structly larger than the
  last timestamp I keep track of, they need to wait until my latest
  timestamp becomes T-1. In other words, you only write when your time
  comes.

  If an actor writes at time T when my timestamp is T-1, then they can
  freely write whatever they need and set my latest timestamp to T.

  #### Reading

  If an actor reads at time T which is strictly larger than the last
  timestamp I have, they need to wait until my latest timestamp becomes T.
  In other words to read in the future, you need the future to come.

  If and actor reads key K at time T which is less than or equal to my last
  timestamp, then there are two cases.

  - K was never written to have any value.
  - K was written to have some values at times T1 < T2 ... < Tn

  In the former case, I return `:absent`. In the latter case, I return the
  value of K at time Tn.

  ### Public API

  I provide the following public functionality:

  - `read/2`
  - `write/2`
  - `append/2`
  - `add/2`
  - `commit/3`
  """

  alias Anoma.Node
<<<<<<< HEAD
  alias Anoma.Node.Tables
  alias Anoma.Node.Registry
=======
  alias Node.Registry
  alias Anoma.Node.Events
>>>>>>> 72364717

  use EventBroker.DefFilter
  use GenServer
  use TypedStruct
  require Node.Event

  ############################################################
  #                       Types                              #
  ############################################################

  @typedoc """
<<<<<<< HEAD
  Type of the arguments the storage genserver expects
  """
  @type args_t ::
          [
            node_id: String.t(),
            uncommitted_height: non_neg_integer()
          ]
          | [node_id: String.t()]

=======
  I am the type of an event write.
  """
  @type event_write :: {[binary()], binary()}
>>>>>>> 72364717
  @typedoc """
  I am the type of the key to be stored.
  """
  @type bare_key() :: list(String.t())

  @typedoc """
  I am the type of the key at a specific timestamp.
  """
  @type qualified_key() :: {integer(), bare_key()}

  @typedoc """
  I am a type of writing options.
  """
  @type write_opts() :: :append | :write | :add

  ############################################################
  #                         State                            #
  ############################################################

  typedstruct enforce: true do
    @typedoc """
    I am the type of a Storage Engine.

    I store all in-progress information for matching keys and values to
    specific timestamps.

    ### Fields

    - `:node_id` - The ID of the Node to which a Storage instantiation is
                   bound.

    - `:uncommitted` - The map of keys at a specific height to its value.
                       Default: %{}
    - `:uncommitted_height` - The latest timestamp of Storage.
                              Default: 0
    - `:uncommitted_updates` - The map mapping a key to a list of all
                               timestamps at which it was updated. Reverse
                               ordered.
                               Default: %{}
    """

    field(:node_id, String.t())
    field(:uncommitted, %{qualified_key() => term()}, default: %{})
    # the most recent height written.
    # starts at 0 because nothing has been written.
    field(:uncommitted_height, non_neg_integer(), default: 0)
    # reverse-ordered list of heights at which a key was updated.
    field(:uncommitted_updates, %{bare_key() => list(integer())},
      default: %{}
    )
  end

  deffilter HeightFilter, height: non_neg_integer() do
    %EventBroker.Event{body: %Node.Event{body: %{height: ^height}}} -> true
    _ -> false
  end

  ############################################################
  #                    Genserver Helpers                     #
  ############################################################

  @doc """
  I am the start_link function of the Storage Engine.

  I register the enfine with supplied node ID provided by the arguments and
  check that the uncommitted height has been supplied.
  """

  @spec start_link() :: GenServer.on_start()
  @spec start_link(args_t) :: GenServer.on_start()
  def start_link(args \\ []) do
    args = Keyword.validate!(args, [:node_id, :uncommitted_height])
    name = Registry.via(args[:node_id], __MODULE__)
    GenServer.start_link(__MODULE__, args, name: name)
  end

  @doc """
  I am the initialization function for the Storage Engine.

  From the specified arguments, I get the node ID, and the uncommitted height.

  Afterwards I launch the Storage engine with given arguments.
  """

  @impl true
  def init(args) do
    Process.set_label(__MODULE__)

    args =
      args
      |> Keyword.validate!([
        :node_id,
        uncommitted_height: 0
      ])

    # initialize the tables in the mnesia backend
    case Tables.initialize_tables_for_node(args[:node_id]) do
      {:ok, _} ->
        state = struct(__MODULE__, Enum.into(args, %{}))

        {:ok, state}

      {:error, :failed_to_initialize_tables} ->
        {:stop, :failed_to_initialize_tables}
    end
  end

  ############################################################
  #                      Public RPC API                      #
  ############################################################

  @doc """
  I am the Storage read function.

  I provide functionality to read a specific key at a specific height T.

  If the height provided is higher than the height of the Storage, I block
  the actor using me and wait for the height to become the one in the
  Storage, then read the key at T.

  To do that, I see whether the key has been updated in the state. If so, I
  get the value of that key at the most recent height it was updated, i.e.
  at the value closest to T.

  If not, then it might have been committed in the past and I do the same
  procedure yet in the corresponding mnesia tables.

  If nothing is found, I return `:absent`
  """

  @spec read(String.t(), {non_neg_integer(), bare_key()}) :: :absent | any()
  def read(node_id, {height, key}) do
    GenServer.call(
      Registry.via(node_id, __MODULE__),
      {:read, {height, key}},
      :infinity
    )
  end

  @doc """
  I am the Storage add function.

  I provide functionality to write and append at the same height. I am
  provided a map of things to write and things to append. I write the list
  of key-values and append the list of key-sets provided all at the same
  height.

  To check my semantics, see `write/2` and `append/2`.
  """

  @spec add(
          String.t(),
          {non_neg_integer(),
           %{
             write: list({bare_key(), any()}),
             append: list({bare_key(), MapSet.t()})
           }}
        ) :: term()
  def add(node_id, args = {_height, %{write: _writes, append: _appends}}) do
    GenServer.call(
      Registry.via(node_id, __MODULE__),
      {:add, args},
      :infinity
    )
  end

  @doc """
  I am the Storage write function.

  I am given a node ID alongside a height T and a list of key-value pairs.

  If T is larger than the uncommitted height plus one, I block the caller
  to wait until T is exactly one above the current height in the storage.
  That is, I block the caller until it is their time to write.

  When that time comes, I go through the list of key-values, add the height
  to the list which records all height at which those keys have been
  updated, then map the tuple of {T, key} to the new value and store
  it in the state.

  Once that is done, I sent a write event specifying what has been written
  and at white height, while setting the uncommitted height to T.
  """

  @spec write(String.t(), {non_neg_integer(), list({bare_key(), any()})}) ::
          :ok
  def write(node_id, {height, kvlist}) do
    GenServer.call(
      Registry.via(node_id, __MODULE__),
      {:write, {height, kvlist}},
      :infinity
    )
  end

  @doc """
  I am the Storage append function.

  I am a Storage-level abstraction for rewriting set values by appending
  new values to them.

  I am given a node ID alongside a height T and a list of key-value pairs
  where all values are expected to be sets.

  If T is larger than the uncommitted height plus one, I block the caller
  to wait until T is exactly one above the current height in the storage.
  That is, I block the caller until it is their time to write.

  When that time comes, I first read the most recent values of the keys
  supplied. If none are, I produce an empty set. Afterwards, I go through
  the list of key-values, add the height to the list which records all
  height at which those keys have been updated, then map the tuple of
  {T, key} to the union of their most recent value and the new value,
  therefore appendin to the set.

  Once that is done, I sent a write event specifying what has been written
  and at white height, while setting the uncommitted height to T.
  """

  @spec append(
          String.t(),
          {non_neg_integer(), list({bare_key(), MapSet.t()})}
        ) ::
          :ok
  def append(node_id, {height, kvlist}) do
    GenServer.call(
      Registry.via(node_id, __MODULE__),
      {:append, {height, kvlist}},
      :infinity
    )
  end

  @doc """
  I am the Storage commit function.

  I am called when an actor with Mempool functionality decides that a block
  round has been complitted, prompting the commitment of the in-progress
  storage to appropriate table and the creation of a block with supplied
  content.
  """

  @spec commit(
          String.t(),
          non_neg_integer(),
          list(Anoma.Node.Transaction.Mempool.Tx.t()) | nil
        ) :: :ok
  def commit(node_id, block_round, writes) do
    GenServer.call(
      Registry.via(node_id, __MODULE__),
      {:commit, block_round, writes, self()}
    )
  end

  @impl true
  def terminate(_reason, state) do
    {:ok, state}
  end

  @doc """
  I am the Storage function for getting current time.

  My main use is to coordinate latest-time reads from the user's side and
  particularly to aid read-only transactions. Note that evidently there is
  a possibility of clock desynchronization after the call. Hence it should
  only be used for approximate-time getting such as require for RO
  transactions.
  """

  @spec current_time(String.t()) :: non_neg_integer()
  def current_time(node_id) do
    GenServer.call(
      Registry.via(node_id, __MODULE__),
      :current_time
    )
  end

  ############################################################
  #                      Public Filters                      #
  ############################################################

  @doc """
  I am the height filter.

  Given a height, I provide a filter for for messages of a particular
  height.
  """
  @spec height_filter(non_neg_integer()) :: HeightFilter.t()
  def height_filter(height) do
    %__MODULE__.HeightFilter{height: height}
  end

  ############################################################
  #                       User Calling API                   #
  ############################################################

  @doc """
  I am a block table name function.

  Given a Node ID, I produce the name of the appropriate block table
  connected to it.
  """

  @spec blocks_table(String.t()) :: atom()
  def blocks_table(node_id) do
    Tables.table_blocks(node_id)
  end

  @doc """
  I am a values table name function.

  Given a Node ID, I produce the name of the appropriate values table
  connected to it.
  """
  @spec values_table(String.t()) :: atom()
  def values_table(node_id) do
    Tables.table_values(node_id)
  end

  @doc """
  I am an updates table name function.

  Given a Node ID, I produce the name of the appropriate updates table
  connected to it.
  """
  @spec updates_table(String.t()) :: atom()
  def updates_table(node_id) do
    Tables.table_updates(node_id)
  end

  ############################################################
  #                    Genserver Behavior                    #
  ############################################################

  @impl true
  def handle_call({:commit, round, writes, _}, _from, state) do
    handle_commit(round, writes, state)
    {:reply, :ok, state}
  end

  def handle_call({:read, {0, _key}}, _from, state) do
    {:reply, :absent, state}
  end

  def handle_call({:read, {height, key}}, from, state) do
    handle_read({height, key}, from, state)
  end

  def handle_call(:current_time, _from, state) do
    {:reply, state.uncommitted_height, state}
  end

  def handle_call({write_opt, {height, args}}, from, state)
      when write_opt in [:write, :append, :add] do
    handle_write(write_opt, {height, args}, from, state)
  end

  def handle_call(_msg, _from, state) do
    {:reply, :ok, state}
  end

  @impl true
  def handle_cast(_msg, state) do
    {:noreply, state}
  end

  @impl true
  def handle_info(_info, state) do
    {:noreply, state}
  end

  ############################################################
  #                 Genserver Implementation                 #
  ############################################################

  @spec handle_commit(
          non_neg_integer(),
          list(Anoma.Node.Transaction.Mempool.Tx.t()),
          t()
        ) :: t()
  defp handle_commit(round, writes, state = %__MODULE__{}) do
    mnesia_tx = fn ->
      for {key, value} <- state.uncommitted do
        :mnesia.write({values_table(state.node_id), key, value})
      end

      for {key, value} <- state.uncommitted_updates do
        {:atomic, res} =
          fn -> :mnesia.read(updates_table(state.node_id), key) end
          |> :mnesia.transaction()

        updates_table = updates_table(state.node_id)

        new_updates =
          case res do
            [] -> value
            [{^updates_table, _key, list}] -> value ++ list
          end

        :mnesia.write({updates_table(state.node_id), key, new_updates})
      end

      :mnesia.write({blocks_table(state.node_id), round, writes})
    end

    :mnesia.transaction(mnesia_tx)

    %__MODULE__{
      state
      | uncommitted: %{},
        uncommitted_updates: %{},
        uncommitted_height: state.uncommitted_height
    }
  end

  @spec handle_read({non_neg_integer(), any()}, GenServer.from(), t()) ::
          {:noreply, t()} | {:reply, any(), t()}
  defp handle_read({height, key}, from, state) do
    if height <= state.uncommitted_height do
      # relies on this being a reverse-ordered list
      result =
        read_in_past(height, key, state)

      {:reply, result, state}
    else
      node_id = state.node_id

      block_spawn(
        height,
        fn ->
          blocking_read(node_id, height, key, from)
        end,
        node_id
      )

      {:noreply, state}
    end
  end

  @spec handle_write(
          write_opts(),
          {non_neg_integer(), any()},
          GenServer.from(),
          t()
        ) :: {:noreply, t()} | {:reply, :ok, t()}
  defp handle_write(write_opt, {height, args}, from, state) do
    unless height == state.uncommitted_height + 1 do
      node_id = state.node_id

      block_spawn(
        height - 1,
        fn ->
          blocking_write(node_id, height, args, from)
        end,
        node_id
      )

      {:noreply, state}
    else
      {new_state, event_writes} = abwrite(write_opt, {height, args}, state)

      Events.write_event(height, event_writes, state.node_id, __MODULE__)

      {:reply, :ok, new_state}
    end
  end

  ############################################################
  #                      Private Filters                     #
  ############################################################

  defp this_module_filter() do
    %EventBroker.Filters.SourceModule{module: __MODULE__}
  end

  ############################################################
  #                      ABWrite Helpers                     #
  ############################################################

  # todo: should exclude same key being overwritten at same height
  @spec abwrite(
          write_opts(),
          {non_neg_integer(), list(any()) | %{write: list(), append: list()}},
          t()
        ) ::
          {t(), list()}
  defp abwrite(:add, {height, %{write: writes, append: appends}}, state) do
    {new_state, updates1} = abwrite(:write, {height, writes}, state)
    {final_state, updates2} = abwrite(:append, {height, appends}, new_state)

    {final_state, updates1 ++ updates2}
  end

  defp abwrite(flag, {height, kvlist}, state) do
    for {key, value} <- kvlist,
        reduce: {%__MODULE__{state | uncommitted_height: height}, []} do
      {state_acc, list} ->
        new_key_heights = new_key_heights(key, state_acc)

        new_updates =
          Map.put(state_acc.uncommitted_updates, key, new_key_heights)

        {new_kv, event_writes_local} =
          case flag do
            :append ->
              do_append(state_acc, state, key, value, list)

            :write ->
              do_write(state_acc, key, value, kvlist)
          end

        {%__MODULE__{
           state_acc
           | uncommitted: new_kv,
             uncommitted_updates: new_updates
         }, event_writes_local}
    end
  end

  @spec do_append(t(), t(), any(), any(), list()) ::
          {any(), list()}
  defp do_append(state_acc, state = %__MODULE__{}, key, value, list) do
    height = state_acc.uncommitted_height

    old_set_value =
      case Map.get(state_acc.uncommitted, {height, key}) do
        nil ->
          case read_in_past(height, key, state) do
            :absent -> MapSet.new()
            {:ok, res} -> res
          end

        res ->
          res
      end

    new_set_value = MapSet.union(old_set_value, value)

    new_kv =
      Map.put(
        state_acc.uncommitted,
        {height, key},
        new_set_value
      )

    {new_kv, [{key, new_set_value} | list]}
  end

  # Write to the latest
  @spec do_write(t(), any(), any(), list()) ::
          {any(), list()}
  defp do_write(state, key, value, kvlist) do
    height = state.uncommitted_height

    new_kv =
      Map.put_new(state.uncommitted, {height, key}, value)

    {new_kv, kvlist}
  end

  @spec read_in_past(non_neg_integer(), any(), t()) ::
          :absent | :error | {:ok, term()}
  defp read_in_past(height, key, state) do
    case Map.get(state.uncommitted_updates, key) do
      nil ->
        tx1 = fn -> :mnesia.read(updates_table(state.node_id), key) end

        {:atomic, tx1_result} = :mnesia.transaction(tx1)

        updates_table = updates_table(state.node_id)

        case tx1_result do
          [{^updates_table, _key, height_upds}] ->
            height = height_upds |> Enum.find(fn a -> a <= height end)
            values_table = values_table(state.node_id)

            case height do
              nil ->
                :absent

              _ ->
                tx2 = fn ->
                  :mnesia.read(values_table, {height, key})
                end

                {:atomic, [{^values_table, {_height, _key}, tx2_result}]} =
                  :mnesia.transaction(tx2)

                {:ok, tx2_result}
            end

          [] ->
            :absent

          _ ->
            :error
        end

      heights ->
        update_height = heights |> Enum.find(fn a -> a <= height end)

        case update_height do
          nil ->
            :absent

          _ ->
            Map.fetch(state.uncommitted, {update_height, key})
        end
    end
  end

  @spec new_key_heights(any(), t()) :: [non_neg_integer()]
  defp new_key_heights(key, state = %__MODULE__{uncommitted_height: height}) do
    key_old_updates = Map.get(state.uncommitted_updates, key, [])

    with [latest_height | _] <- key_old_updates,
         true <- height == latest_height do
      key_old_updates
    else
      _e -> [height | key_old_updates]
    end
  end

  ############################################################
  #                    Blocking Operations                   #
  ############################################################

  defp block_spawn(height, call, node_id) do
    {:ok, pid} =
      Task.start(call)

    EventBroker.subscribe(pid, [
      Node.Event.node_filter(node_id),
      this_module_filter(),
      height_filter(height)
    ])
  end

  defp blocking_write(node_id, height, kvlist, from) do
    awaited_height = height - 1

    receive do
      %EventBroker.Event{
        body: %Node.Event{
          body: %Events.WriteEvent{height: ^awaited_height}
        }
      } ->
        GenServer.reply(from, write(node_id, {height, kvlist}))
    end

    EventBroker.unsubscribe_me([
      Node.Event.node_filter(node_id),
      this_module_filter(),
      height_filter(awaited_height)
    ])
  end

  @spec blocking_read(String.t(), non_neg_integer(), any(), GenServer.from()) ::
          :ok
  defp blocking_read(node_id, height, key, from) do
    receive do
      # if the key we care about was written at exactly the height we
      # care about, then we already have the value for free
      %EventBroker.Event{
        body: %Node.Event{
          body: %Events.WriteEvent{height: ^height, writes: writes}
        }
      } ->
        case Enum.find(writes, fn {keywrite, _value} -> key == keywrite end) do
          # try reading in history instead
          nil ->
            GenServer.reply(from, read(node_id, {height, key}))

          # return value
          {_key, value} ->
            GenServer.reply(from, {:ok, value})
        end

      _ ->
        IO.puts("this should be unreachable")
    end

    EventBroker.unsubscribe_me([
      Node.Event.node_filter(node_id),
      this_module_filter(),
      height_filter(height)
    ])
  end
end<|MERGE_RESOLUTION|>--- conflicted
+++ resolved
@@ -48,13 +48,9 @@
   """
 
   alias Anoma.Node
-<<<<<<< HEAD
   alias Anoma.Node.Tables
+  alias Anoma.Node.Events
   alias Anoma.Node.Registry
-=======
-  alias Node.Registry
-  alias Anoma.Node.Events
->>>>>>> 72364717
 
   use EventBroker.DefFilter
   use GenServer
@@ -66,7 +62,6 @@
   ############################################################
 
   @typedoc """
-<<<<<<< HEAD
   Type of the arguments the storage genserver expects
   """
   @type args_t ::
@@ -76,11 +71,11 @@
           ]
           | [node_id: String.t()]
 
-=======
+  @typedoc """
   I am the type of an event write.
   """
   @type event_write :: {[binary()], binary()}
->>>>>>> 72364717
+
   @typedoc """
   I am the type of the key to be stored.
   """
