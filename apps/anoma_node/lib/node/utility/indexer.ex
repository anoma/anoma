--- conflicted
+++ resolved
@@ -26,14 +26,10 @@
     {:ok, state}
   end
 
-<<<<<<< HEAD
   @spec get(
           String.t(),
-          :nlfs | :cms | :unrevealed | :resources | :blocks | :root
+          :nlfs | :cms | :unrevealed | :resources | :height | :root
         ) ::
-=======
-  @spec get(String.t(), :nlfs | :cms | :unrevealed | :resources | :height) ::
->>>>>>> 3723f936
           any()
   def get(node_id, flag) do
     name = Registry.via(node_id, __MODULE__)
