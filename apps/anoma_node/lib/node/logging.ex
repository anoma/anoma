--- conflicted
+++ resolved
@@ -157,26 +157,18 @@
     {:noreply, state}
   end
 
-<<<<<<< HEAD
   @spec init_table(atom(), bool()) :: {:atomic, :ok}
   def init_table(table, rocks) do
     :mnesia.delete_table(table)
     rocks_opt = Anoma.Utility.rock_opts(rocks)
 
-    {:atomic, :ok} =
-      :mnesia.create_table(table, rocks_opt ++ [attributes: [:type, :body]])
-=======
-  @spec init_table(atom()) :: {:atomic, :ok}
-  def init_table(table) do
-    :mnesia.delete_table(table)
-    :mnesia.create_table(table, attributes: [:type, :body])
+    :mnesia.create_table(table, rocks_opt ++ [attributes: [:type, :body]])
 
     :mnesia.clear_table(table)
 
     :mnesia.transaction(fn ->
       :mnesia.write({table, :round, -1})
     end)
->>>>>>> 1ada0e64
   end
 
   defp log_fun({:debug, msg}), do: Logger.debug(msg)
@@ -189,7 +181,6 @@
     %__MODULE__.LoggingFilter{}
   end
 
-<<<<<<< HEAD
   def log_event(node_id, flag, msg) do
     Node.Event.new_with_body(node_id, %__MODULE__.LoggingEvent{
       flag: flag,
@@ -198,9 +189,6 @@
     |> EventBroker.event()
   end
 
-  defp match_consensus(table) do
-    case :mnesia.read({table, :consensus}) do
-=======
   @doc """
   I am the function to be played on restarts of the Anoma node with known ID.
 
@@ -401,7 +389,6 @@
   @spec match(atom(), atom()) :: any()
   defp match(flag, table) do
     case :mnesia.read({table, flag}) do
->>>>>>> 1ada0e64
       [] -> []
       [{_, ^flag, current_pending}] -> current_pending
     end
