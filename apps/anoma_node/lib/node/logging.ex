defmodule Anoma.Node.Logging do
  @moduledoc """
  I am the Logging Engine.

  I combine the classic logger with replay functionality. In particular,
  I store the most recent data coming outside of a Node so that if it fails
  I can re-do the actions fed to me in a linear fashion.

  ### Public API

  I provide the following public functionality:

  #### Replay

  - `restart_with_replay/1`
  - `replay_args/1`
  - `try_launch/2`
  - `replay_setup/2`
  - `replay_table_clone/3`

  #### Other

  - `table_name/1`
  - `init_table/2`
  - `log_event/3`
  """

  alias Anoma.Node
<<<<<<< HEAD
  alias Anoma.Node.Events
  alias Anoma.Node.Registry
  alias Anoma.Node.Tables
  alias Anoma.Node.Transaction.Mempool
=======
  alias Anoma.Node.Registry
  alias Anoma.Node.Transaction.Mempool
  alias Anoma.Node.Transaction.Storage

  require Logger
  require Node.Event
>>>>>>> 8a343aef

  use EventBroker.DefFilter
  use GenServer
  use TypedStruct

  ############################################################
  #                         State                            #
  ############################################################

  @typedoc """
  I am the loggging message type flag.

  I specify what logging levels are currently supported by the Logging
  Engine.
  """
  @type flag :: :info | :debug | :warning | :error

  @typep startup_options() ::
           {:node_id, String.t()} | {:table, atom()} | {:rocks, bool()}

  typedstruct do
    @typedoc """
    I am the type of the Logging Engine.

    I store a Node ID with which I am associated alongside a table which
    stores all relevant events.

    ### Fields

    - `:node_id` - The ID of the Node to which a Logging Engine
                   instantiation is bound.
    """

    field(:node_id, String.t())
  end

  deffilter LoggingFilter do
    %EventBroker.Event{
      body: %Node.Event{body: %Events.LoggingEvent{}}
    } ->
      true

    %EventBroker.Event{body: %Node.Event{body: %Events.TxEvent{}}} ->
      true

    %EventBroker.Event{body: %Node.Event{body: %Events.ConsensusEvent{}}} ->
      true

    _ ->
      false
  end

  deffilter BlocksFilter do
    %EventBroker.Event{body: %Node.Event{body: %Events.BlockEvent{}}} ->
      true

    _ ->
      false
  end

  ############################################################
  #                    Genserver Helpers                     #
  ############################################################

  @doc """
  I am the start_link function of the Logging Engine.

  I register the Engine with the supplied Node ID provided by the arguments
  and check that the table keyword has been provided.
  """

  @spec start_link(list(startup_options())) :: term()
  def start_link(args) do
    args = Keyword.validate!(args, [:node_id])
    name = Registry.via(args[:node_id], __MODULE__)
    GenServer.start_link(__MODULE__, args, name: name)
  end

  @doc """
  I am the initialization function for the Logging Engine.

  From the specified arguments, I get the Node ID, the table name, as well
  as the boolean indicating whether the table should be backed by RocksDB.

  I then initialize the table with the given name and backing options,
  subscribe to logging messages and then launch the Engine with the given
  options.
  """

  @impl true
  def init(args) do
    Process.set_label(__MODULE__)

    args = Keyword.validate!(args, [:node_id])

    # initialize the necessary tables for the logging engine
    init_table(args[:node_id])

    node_id = args[:node_id]

    EventBroker.subscribe_me([
      Node.Event.node_filter(node_id),
      logging_filter()
    ])

    EventBroker.subscribe_me([
      Node.Event.node_filter(node_id),
      blocks_filter()
    ])

    {:ok, %__MODULE__{node_id: node_id}}
  end

  ############################################################
  #                      Public Filters                      #
  ############################################################

  @doc """
  I am the logging filter.

  I filter for any incoming messages the Logging Engine cares about.
  """

  @spec logging_filter() :: LoggingFilter.t()
  def logging_filter() do
    %__MODULE__.LoggingFilter{}
  end

  @spec blocks_filter() :: BlocksFilter.t()
  def blocks_filter() do
    %__MODULE__.BlocksFilter{}
  end

  ############################################################
  #                    Genserver Behavior                    #
  ############################################################

  @impl true
  def handle_info(
        e = %EventBroker.Event{
          body: %Node.Event{
            body: %Events.LoggingEvent{}
          }
        },
        state
      ) do
    {:noreply, handle_logging_event(e, state)}
  end

  def handle_info(
        e = %EventBroker.Event{
          body: %Node.Event{
            body: %Events.TxEvent{}
          }
        },
        state
      ) do
    {:noreply, handle_tx_event(e, state)}
  end

  def handle_info(
        e = %EventBroker.Event{
          body: %Node.Event{
            body: %Events.ConsensusEvent{}
          }
        },
        state
      ) do
    {:noreply, handle_consensus_event(e, state)}
  end

  def handle_info(
        e = %EventBroker.Event{
          body: %Node.Event{
            body: %Events.BlockEvent{}
          }
        },
        state
      ) do
    {:noreply, handle_block_event(e, state)}
  end

  ############################################################
  #                 Genserver Implementation                 #
  ############################################################

  @spec handle_logging_event(EventBroker.Event.t(), t()) :: t()
  defp handle_logging_event(
         %EventBroker.Event{
           body: %Node.Event{
             body: %Events.LoggingEvent{
               flag: flag,
               msg: msg
             }
           }
         },
         state
       ) do
    log_fun({flag, msg})
    state
  end

  # @doc """
  # A TxEvent is fired whenever a transaction is added to the mempool.
  # The event contains the transaction id and its value.
  # """
  @spec handle_tx_event(EventBroker.Event.t(), t()) :: t()
  defp handle_tx_event(
         %EventBroker.Event{
           body: %Node.Event{
             body: %Events.TxEvent{
               id: id,
               tx: %Mempool.Tx{backend: backend, code: code}
             }
           }
         },
         state
       ) do
    :mnesia.transaction(fn ->
      table = Tables.table_events(state.node_id)
      :mnesia.write({table, id, {backend, code}})
    end)

    log_fun({:info, "Transaction Launched. Id: #{inspect(id)}"})
    state
  end

  # @doc """
  # When a list of transactions is executed by the mempool, there is a partial
  # order on these transactions.
  # This will trigger a consensus event.
  # """
  @spec handle_consensus_event(EventBroker.Event.t(), t()) :: t()
  defp handle_consensus_event(
         %EventBroker.Event{
           body: %Node.Event{
             body: %Events.ConsensusEvent{
               order: list
             }
           }
         },
         state
       ) do
    :mnesia.transaction(fn ->
      table = Tables.table_events(state.node_id)
      pending = match(:consensus, table)
      :mnesia.write({table, :consensus, pending ++ [list]})
    end)

    log_fun({:info, "Consensus provided order. List: #{inspect(list)}"})
    state
  end

  # @doc """
  # A block event is fired when a list of transactions in a consensus have all
  # completed.
  # """
  @spec handle_block_event(EventBroker.Event.t(), t()) :: t()
  defp handle_block_event(
         %EventBroker.Event{
           body: %Node.Event{
             body: %Events.BlockEvent{
               order: id_list,
               round: round
             }
           }
         },
         state
       ) do
    table = Tables.table_events(state.node_id)

    :mnesia.transaction(fn ->
      for id <- id_list do
        :mnesia.delete({table, id})
      end

      current_pending = match(:consensus, table)
      :mnesia.write({table, :consensus, tl(current_pending)})
      :mnesia.write({table, :round, round + 1})
    end)

    log_fun({:info, "Block succesfully committed. Round: #{inspect(round)}"})
    state
  end

  ############################################################
  #                        Replay                            #
  ############################################################

  @doc """
  I am the function to be played on restarts of the Anoma node with known ID.

  I sync the event table with the blocks submitted and then launch a mock
  node with a new ID with replay arguments.

  If the replay succeeds, I reproduce it on the node with the ID provided.
  Otherwise, the only initialization information I reproduce are heights
  and rounds for the Transaction subsystem.
  """

  @spec restart_with_replay(String.t()) :: DynamicSupervisor.on_start_child()
  def restart_with_replay(node_id) do
    event_table = Tables.table_events(node_id)
    block_table = Tables.table_blocks(node_id)
    values_table = Tables.table_values(node_id)
    updates_table = Tables.table_updates(node_id)

    setup = replay_setup(event_table, block_table)
    mock_id = Node.prefix_random_id("mock")
    replay_table_clone(values_table, updates_table, mock_id)
    replay_args = replay_args(setup)

    res =
      try_launch(mock_id, replay_args)

    case res do
      :ok ->
        Anoma.Supervisor.start_node(
          node_id: node_id,
          transaction: replay_args
        )

      :error ->
        base_args =
          replay_args
          |> Keyword.update!(
            :mempool,
            &Keyword.drop(&1, [:transactions, :consensus])
          )

        Anoma.Supervisor.start_node(node_id: node_id, transaction: base_args)
    end
  end

  @doc """
  I am a function trying to launch a node.

  Given some replay arguments, I provide the core logic to be run by a
  separate task to test whether the original data has been corrupted or
  note.

  Namely, a launch a Node with given replay arguments and make sure that
  the final consensus gets provided.
  """

  @spec try_launch(String.t(), any()) :: :ok | :error
  def try_launch(mock_id, replay_args) do
    try do
      EventBroker.subscribe_me([])

      {:ok, _pid} =
        Anoma.Supervisor.start_node(
          node_id: mock_id,
          transaction: replay_args
        )

      final_consensus = List.last(replay_args[:mempool][:consensus])

      if final_consensus do
        receive do
          %EventBroker.Event{
            body: %Node.Event{
              node_id: ^mock_id,
              body: %Events.ConsensusEvent{
                order: ^final_consensus
              }
            }
          } ->
            :ok
        end
      end

      :ok
    rescue
      _e -> :error
    end
  end

  @doc """
  I am the function getting the replay arguments for replay.

  Given a current height alongside mempool info, I set the ordering and
  storage info appropriately and put all transaction trifecta arguments in
  an order.
  """

  @spec replay_args(height: integer(), mempool: list()) :: [
          mempool: list(),
          ordering: list(),
          storage: list()
        ]
  def replay_args(height: height, mempool: mempool_info) do
    ordering_info =
      [next_height: height + 1]

    storage_info =
      [
        uncommitted_height: height
      ]

    [
      mempool: mempool_info,
      ordering: ordering_info,
      storage: storage_info
    ]
  end

  @doc """
  I am the replay setup function, the first step in the replay process.

  All tables here are the original ones from which we get info.

  This gives me the height, the round, as well as the replay Mempool struct.
  """

  @spec replay_setup(atom(), atom()) :: [height: integer(), mempool: list()]
  def replay_setup(event_table, block_table) do
    {:atomic, args} =
      :mnesia.transaction(fn ->
        pending = match(:consensus, event_table)
        round = match(:round, event_table)
        {committed_round, height} = block_match(block_table)

        mempool =
          process_mempool(committed_round, round, event_table, pending)

        [height: height, mempool: mempool]
      end)

    args
  end

  @doc """
  I am the function making a table copy for replay.

  Given original updates and values table used by the Storage, I copy their
  data to separate tables for a new node. Used for trying a replay on a
  mock node.
  """
  @spec replay_table_clone(atom(), atom(), String.t()) :: any()
  def replay_table_clone(values_table, updates_table, node_id) do
    :mnesia.transaction(fn ->
      values = :mnesia.match_object({values_table, :_, :_})
      updates = :mnesia.match_object({updates_table, :_, :_})

      new_values_table =
        Tables.table_values(node_id)

      new_updates_table =
        Tables.table_updates(node_id)

      for {var, name} <- [
            {values, new_values_table},
            {updates, new_updates_table}
          ] do
        :mnesia.create_table(name, attributes: [:key, :value])

        for {_, key, value} <- var do
          :mnesia.write({name, key, value})
        end
      end
    end)
  end

  ############################################################
  #                           Helpers                        #
  ############################################################

  defp log_fun({:debug, msg}), do: Logger.debug(msg)

  defp log_fun({:info, msg}), do: Logger.info(msg)

  defp log_fun({:warning, msg}), do: Logger.warning(msg)

  defp log_fun({:error, msg}), do: Logger.error(msg)

  @doc """
  I am the log event function.

  I provide an interface to "log" new messages in an easy format.

  Given a Node ID, a flag, and a message, I create a new event with
  appropriate flag and message.
  """

  @spec log_event(String.t(), flag(), binary()) :: :ok
  def log_event(node_id, flag, msg) do
    Events.logging_event(flag, msg, node_id)
  end

  @spec process_mempool(integer(), integer(), atom(), list()) :: list()
  defp process_mempool(committed_round, round, event_table, pending) do
    if committed_round == round do
      [
        transactions: replay_tx_list(event_table),
        round: round + 1,
        consensus: pending
      ]
    else
      {executed, remaining} =
        Enum.split(pending, committed_round - round + 1)

      for id <- Enum.concat(executed) do
        :mnesia.delete({event_table, id})
      end

      [
        transactions: replay_tx_list(event_table),
        round: committed_round + 1,
        consensus: remaining
      ]
    end
  end

  @spec block_match(atom) :: {integer(), non_neg_integer()}
  defp block_match(block_table) do
    blocks =
      case :mnesia.match_object({block_table, :_, :_}) do
        [] -> [{:ok, -1, []}]
        res -> res
      end

    for {_, n, block} <- blocks,
        reduce: {-1, 0} do
      {_block_round, length} -> {n, length + length(block)}
    end
  end

  @spec replay_tx_list(atom()) :: list({binary(), any()})
  defp replay_tx_list(event_table) do
    list = :mnesia.all_keys(event_table)

    for id <- Enum.reject(list, fn x -> x == :consensus or x == :round end),
        reduce: [] do
      lst ->
        [{^event_table, ^id, tx_w_backend}] =
          :mnesia.read(event_table, id)

        [{id, tx_w_backend} | lst]
    end
  end

  @spec match(atom(), atom()) :: any()
  defp match(flag, table) do
    case :mnesia.read({table, flag}) do
      [] -> []
      [{_, ^flag, current_pending}] -> current_pending
    end
  end

  @spec init_table(String.t()) :: :ok
  defp init_table(node_id) do
    # initialize the tables
    Tables.initialize_tables_for_node(node_id)

    # clear the table if it was not empty
    Tables.clear_table(Tables.table_events(node_id))

    # insert default record in the events table
    table = Tables.table_events(node_id)

    :mnesia.transaction(fn ->
      :mnesia.write({table, :round, 1})
    end)

    :ok
  end
end<|MERGE_RESOLUTION|>--- conflicted
+++ resolved
@@ -26,19 +26,12 @@
   """
 
   alias Anoma.Node
-<<<<<<< HEAD
   alias Anoma.Node.Events
   alias Anoma.Node.Registry
   alias Anoma.Node.Tables
   alias Anoma.Node.Transaction.Mempool
-=======
-  alias Anoma.Node.Registry
-  alias Anoma.Node.Transaction.Mempool
-  alias Anoma.Node.Transaction.Storage
 
   require Logger
-  require Node.Event
->>>>>>> 8a343aef
 
   use EventBroker.DefFilter
   use GenServer
