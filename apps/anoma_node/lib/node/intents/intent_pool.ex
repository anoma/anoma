--- conflicted
+++ resolved
@@ -343,8 +343,6 @@
     Map.update!(state, :intents, &MapSet.put(&1, intent))
   end
 
-<<<<<<< HEAD
-=======
   defp handle_error(intent, reason, state) do
     EventBroker.event(
       Node.Event.new_with_body(state.node_id, %__MODULE__.IntentAddError{
@@ -357,7 +355,6 @@
     {:ok, reason, state}
   end
 
->>>>>>> ddbca0b2
   def reject_intents(intents, set) do
     intents
     |> Enum.filter(
