defmodule Anoma.Node.Intents.IntentPool do
  @moduledoc """
  I am the intent pool for the Anoma node.
  m1dnight still has to write these docs.
  """

  require EventBroker.Event
  require Logger

  alias __MODULE__
  alias Anoma.Node
  alias Node.Registry
  alias Anoma.RM.Intent
<<<<<<< HEAD
  alias EventBroker.Broker
  alias Anoma.Node.Tables
=======
  alias Anoma.Node.Events
>>>>>>> 72364717

  require Node.Event
  require Anoma.Node.Events

  use EventBroker.DefFilter
  use TypedStruct
  use GenServer

  deffilter IntentAddSuccessFilter do
    %EventBroker.Event{
      body: %Node.Event{body: %Events.IntentAddSuccess{}}
    } ->
      true

    _ ->
      false
  end

  deffilter IntentAddErrorFilter do
    %EventBroker.Event{
      body: %Node.Event{body: %Events.IntentAddError{}}
    } ->
      true

    _ ->
      false
  end

  ############################################################
  #                           State                          #
  ############################################################

  typedstruct do
    @typedoc """
    I am the state of the intent pool.

    ### Fields
    - `:intents` - The intents in the pool.
    - `:node_id` - The ID of the Node.
    - `:nlfs_set` - The set of known nullifiers.
    - `:cms_set` - The set of known commitments.
    """
    field(:intents, MapSet.t(Intent.t()), default: MapSet.new())
    field(:node_id, String.t())
    field(:nlfs_set, MapSet.t(binary()), default: MapSet.new())
    field(:cms_set, MapSet.t(binary()), default: MapSet.new())
  end

  ############################################################
  #                    Genserver Helpers                     #
  ############################################################

  @spec start_link(any()) :: :ignore | {:error, any()} | {:ok, pid()}
  def start_link(args) do
    name = Registry.via(args[:node_id], __MODULE__)
    GenServer.start_link(__MODULE__, args, name: name)
  end

  @impl true
  def init(args) do
    Logger.debug("starting intent pool with #{inspect(args)}")

    args =
      args
      |> Keyword.validate!([
        :node_id,
        intents: MapSet.new([]),
        nlfs_set: MapSet.new([]),
        cms_set: MapSet.new([]),
        rocks: false
      ])

    node_id = args[:node_id]

    EventBroker.subscribe_me([
      Node.Event.node_filter(node_id),
      trm_filter()
    ])

    intents =
      reject_intents(
        args[:intents],
        MapSet.union(args[:nlfs_set], args[:cms_set])
      )

    {:ok,
     %IntentPool{
       node_id: node_id,
       intents: intents,
       nlfs_set: args[:nlfs_set],
       cms_set: args[:cms_set]
     }}
  end

  ############################################################
  #                      Public RPC API                      #
  ############################################################

  @doc """
  I return the list of current intents.
  """
  @spec intents(String.t()) :: MapSet.t()
  def intents(node_id) do
    name = Registry.via(node_id, __MODULE__)
    Elixir.GenServer.call(name, :all_intents)
  end

  @doc """
  I add a new intent to the intent pool.
  """
  @spec new_intent(String.t(), any()) :: :ok
  def new_intent(node_id, intent) do
    name = Registry.via(node_id, __MODULE__)
    GenServer.cast(name, {:new_intent, intent})
  end

  @doc """
  I remove an intent from the intent pool.
  If the intent does not exist nothing happens.
  """
  @spec remove_intent(String.t(), any()) :: :ok
  def remove_intent(node_id, intent) do
    name = Registry.via(node_id, __MODULE__)
    GenServer.cast(name, {:remove_intent, intent})
  end

  ############################################################
  #                    Genserver Behavior                    #
  ############################################################

  @impl true
  def handle_cast({:new_intent, intent}, state) do
    {:ok, _, state} = handle_new_intent(intent, state)
    {:noreply, state}
  end

  @impl true
  def handle_cast({:remove_intent, intent}, state) do
    {:ok, _, state} = handle_remove_intent(intent, state)
    {:noreply, state}
  end

  @impl true
  def handle_call(:all_intents, _from, state) do
    {:ok, intents} = handle_all_intents(state)
    {:reply, intents, state}
  end

  @impl true
  def handle_info(
        e = %EventBroker.Event{
          body: %Node.Event{body: %Events.TRMEvent{}}
        },
        state
      ) do
    {:noreply, handle_new_state(state, e)}
  end

  ############################################################
  #                 Genserver Implementation                 #
  ############################################################

  # @doc """
  # I insert a new intent into the local state and return the updated state.
  # I return the current state if the intent is already present.
  # I return the current state if any nullifier of the intent is already known.
  # """
  @spec handle_new_intent(any(), t()) ::
          {:ok, :inserted, t()}
          | {:ok,
             :already_present | :nullifiers_present | :commitments_present,
             t()}
  defp handle_new_intent(intent, state) do
    with :ok <- validate_intent_uniqueness(intent, state),
         :ok <- validate_nullifier_uniqueness(intent, state.nlfs_set),
         :ok <- validate_commitment_uniqueness(intent, state.cms_set) do
      table = Tables.table_intents(state.node_id)

      :mnesia.transaction(fn ->
        res =
          case :mnesia.read(table, "intents") do
            [] -> MapSet.new()
            [{^table, "intents", res}] -> res
          end

        :mnesia.write({table, "intents", MapSet.put(res, intent)})
      end)

      {:ok, :inserted, add_intent!(intent, state)}
    else
      {:error, reason} -> handle_error(intent, reason, state)
    end
  end

  # @doc """
  # I return all the current intents.
  # """
  @spec handle_all_intents(t()) :: {:ok, MapSet.t()}
  defp handle_all_intents(state) do
    Logger.debug("returning all intents")
    {:ok, state.intents}
  end

  # @doc """
  # I remove an intent from the local state if it exists.
  # I return the updated state and a status indicating whether the intent was removed.
  # """
  @spec handle_remove_intent(any(), t()) ::
          {:ok, :removed, t()} | {:ok, :not_present, t()}
  defp handle_remove_intent(intent, state) do
    if MapSet.member?(state.intents, intent) do
      Logger.debug("intent removed #{inspect(intent)}")

      Events.generic_event({:intent_removed, intent}, state.node_id)

      state = Map.update!(state, :intents, &MapSet.delete(&1, intent))
      {:ok, :removed, state}
    else
      Logger.debug("intent not removed; intent missing #{inspect(intent)}")

      {:ok, :not_present, state}
    end
  end

  @spec handle_new_state(t(), EventBroker.Event.t()) :: t()
  defp handle_new_state(state, %EventBroker.Event{
         body: %Node.Event{
           body: %Events.TRMEvent{
             nullifiers: nlfs_set,
             commitments: cms_set
           }
         }
       }) do
    new_intents =
      reject_intents(state.intents, MapSet.union(nlfs_set, cms_set))

    new_nlfs_set = MapSet.union(state.nlfs_set, nlfs_set)
    new_cms_set = MapSet.union(state.cms_set, cms_set)

    %__MODULE__{
      state
      | intents: new_intents,
        nlfs_set: new_nlfs_set,
        cms_set: new_cms_set
    }
  end

  ############################################################
  #                         Helpers                          #
  ############################################################

  defp validate_intent_uniqueness(intent, state) do
    if MapSet.member?(state.intents, intent) do
      Logger.debug("intent ignored; already present #{inspect(intent)}")
      {:error, :already_present}
    else
      :ok
    end
  end

  defp validate_nullifier_uniqueness(intent, nlfs_set) do
    unless MapSet.disjoint?(Intent.nullifiers(intent), nlfs_set) do
      Logger.debug(
        "intent ignored; uses already nullified resources #{inspect(intent)}"
      )

      {:error, :nullifiers_present}
    else
      :ok
    end
  end

  defp validate_commitment_uniqueness(intent, cms_set) do
    unless MapSet.disjoint?(Intent.commitments(intent), cms_set) do
      Logger.debug(
        "intent ignored; uses already created resources #{inspect(intent)}"
      )

      {:error, :commitments_present}
    else
      :ok
    end
  end

  defp add_intent!(intent, state) do
    Logger.debug("new intent added #{inspect(intent)}")

    Events.intent_add_success(intent, state.node_id)

    Map.update!(state, :intents, &MapSet.put(&1, intent))
  end

  defp handle_error(intent, reason, state) do
    Events.intent_add_error(intent, reason, state.node_id)
    {:ok, reason, state}
  end

  def reject_intents(intents, set) do
    intents
    |> Enum.filter(
      &MapSet.disjoint?(
        set,
        MapSet.union(Intent.nullifiers(&1), Intent.commitments(&1))
      )
    )
    |> MapSet.new()
  end

  deffilter TRMFilter do
    %EventBroker.Event{
      body: %Anoma.Node.Event{body: %Events.TRMEvent{}}
    } ->
      true

    _ ->
      false
  end

  defp trm_filter() do
    %__MODULE__.TRMFilter{}
  end
end<|MERGE_RESOLUTION|>--- conflicted
+++ resolved
@@ -11,12 +11,8 @@
   alias Anoma.Node
   alias Node.Registry
   alias Anoma.RM.Intent
-<<<<<<< HEAD
-  alias EventBroker.Broker
+  alias Anoma.Node.Events
   alias Anoma.Node.Tables
-=======
-  alias Anoma.Node.Events
->>>>>>> 72364717
 
   require Node.Event
   require Anoma.Node.Events
