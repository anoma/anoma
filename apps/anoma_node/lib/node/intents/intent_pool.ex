defmodule Anoma.Node.Intents.IntentPool do
  @moduledoc """
  I am the intent pool for the Anoma node.
  m1dnight still has to write these docs.
  """

  require EventBroker.Event
  require Logger

  alias __MODULE__
  alias Anoma.Node
  alias Node.Registry
  alias Node.Transaction.Backends
  alias Anoma.RM.Intent
  alias EventBroker.Broker

  require Node.Event

  use EventBroker.DefFilter
  use TypedStruct
  use GenServer

  typedstruct enforce: true, module: IntentAddSuccess do
    @typedoc """
    I am an event specifying that an intent has been submitted succesfully.

    ### Fields
    - `:intent` - The intent added.
    """
    field(:intent, Intent.t())
  end

  typedstruct enforce: true, module: IntentAddError do
    @typedoc """
    I am an event specifying that an intent submission has failed alongside
    with a reason.

    ### Fields
    - `:intent` - The intent submitted.
    - `:reason` - The reason why it was rejected from the pool.
    """
    field(:intent, Intent.t())
    field(:reason, String.t())
  end

  deffilter IntentAddSuccessFilter do
    %EventBroker.Event{
      body: %Node.Event{body: %IntentPool.IntentAddSuccess{}}
    } ->
      true

    _ ->
      false
  end

  deffilter IntentAddErrorFilter do
    %EventBroker.Event{body: %Node.Event{body: %IntentPool.IntentAddError{}}} ->
      true

    _ ->
      false
  end

  ############################################################
  #                           State                          #
  ############################################################

  typedstruct do
    @typedoc """
    I am the state of the intent pool.

    ### Fields
    - `:intents` - The intents in the pool.
    - `:node_id` - The ID of the Node.
    - `:nlfs_set` - The set of known nullifiers.
    - `:cms_set` - The set of known commitments.
<<<<<<< HEAD
=======
    - `:table` - The table name for storing intents.
>>>>>>> 8183ef9f
    """
    field(:intents, MapSet.t(Intent.t()), default: MapSet.new())
    field(:node_id, String.t())
    field(:nlfs_set, MapSet.t(binary()), default: MapSet.new())
    field(:cms_set, MapSet.t(binary()), default: MapSet.new())
<<<<<<< HEAD
=======
    field(:table, atom())
>>>>>>> 8183ef9f
  end

  ############################################################
  #                    Genserver Helpers                     #
  ############################################################

  @spec start_link(any()) :: :ignore | {:error, any()} | {:ok, pid()}
  def start_link(args) do
    name = Registry.via(args[:node_id], __MODULE__)
    GenServer.start_link(__MODULE__, args, name: name)
  end

  @impl true
  def init(args) do
    Logger.debug("starting intent pool with #{inspect(args)}")

    args =
      args
      |> Keyword.validate!([
        :node_id,
        intents: MapSet.new([]),
        nlfs_set: MapSet.new([]),
        cms_set: MapSet.new([]),
        rocks: false,
        table: __MODULE__.Intents
      ])

    table =
      String.to_atom("#{args[:table]}_#{:erlang.phash2(args[:node_id])}")

    rocks_opt = args[:rocks] |> Anoma.Utility.rock_opts()
    :mnesia.create_table(table, rocks_opt ++ [attributes: [:type, :body]])

    node_id = args[:node_id]

    EventBroker.subscribe_me([
      Node.Event.node_filter(node_id),
      trm_filter()
    ])

    intents =
      reject_intents(
        args[:intents],
        MapSet.union(args[:nlfs_set], args[:cms_set])
      )

    {:ok,
     %IntentPool{
       node_id: node_id,
       intents: intents,
       nlfs_set: args[:nlfs_set],
       cms_set: args[:cms_set],
       table: table
     }}
  end

  ############################################################
  #                      Public RPC API                      #
  ############################################################

  @doc """
  I return the list of current intents.
  """
  @spec intents(String.t()) :: MapSet.t()
  def intents(node_id) do
    name = Registry.via(node_id, __MODULE__)
    Elixir.GenServer.call(name, :all_intents)
  end

  @doc """
  I add a new intent to the intent pool.
  """
  @spec new_intent(String.t(), any()) :: :ok
  def new_intent(node_id, intent) do
    name = Registry.via(node_id, __MODULE__)
    GenServer.cast(name, {:new_intent, intent})
  end

  @doc """
  I remove an intent from the intent pool.
  If the intent does not exist nothing happens.
  """
  @spec remove_intent(String.t(), any()) :: :ok
  def remove_intent(node_id, intent) do
    name = Registry.via(node_id, __MODULE__)
    GenServer.cast(name, {:remove_intent, intent})
  end

  ############################################################
  #                    Genserver Behavior                    #
  ############################################################

  @impl true
  def handle_cast({:new_intent, intent}, state) do
    {:ok, _, state} = handle_new_intent(intent, state)
    {:noreply, state}
  end

  @impl true
  def handle_cast({:remove_intent, intent}, state) do
    {:ok, _, state} = handle_remove_intent(intent, state)
    {:noreply, state}
  end

  @impl true
  def handle_call(:all_intents, _from, state) do
    {:ok, intents} = handle_all_intents(state)
    {:reply, intents, state}
  end

  @impl true
  def handle_info(
        e = %EventBroker.Event{
          body: %Node.Event{body: %Backends.TRMEvent{}}
        },
        state
      ) do
    {:noreply, handle_new_state(state, e)}
  end

  ############################################################
  #                 Genserver Implementation                 #
  ############################################################

  # @doc """
  # I insert a new intent into the local state and return the updated state.
  # I return the current state if the intent is already present.
  # I return the current state if any nullifier of the intent is already known.
  # """
  @spec handle_new_intent(any(), t()) ::
          {:ok, :inserted, t()}
          | {:ok,
             :already_present | :nullifiers_present | :commitments_present,
             t()}
  defp handle_new_intent(intent, state) do
    with :ok <- validate_intent_uniqueness(intent, state),
         :ok <- validate_nullifier_uniqueness(intent, state.nlfs_set),
         :ok <- validate_commitment_uniqueness(intent, state.cms_set) do
<<<<<<< HEAD
      {:ok, :inserted, add_intent!(intent, state)}
    else
      {:error, :already_present} ->
        {:ok, :already_present, state}
=======
      table = state.table

      :mnesia.transaction(fn ->
        res =
          case :mnesia.read(table, "intents") do
            [] -> MapSet.new()
            [{^table, "intents", res}] -> res
          end

        :mnesia.write({table, "intents", MapSet.put(res, intent)})
      end)

      {:ok, :inserted, add_intent!(intent, state)}
    else
      {:error, reason} -> handle_error(intent, reason, state)
>>>>>>> 8183ef9f
    end
  end

  # @doc """
  # I return all the current intents.
  # """
  @spec handle_all_intents(t()) :: {:ok, MapSet.t()}
  defp handle_all_intents(state) do
    Logger.debug("returning all intents")
    {:ok, state.intents}
  end

  # @doc """
  # I remove an intent from the local state if it exists.
  # I return the updated state and a status indicating whether the intent was removed.
  # """
  @spec handle_remove_intent(any(), t()) ::
          {:ok, :removed, t()} | {:ok, :not_present, t()}
  defp handle_remove_intent(intent, state) do
    if MapSet.member?(state.intents, intent) do
      Logger.debug("intent removed #{inspect(intent)}")

      EventBroker.event(
        Node.Event.new_with_body(state.node_id, {:intent_removed, intent}),
        Broker
      )

      state = Map.update!(state, :intents, &MapSet.delete(&1, intent))
      {:ok, :removed, state}
    else
      Logger.debug("intent not removed; intent missing #{inspect(intent)}")

      {:ok, :not_present, state}
    end
  end

  @spec handle_new_state(t(), %EventBroker.Event{}) :: t()
  defp handle_new_state(state, %EventBroker.Event{
         body: %Node.Event{
           body: %Backends.TRMEvent{
             nullifiers: nlfs_set,
             commitments: cms_set
           }
         }
       }) do
    new_intents =
      reject_intents(state.intents, MapSet.union(nlfs_set, cms_set))
<<<<<<< HEAD

    new_nlfs_set = MapSet.union(state.nlfs_set, nlfs_set)
    new_cms_set = MapSet.union(state.cms_set, cms_set)

=======

    new_nlfs_set = MapSet.union(state.nlfs_set, nlfs_set)
    new_cms_set = MapSet.union(state.cms_set, cms_set)

>>>>>>> 8183ef9f
    %__MODULE__{
      state
      | intents: new_intents,
        nlfs_set: new_nlfs_set,
        cms_set: new_cms_set
    }
  end

  ############################################################
  #                         Helpers                          #
  ############################################################

  defp validate_intent_uniqueness(intent, state) do
    if MapSet.member?(state.intents, intent) do
      Logger.debug("intent ignored; already present #{inspect(intent)}")
      {:error, :already_present}
    else
      :ok
    end
  end

  defp validate_nullifier_uniqueness(intent, nlfs_set) do
    unless MapSet.disjoint?(Intent.nullifiers(intent), nlfs_set) do
      Logger.debug(
        "intent ignored; uses already nullified resources #{inspect(intent)}"
      )

<<<<<<< HEAD
      {:error, :already_present}
=======
      {:error, :nullifiers_present}
>>>>>>> 8183ef9f
    else
      :ok
    end
  end

  defp validate_commitment_uniqueness(intent, cms_set) do
    unless MapSet.disjoint?(Intent.commitments(intent), cms_set) do
      Logger.debug(
        "intent ignored; uses already created resources #{inspect(intent)}"
      )

<<<<<<< HEAD
      {:error, :already_present}
=======
      {:error, :commitments_present}
>>>>>>> 8183ef9f
    else
      :ok
    end
  end

  defp add_intent!(intent, state) do
    Logger.debug("new intent added #{inspect(intent)}")

    EventBroker.event(
<<<<<<< HEAD
      Node.Event.new_with_body(state.node_id, {:intent_added, intent}),
=======
      Node.Event.new_with_body(state.node_id, %__MODULE__.IntentAddSuccess{
        intent: intent
      }),
>>>>>>> 8183ef9f
      Broker
    )

    Map.update!(state, :intents, &MapSet.put(&1, intent))
  end

<<<<<<< HEAD
=======
  defp handle_error(intent, reason, state) do
    EventBroker.event(
      Node.Event.new_with_body(state.node_id, %__MODULE__.IntentAddError{
        intent: intent,
        reason: reason
      }),
      Broker
    )

    {:ok, reason, state}
  end

>>>>>>> 8183ef9f
  def reject_intents(intents, set) do
    intents
    |> Enum.filter(
      &MapSet.disjoint?(
        set,
        MapSet.union(Intent.nullifiers(&1), Intent.commitments(&1))
      )
    )
    |> MapSet.new()
  end

  deffilter TRMFilter do
    %EventBroker.Event{
      body: %Anoma.Node.Event{body: %Backends.TRMEvent{}}
    } ->
      true

    _ ->
      false
  end

  defp trm_filter() do
    %__MODULE__.TRMFilter{}
<<<<<<< HEAD
=======
  end

  @doc """
  I am the name of the unsolved table.
  Given a Node ID, I create an appropriately named table for storing
  unsolved intents.
  """

  @spec table_name(String.t()) :: atom()
  def table_name(node_id) do
    String.to_atom("#{__MODULE__.Intents}_#{:erlang.phash2(node_id)}")
>>>>>>> 8183ef9f
  end
end<|MERGE_RESOLUTION|>--- conflicted
+++ resolved
@@ -74,19 +74,13 @@
     - `:node_id` - The ID of the Node.
     - `:nlfs_set` - The set of known nullifiers.
     - `:cms_set` - The set of known commitments.
-<<<<<<< HEAD
-=======
     - `:table` - The table name for storing intents.
->>>>>>> 8183ef9f
     """
     field(:intents, MapSet.t(Intent.t()), default: MapSet.new())
     field(:node_id, String.t())
     field(:nlfs_set, MapSet.t(binary()), default: MapSet.new())
     field(:cms_set, MapSet.t(binary()), default: MapSet.new())
-<<<<<<< HEAD
-=======
     field(:table, atom())
->>>>>>> 8183ef9f
   end
 
   ############################################################
@@ -225,12 +219,6 @@
     with :ok <- validate_intent_uniqueness(intent, state),
          :ok <- validate_nullifier_uniqueness(intent, state.nlfs_set),
          :ok <- validate_commitment_uniqueness(intent, state.cms_set) do
-<<<<<<< HEAD
-      {:ok, :inserted, add_intent!(intent, state)}
-    else
-      {:error, :already_present} ->
-        {:ok, :already_present, state}
-=======
       table = state.table
 
       :mnesia.transaction(fn ->
@@ -246,7 +234,6 @@
       {:ok, :inserted, add_intent!(intent, state)}
     else
       {:error, reason} -> handle_error(intent, reason, state)
->>>>>>> 8183ef9f
     end
   end
 
@@ -294,17 +281,10 @@
        }) do
     new_intents =
       reject_intents(state.intents, MapSet.union(nlfs_set, cms_set))
-<<<<<<< HEAD
 
     new_nlfs_set = MapSet.union(state.nlfs_set, nlfs_set)
     new_cms_set = MapSet.union(state.cms_set, cms_set)
 
-=======
-
-    new_nlfs_set = MapSet.union(state.nlfs_set, nlfs_set)
-    new_cms_set = MapSet.union(state.cms_set, cms_set)
-
->>>>>>> 8183ef9f
     %__MODULE__{
       state
       | intents: new_intents,
@@ -332,11 +312,7 @@
         "intent ignored; uses already nullified resources #{inspect(intent)}"
       )
 
-<<<<<<< HEAD
-      {:error, :already_present}
-=======
       {:error, :nullifiers_present}
->>>>>>> 8183ef9f
     else
       :ok
     end
@@ -348,11 +324,7 @@
         "intent ignored; uses already created resources #{inspect(intent)}"
       )
 
-<<<<<<< HEAD
-      {:error, :already_present}
-=======
       {:error, :commitments_present}
->>>>>>> 8183ef9f
     else
       :ok
     end
@@ -362,21 +334,15 @@
     Logger.debug("new intent added #{inspect(intent)}")
 
     EventBroker.event(
-<<<<<<< HEAD
-      Node.Event.new_with_body(state.node_id, {:intent_added, intent}),
-=======
       Node.Event.new_with_body(state.node_id, %__MODULE__.IntentAddSuccess{
         intent: intent
       }),
->>>>>>> 8183ef9f
       Broker
     )
 
     Map.update!(state, :intents, &MapSet.put(&1, intent))
   end
 
-<<<<<<< HEAD
-=======
   defp handle_error(intent, reason, state) do
     EventBroker.event(
       Node.Event.new_with_body(state.node_id, %__MODULE__.IntentAddError{
@@ -389,7 +355,6 @@
     {:ok, reason, state}
   end
 
->>>>>>> 8183ef9f
   def reject_intents(intents, set) do
     intents
     |> Enum.filter(
@@ -413,8 +378,6 @@
 
   defp trm_filter() do
     %__MODULE__.TRMFilter{}
-<<<<<<< HEAD
-=======
   end
 
   @doc """
@@ -426,6 +389,5 @@
   @spec table_name(String.t()) :: atom()
   def table_name(node_id) do
     String.to_atom("#{__MODULE__.Intents}_#{:erlang.phash2(node_id)}")
->>>>>>> 8183ef9f
   end
 end