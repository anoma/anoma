--- conflicted
+++ resolved
@@ -11,6 +11,7 @@
   alias Anoma.Node.Logging
   alias Anoma.Node.Transaction
   alias Anoma.Node.Transport
+  alias Anoma.Node.Utility
 
   @typedoc """
   The type of the arguments that the supervisor expects.
@@ -62,20 +63,11 @@
     transaction = args[:transaction]
 
     children = [
-<<<<<<< HEAD
-      {Anoma.Node.Transport.Supervisor,
-       node_id: args[:node_id], grpc_port: args[:grpc_port]},
-      {Anoma.Node.Transaction.Supervisor,
-       [node_id: args[:node_id], tx_args: args[:tx_args]]},
-      {Anoma.Node.Intents.Supervisor, node_id: args[:node_id]},
-      {Anoma.Node.Utility.Supervisor, node_id: args[:node_id]},
-      {Anoma.Node.Logging, node_id: args[:node_id]}
-=======
       {Transport.Supervisor, node_id: node_id, grpc_port: grpc_port},
       {Transaction.Supervisor, [node_id: node_id] ++ transaction},
       {Intents.Supervisor, node_id: node_id},
+      {Utility.Supervisor, node_id: node_id},
       {Logging, node_id: node_id}
->>>>>>> 894ac5f7
     ]
 
     Supervisor.init(children, strategy: :one_for_all)
