defmodule Anoma.Node.Examples.ETransaction do
  alias Anoma.Node
  alias Node.Transaction.{Storage, Ordering, Mempool, Executor, Backends}
  alias Anoma.TransparentResource.Transaction

  alias Examples.{ENock, ETransparent.ETransaction}

  alias Anoma.Node.Examples.ENode
  require ExUnit.Assertions
  import ExUnit.Assertions
  import ExUnit.CaptureLog

  ############################################################
  #                          Storage                         #
  ############################################################

  @spec start_storage(String.t()) :: GenServer.on_start()
  def start_storage(node_id \\ Node.example_random_id()) do
    Anoma.Node.Transaction.Storage.start_link(node_id: node_id)
  end

  @spec write_then_read(String.t()) :: String.t()
  def write_then_read(node_id \\ Node.example_random_id()) do
    start_storage(node_id)
    Storage.write(node_id, {1, [{["abc"], 123}]})
    {:ok, 123} = Storage.read(node_id, {1, ["abc"]})
    node_id
  end

  @spec write_then_read_other(String.t()) :: String.t()
  def write_then_read_other(node_id \\ Node.example_random_id()) do
    start_storage(node_id)
    Storage.write(node_id, {1, [{["abc"], 123}]})
    :absent = Storage.read(node_id, {1, ["def"]})
    node_id
  end

  @spec read_future_then_write(String.t()) :: String.t()
  def read_future_then_write(node_id \\ Node.example_random_id()) do
    start_storage(node_id)
    task = Task.async(fn -> Storage.read(node_id, {1, ["abc"]}) end)
    Storage.write(node_id, {1, [{["abc"], 123}]})
    {:ok, 123} = Task.await(task)
    node_id
  end

  @spec read_other_future_then_write(String.t()) :: String.t()
  def read_other_future_then_write(node_id \\ Node.example_random_id()) do
    start_storage(node_id)
    task = Task.async(fn -> Storage.read(node_id, {1, ["def"]}) end)
    Storage.write(node_id, {1, [{["abc"], 123}]})
    :absent = Task.await(task)
    node_id
  end

  @spec write_future_then_write_present(String.t()) :: String.t()
  def write_future_then_write_present(node_id \\ Node.example_random_id()) do
    start_storage(node_id)

    _task1 =
      Task.async(fn -> Storage.write(node_id, {2, [{["abc"], 123}]}) end)

    task2 = Task.async(fn -> Storage.read(node_id, {2, ["abc"]}) end)
    Storage.write(node_id, {1, [{["other"], 999}]})

    {:ok, 123} = Task.await(task2)
    node_id
  end

  @spec write_multiple_then_read(String.t()) :: String.t()
  def write_multiple_then_read(node_id \\ Node.example_random_id()) do
    start_storage(node_id)
    Storage.write(node_id, {1, [{["abc"], 123}, {["bcd"], 231}]})
    {:ok, 123} = Storage.read(node_id, {1, ["abc"]})
    {:ok, 231} = Storage.read(node_id, {1, ["bcd"]})
    node_id
  end

  @spec write_future_multiple_then_write_present(String.t()) :: String.t()
  def write_future_multiple_then_write_present(
        node_id \\ Node.example_random_id()
      ) do
    start_storage(node_id)

    _task1 =
      Task.async(fn ->
        Storage.write(node_id, {2, [{["abc"], 123}, {["bcd"], 231}]})
      end)

    task2 = Task.async(fn -> Storage.read(node_id, {2, ["bcd"]}) end)
    Storage.write(node_id, {1, [{["other"], 999}]})

    {:ok, 231} = Task.await(task2)
    node_id
  end

  @spec append_then_read(String.t()) :: String.t()
  def append_then_read(node_id \\ Node.example_random_id()) do
    start_storage(node_id)
    new_set = MapSet.new(["value"])
    Storage.append(node_id, {1, [{["set"], new_set}]})
    {:ok, ^new_set} = Storage.read(node_id, {1, ["set"]})
    node_id
  end

  @spec append_then_read_same(String.t()) :: String.t()
  def append_then_read_same(node_id \\ Node.example_random_id()) do
    start_storage(node_id)
    new_set = MapSet.new(["value"])
    Storage.append(node_id, {1, [{["set"], new_set}, {["set"], new_set}]})
    {:ok, ^new_set} = Storage.read(node_id, {1, ["set"]})
    node_id
  end

  @spec append_then_read_several(String.t()) :: String.t()
  def append_then_read_several(node_id \\ Node.example_random_id()) do
    start_storage(node_id)
    set1 = MapSet.new(["value1"])
    set2 = MapSet.new(["value2"])
    Storage.append(node_id, {1, [{["set"], set1}, {["set"], set2}]})
    new_set = MapSet.new(["value1", "value2"])
    {:ok, ^new_set} = Storage.read(node_id, {1, ["set"]})
    node_id
  end

  @spec append_twice_then_read(String.t()) :: String.t()
  def append_twice_then_read(node_id \\ Node.example_random_id()) do
    start_storage(node_id)
    set1 = MapSet.new(["value1"])
    Storage.append(node_id, {1, [{["set"], set1}]})
    {:ok, ^set1} = Storage.read(node_id, {1, ["set"]})
    set2 = MapSet.new(["value2"])
    Storage.append(node_id, {2, [{["set"], set2}]})
    appended_set = MapSet.new(["value1", "value2"])
    {:ok, ^appended_set} = Storage.read(node_id, {2, ["set"]})
    node_id
  end

  @spec append_twice_then_read_with_commit(String.t()) :: String.t()
  def append_twice_then_read_with_commit(node_id \\ Node.example_random_id()) do
    start_storage(node_id)
    set1 = MapSet.new(["value1"])
    Storage.append(node_id, {1, [{["set"], set1}]})
    {:ok, ^set1} = Storage.read(node_id, {1, ["set"]})

    Storage.commit(node_id, 1, nil)

    set2 = MapSet.new(["value2"])
    Storage.append(node_id, {2, [{["set"], set2}]})
    appended_set = MapSet.new(["value1", "value2"])
    {:ok, ^appended_set} = Storage.read(node_id, {2, ["set"]})
    node_id
  end

  @spec add_rewrites(String.t()) :: String.t()
  def add_rewrites(node_id \\ Node.example_random_id()) do
    write_then_read(node_id)
    new_set = MapSet.new(["value1"])

    Storage.add(
      node_id,
      {2, %{write: [{["abc"], 234}], append: [{["set"], new_set}]}}
    )

    {:ok, 234} = Storage.read(node_id, {2, ["abc"]})
    {:ok, ^new_set} = Storage.read(node_id, {2, ["set"]})
    node_id
  end

  @spec add_append(String.t()) :: String.t()
  def add_append(node_id \\ Node.example_random_id()) do
    append_then_read(node_id)
    new_value_set = MapSet.new(["new_value"])

    Storage.add(
      node_id,
      {2, %{write: [{["abc"], 234}], append: [{["set"], new_value_set}]}}
    )

    {:ok, 234} = Storage.read(node_id, {2, ["abc"]})
    new_set = MapSet.new(["new_value", "value"])
    {:ok, ^new_set} = Storage.read(node_id, {2, ["set"]})
    node_id
  end

  @spec complicated_storage(String.t()) :: String.t()
  def complicated_storage(node_id \\ Node.example_random_id()) do
    start_storage(node_id)
    task1 = Task.async(fn -> Storage.read(node_id, {3, ["abc"]}) end)
    task2 = Task.async(fn -> Storage.read(node_id, {2, ["abc"]}) end)
    task3 = Task.async(fn -> Storage.read(node_id, {1, ["abc"]}) end)
    task4 = Task.async(fn -> Storage.read(node_id, {0, ["abc"]}) end)

    _blocking_write_task =
      Task.async(fn -> Storage.write(node_id, {2, [{["abc"], 123}]}) end)

    Storage.write(node_id, {1, [{["def"], 999}]})
    Storage.write(node_id, {3, [{["abc"], 401}]})

    %{
      task1: {:ok, 401} = Task.await(task1),
      task2: {:ok, 123} = Task.await(task2),
      task3: :absent = Task.await(task3),
      task4: :absent = Task.await(task4)
    }

    node_id
  end

  @spec complicated_storage_with_commit(String.t()) :: String.t()
  def complicated_storage_with_commit(node_id \\ Node.example_random_id()) do
    start_storage(node_id)
    task1 = Task.async(fn -> Storage.read(node_id, {3, ["abc"]}) end)
    task2 = Task.async(fn -> Storage.read(node_id, {2, ["abc"]}) end)
    task3 = Task.async(fn -> Storage.read(node_id, {1, ["abc"]}) end)
    task4 = Task.async(fn -> Storage.read(node_id, {0, ["abc"]}) end)

    _blocking_write_task =
      Task.async(fn -> Storage.write(node_id, {2, [{["abc"], 123}]}) end)

    Storage.write(node_id, {1, [{["def"], 999}]})
    Storage.commit(node_id, 1, nil)
    Storage.write(node_id, {3, [{["abc"], 401}]})

    %{
      task1: {:ok, 401} = Task.await(task1),
      task2: {:ok, 123} = Task.await(task2),
      task3: :absent = Task.await(task3),
      task4: :absent = Task.await(task4)
    }

    node_id
  end

  ############################################################
  #                         Ordering                         #
  ############################################################

  @spec start_ordering(String.t()) :: GenServer.on_start()
  def start_ordering(node_id \\ Node.example_random_id()) do
    Anoma.Node.Transaction.Ordering.start_link(node_id: node_id)
  end

  @spec ord_write_then_read(String.t()) :: String.t()
  def ord_write_then_read(node_id \\ Node.example_random_id()) do
    start_storage(node_id)
    start_ordering(node_id)

    _write_task =
      Task.async(fn ->
        Ordering.write(node_id, {"tx id 1", [{["abc"], 123}]})
      end)

    read_task =
      Task.async(fn -> Ordering.read(node_id, {"tx id 2", ["abc"]}) end)

    order = ["tx id 1", "tx id 2"]

    Ordering.order(node_id, order)
    {:ok, 123} = Task.await(read_task)
    node_id
  end

  @spec ord_read_future_then_write(String.t()) :: String.t()
  def ord_read_future_then_write(node_id \\ Node.example_random_id()) do
    start_storage(node_id)
    start_ordering(node_id)

    read_task =
      Task.async(fn -> Ordering.read(node_id, {"tx id 2", ["abc"]}) end)

    write_task =
      Task.async(fn ->
        Ordering.write(node_id, {"tx id 1", [{["abc"], 123}]})
      end)

    Ordering.order(node_id, ["tx id 1", "tx id 2"])
    :ok = Task.await(write_task)
    {:ok, 123} = Task.await(read_task)
    node_id
  end

  @spec ord_order_first(String.t()) :: String.t()
  def ord_order_first(node_id \\ Node.example_random_id()) do
    start_storage(node_id)
    start_ordering(node_id)

    Ordering.order(node_id, ["tx id 1", "tx id 2"])

    Ordering.write(node_id, {"tx id 1", [{["abc"], 123}]})
    {:ok, 123} = Ordering.read(node_id, {"tx id 2", ["abc"]})
    node_id
  end

  @spec start_tx_module(String.t()) :: ENode.t() | any()
  def start_tx_module(node_id \\ Node.example_random_id()) do
    ENode.start_node(node_id: node_id)
  end

  @spec zero(String.t()) :: {Backends.backend(), Noun.t()}
  def zero(key \\ "key") do
    {:debug_term_storage, Examples.ENock.zero(key)}
  end

  @spec inc(String.t()) :: {Backends.backend(), Noun.t()}
  def inc(key \\ "key") do
    {:debug_term_storage, Examples.ENock.inc(key)}
  end

  @spec trivial_transparent_transaction() :: {Backends.backend(), Noun.t()}
  def trivial_transparent_transaction() do
    {:transparent_resource, ENock.transparent_core(ENock.trivial_swap())}
  end

  @spec trivial_transparent_transaction_no_eph() ::
          {Backends.backend(), Noun.t()}
  def trivial_transparent_transaction_no_eph() do
    {:transparent_resource,
     ENock.transparent_core(ENock.trivial_swap_no_eph())}
  end

  ############################################################
  #                        Transactions                      #
  ############################################################

  @spec submit_successful_trivial_swap(String.t()) :: String.t()
  def submit_successful_trivial_swap(node_id \\ Node.example_random_id()) do
    start_tx_module(node_id)

    code = trivial_transparent_transaction()

    EventBroker.subscribe_me([])

    Mempool.tx(node_id, code, "id 1")
    Mempool.execute(node_id, Mempool.tx_dump(node_id))

    recieve_round_event(node_id, 0)

    base_swap = ETransaction.swap_from_actions()

    assert {:ok, base_swap |> Transaction.nullifiers()} ==
             Storage.read(node_id, {1, ["anoma", "nullifiers"]})

    assert {:ok, base_swap |> Transaction.commitments()} ==
             Storage.read(node_id, {1, ["anoma", "commitments"]})

    cms = base_swap |> Transaction.commitments()

    assert {:ok, cms} == Storage.read(node_id, {1, ["anoma", "commitments"]})

    assert {:ok, Backends.value(cms)} ==
             Storage.read(node_id, {1, ["anoma", "anchor"]})

    EventBroker.unsubscribe_me([])

    node_id
  end

  @spec resubmit_trivial_swap(String.t()) :: String.t()
  def resubmit_trivial_swap(node_id \\ Node.example_random_id()) do
    submit_successful_trivial_swap(node_id)

    code = trivial_transparent_transaction()

    EventBroker.subscribe_me([])

    log =
      capture_log(fn ->
        Mempool.tx(node_id, code, "id 2")
        Mempool.execute(node_id, Mempool.tx_dump(node_id))
        recieve_logger_failure(node_id, "nullifier already")
      end)

    # Occasionally, the log might be empty because `Anoma.Node.Logging`
    # hasn't finished writing the log entries yet.
    assert log =~ "nullifier already" || log == ""

    EventBroker.unsubscribe_me([])

    node_id
  end

  @spec submit_failed_trivial_swap(String.t()) :: String.t()
  def submit_failed_trivial_swap(node_id \\ Node.example_random_id()) do
    start_tx_module(node_id)
    code = trivial_transparent_transaction_no_eph()
    EventBroker.subscribe_me([])

    log =
      capture_log(fn ->
        Mempool.tx(node_id, code, "id 1")
        Mempool.execute(node_id, Mempool.tx_dump(node_id))
        recieve_logger_failure(node_id, "not committed")
      end)

    # Occasionally, the log might be empty because `Anoma.Node.Logging`
    # hasn't finished writing the log entries yet.
    assert log =~ "not committed" || log == ""

    node_id
  end

  @spec zero_counter_submit(String.t()) :: String.t()
  def zero_counter_submit(node_id \\ Node.example_random_id()) do
    key = "key"
    start_tx_module(node_id)
    {back, zero} = zero(key)

    Mempool.tx(node_id, {back, zero}, "id 1")
    :mnesia.subscribe({:table, Storage.blocks_table(node_id), :simple})
    dump = Mempool.tx_dump(node_id)
    Mempool.execute(node_id, dump)

    blocks_table = Storage.blocks_table(node_id)

    assert_receive(
      {:mnesia_table_event, {:write, {^blocks_table, 0, _}, _}},
      5000
    )

    :mnesia.unsubscribe({:table, Storage.blocks_table(node_id), :simple})

    {:atomic, block} =
      :mnesia.transaction(fn ->
        :mnesia.read({Storage.blocks_table(node_id), 0})
      end)

    [
      {^blocks_table, 0,
       [
         %Mempool.Tx{
           code: ^zero,
           backend: ^back,
           vm_result: {:ok, [[[^key] | 0] | 0]},
           tx_result: {:ok, [[[^key] | 0]]}
         }
       ]}
    ] = block

    node_id
  end

  @spec inc_counter_submit_with_zero(String.t()) :: String.t()
  def inc_counter_submit_with_zero(node_id \\ Node.example_random_id()) do
    blocks_table = Storage.blocks_table(node_id)
    key = "key"
    start_tx_module(node_id)
    {back1, zero} = zero(key)
    {back2, inc} = inc(key)

    Mempool.tx(node_id, {back1, zero}, "id 1")
    Mempool.tx(node_id, {back2, inc}, "id 2")
    :mnesia.subscribe({:table, blocks_table, :simple})
    dump = Mempool.tx_dump(node_id)
    Mempool.execute(node_id, dump)

    assert_receive(
      {:mnesia_table_event, {:write, {^blocks_table, 0, _}, _}},
      5000
    )

    :mnesia.unsubscribe({:table, blocks_table, :simple})

    {:atomic, block} =
      :mnesia.transaction(fn -> :mnesia.read({blocks_table, 0}) end)

    [
      {^blocks_table, 0,
       [
         %Mempool.Tx{
           code: ^zero,
           backend: ^back1,
           vm_result: {:ok, [[[^key] | 0] | 0]},
           tx_result: {:ok, [[[^key] | 0]]}
         },
         %Mempool.Tx{
           code: ^inc,
           backend: ^back2,
           vm_result: {:ok, [[[^key] | 1] | 0]},
           tx_result: {:ok, [[[^key] | 1]]}
         }
       ]}
    ] = block

    node_id
  end

  @spec inc_counter_submit_after_zero(String.t()) :: String.t()
  def inc_counter_submit_after_zero(node_id \\ Node.example_random_id()) do
    blocks_table = Storage.blocks_table(node_id)
    key = "key"
    zero_counter_submit(node_id)
    {back, inc} = inc(key)
    Mempool.tx(node_id, {back, inc}, "id 2")
    :mnesia.subscribe({:table, blocks_table, :simple})
    Mempool.execute(node_id, ["id 2"])

    assert_receive(
      {:mnesia_table_event, {:write, {^blocks_table, 1, _}, _}},
      5000
    )

    :mnesia.unsubscribe({:table, blocks_table, :simple})

    {:atomic, block} =
      :mnesia.transaction(fn -> :mnesia.read({blocks_table, 1}) end)

    [
      {^blocks_table, 1,
       [
         %Mempool.Tx{
           code: ^inc,
           backend: ^back,
<<<<<<< HEAD
           vm_result: {:ok, [[^key | 1] | 0]},
           tx_result: {:ok, [[^key | 1]]}
=======
           vm_result: {:ok, [[[^key] | 1] | 0]},
           tx_result: {:ok, [[[^key] | 1]]}
>>>>>>> 866f6d9e
         }
       ]}
    ] = block

    node_id
  end

  @spec bluf() :: Noun.t()
  def bluf() do
    [0 | 0]
  end

  @spec bluf_transaction_errors(String.t()) :: String.t()
  def bluf_transaction_errors(node_id \\ Node.example_random_id()) do
    blocks_table = Storage.blocks_table(node_id)
    start_tx_module(node_id)
    # todo: ideally we wait for the event broker message
    # before execution
    Mempool.tx(node_id, {:debug_term_storage, bluf()}, "id 1")
    :mnesia.subscribe({:table, blocks_table, :simple})
    Mempool.execute(node_id, ["id 1"])

    assert_receive(
      {:mnesia_table_event, {:write, {^blocks_table, 0, _}, _}},
      5000
    )

    :mnesia.unsubscribe({:table, blocks_table, :simple})

    {:atomic, block} =
      :mnesia.transaction(fn -> :mnesia.read({blocks_table, 0}) end)

    [
      {^blocks_table, 0,
       [
         %Mempool.Tx{
           code: [0 | 0],
           backend: :debug_term_storage,
           vm_result: :vm_error,
           tx_result: :error
         }
       ]}
    ] = block

    node_id
  end

  @spec read_txs_write_nothing(String.t()) :: String.t()
  def read_txs_write_nothing(node_id \\ Node.example_random_id()) do
    key = "key"
    start_tx_module(node_id)
    {_backend, code} = zero(key)

    Executor.launch(node_id, {{:read_only, self()}, code})

<<<<<<< HEAD
    assert_receive({0, [[^key | 0] | 0]}, 5000)
=======
    assert_receive({0, [[[^key] | 0] | 0]}, 5000)
>>>>>>> 866f6d9e

    [] = :mnesia.dirty_all_keys(Storage.values_table(node_id))
    [] = :mnesia.dirty_all_keys(Storage.updates_table(node_id))
    node_id
  end

  @spec read_txs_actually_read(String.t()) :: String.t()
  def read_txs_actually_read(node_id \\ Node.example_random_id()) do
    read_txs_write_nothing(node_id)
    key = "key"

    {_backend, code} = inc(key)

    zero_counter_submit(node_id)

    Executor.launch(node_id, {{:read_only, self()}, code})

<<<<<<< HEAD
    assert_receive({1, [[^key | 1] | 0]}, 5000)
=======
    assert_receive({1, [[[^key] | 1] | 0]}, 5000)
>>>>>>> 866f6d9e

    node_id
  end

  @spec read_txs_read_recent(String.t()) :: String.t()
  def read_txs_read_recent(node_id \\ Node.example_random_id()) do
    read_txs_write_nothing(node_id)
    key = "key"

    {_backend, code} = inc(key)

    inc_counter_submit_with_zero(node_id)

    Executor.launch(node_id, {{:read_only, self()}, code})

<<<<<<< HEAD
    assert_receive({2, [[^key | 2] | 0]}, 5000)
=======
    assert_receive({2, [[[^key] | 2] | 0]}, 5000)
>>>>>>> 866f6d9e

    node_id
  end

  @spec inc_counter_submit_after_bluff(String.t()) :: String.t()
  def inc_counter_submit_after_bluff(node_id \\ Node.example_random_id()) do
    blocks_table = Storage.blocks_table(node_id)
    key = "key"

    zero_counter_submit(node_id)
    {back, inc} = inc(key)
    Mempool.tx(node_id, {:debug_term_storage, bluf()}, "id 2")
    Mempool.tx(node_id, inc(key), "id 3")
    :mnesia.subscribe({:table, blocks_table, :simple})
    Mempool.execute(node_id, ["id 2", "id 3"])

    assert_receive(
      {:mnesia_table_event, {:write, {^blocks_table, 1, _}, _}},
      5000
    )

    :mnesia.unsubscribe({:table, blocks_table, :simple})

    [
      {^blocks_table, 1,
       [
         %Mempool.Tx{
           code: [0 | 0],
           backend: :debug_term_storage,
           vm_result: :vm_error,
           tx_result: :error
         },
         %Mempool.Tx{
           code: ^inc,
           backend: ^back,
<<<<<<< HEAD
           vm_result: {:ok, [[^key | 1] | 0]},
           tx_result: {:ok, [[^key | 1]]}
=======
           vm_result: {:ok, [[[^key] | 1] | 0]},
           tx_result: {:ok, [[[^key] | 1]]}
>>>>>>> 866f6d9e
         }
       ]}
    ] = :mnesia.dirty_read({blocks_table, 1})

    node_id
  end

  @spec bluff_txs_write_nothing(String.t()) :: String.t()
  def bluff_txs_write_nothing(node_id \\ Node.example_random_id()) do
    bluf_transaction_errors(node_id)

    [] = :mnesia.dirty_all_keys(Storage.values_table(node_id))
    [] = :mnesia.dirty_all_keys(Storage.updates_table(node_id))
    node_id
  end

  @spec recieve_round_event(String.t(), non_neg_integer()) :: :ok | :error_tx
  def recieve_round_event(node_id, round) do
    receive do
      %EventBroker.Event{
        body: %Node.Event{
          node_id: ^node_id,
          body: %Mempool.BlockEvent{round: ^round}
        }
      } ->
        :ok
    after
      1000 -> :error_tx
    end
  end

  @spec recieve_logger_failure(binary(), String.t()) :: any()
  defp recieve_logger_failure(node_id, exp_message) do
    receive do
      %EventBroker.Event{
        body: %Node.Event{
          node_id: ^node_id,
          body: %Anoma.Node.Logging.LoggingEvent{flag: :error, msg: msg}
        }
      } ->
        assert msg =~ exp_message
    after
      1000 -> assert(false, "Failed to find failure message: #{exp_message}")
    end
  end
end<|MERGE_RESOLUTION|>--- conflicted
+++ resolved
@@ -511,13 +511,8 @@
          %Mempool.Tx{
            code: ^inc,
            backend: ^back,
-<<<<<<< HEAD
-           vm_result: {:ok, [[^key | 1] | 0]},
-           tx_result: {:ok, [[^key | 1]]}
-=======
            vm_result: {:ok, [[[^key] | 1] | 0]},
            tx_result: {:ok, [[[^key] | 1]]}
->>>>>>> 866f6d9e
          }
        ]}
     ] = block
@@ -573,11 +568,7 @@
 
     Executor.launch(node_id, {{:read_only, self()}, code})
 
-<<<<<<< HEAD
-    assert_receive({0, [[^key | 0] | 0]}, 5000)
-=======
     assert_receive({0, [[[^key] | 0] | 0]}, 5000)
->>>>>>> 866f6d9e
 
     [] = :mnesia.dirty_all_keys(Storage.values_table(node_id))
     [] = :mnesia.dirty_all_keys(Storage.updates_table(node_id))
@@ -595,11 +586,7 @@
 
     Executor.launch(node_id, {{:read_only, self()}, code})
 
-<<<<<<< HEAD
-    assert_receive({1, [[^key | 1] | 0]}, 5000)
-=======
     assert_receive({1, [[[^key] | 1] | 0]}, 5000)
->>>>>>> 866f6d9e
 
     node_id
   end
@@ -615,11 +602,7 @@
 
     Executor.launch(node_id, {{:read_only, self()}, code})
 
-<<<<<<< HEAD
-    assert_receive({2, [[^key | 2] | 0]}, 5000)
-=======
     assert_receive({2, [[[^key] | 2] | 0]}, 5000)
->>>>>>> 866f6d9e
 
     node_id
   end
@@ -655,13 +638,8 @@
          %Mempool.Tx{
            code: ^inc,
            backend: ^back,
-<<<<<<< HEAD
-           vm_result: {:ok, [[^key | 1] | 0]},
-           tx_result: {:ok, [[^key | 1]]}
-=======
            vm_result: {:ok, [[[^key] | 1] | 0]},
            tx_result: {:ok, [[[^key] | 1]]}
->>>>>>> 866f6d9e
          }
        ]}
     ] = :mnesia.dirty_read({blocks_table, 1})
