defmodule Anoma.Node.Examples.ETransaction do
  alias Anoma.Node
  alias Node.Transaction.{Storage, Ordering, Mempool, Backends}
  alias Anoma.TransparentResource.Transaction

  alias Examples.{ENock, ETransparent.ETransaction}

  alias Anoma.Node.Examples.ENode
  require ExUnit.Assertions
  import ExUnit.Assertions

  ############################################################
  #                          Storage                         #
  ############################################################

  def start_storage(node_id \\ Node.example_random_id()) do
    Anoma.Node.Transaction.Storage.start_link(node_id: node_id)
  end

  def write_then_read(node_id \\ Node.example_random_id()) do
    start_storage(node_id)
    Storage.write(node_id, {1, [{["abc"], 123}]})
    {:ok, 123} = Storage.read(node_id, {1, ["abc"]})
  end

  def write_then_read_other(node_id \\ Node.example_random_id()) do
    start_storage(node_id)
    Storage.write(node_id, {1, [{["abc"], 123}]})
    :absent = Storage.read(node_id, {1, ["def"]})
  end

  def read_future_then_write(node_id \\ Node.example_random_id()) do
    start_storage(node_id)
    task = Task.async(fn -> Storage.read(node_id, {1, ["abc"]}) end)
    Storage.write(node_id, {1, [{["abc"], 123}]})
    {:ok, 123} = Task.await(task)
  end

  def read_other_future_then_write(node_id \\ Node.example_random_id()) do
    start_storage(node_id)
    task = Task.async(fn -> Storage.read(node_id, {1, ["def"]}) end)
    Storage.write(node_id, {1, [{["abc"], 123}]})
    :absent = Task.await(task)
  end

  def write_future_then_write_present(node_id \\ Node.example_random_id()) do
    start_storage(node_id)

    _task1 =
      Task.async(fn -> Storage.write(node_id, {2, [{["abc"], 123}]}) end)

    task2 = Task.async(fn -> Storage.read(node_id, {2, ["abc"]}) end)
    Storage.write(node_id, {1, [{["other"], 999}]})

    {:ok, 123} = Task.await(task2)
  end

  def write_multiple_then_read(node_id \\ Node.example_random_id()) do
    start_storage(node_id)
    Storage.write(node_id, {1, [{["abc"], 123}, {["bcd"], 231}]})
    {:ok, 123} = Storage.read(node_id, {1, ["abc"]})
    {:ok, 231} = Storage.read(node_id, {1, ["bcd"]})
  end

  def write_future_multiple_then_write_present(
        node_id \\ Node.example_random_id()
      ) do
    start_storage(node_id)

    _task1 =
      Task.async(fn ->
        Storage.write(node_id, {2, [{["abc"], 123}, {["bcd"], 231}]})
      end)

    task2 = Task.async(fn -> Storage.read(node_id, {2, ["bcd"]}) end)
    Storage.write(node_id, {1, [{["other"], 999}]})

    {:ok, 231} = Task.await(task2)
  end

  def append_then_read(node_id \\ Node.example_random_id()) do
    start_storage(node_id)
    new_set = MapSet.new(["value"])
    Storage.append(node_id, {1, [{["set"], new_set}]})
    {:ok, ^new_set} = Storage.read(node_id, {1, ["set"]})
  end

  def append_then_read_same(node_id \\ Node.example_random_id()) do
    start_storage(node_id)
    new_set = MapSet.new(["value"])
    Storage.append(node_id, {1, [{["set"], new_set}, {["set"], new_set}]})
    {:ok, ^new_set} = Storage.read(node_id, {1, ["set"]})
  end

  def append_then_read_several(node_id \\ Node.example_random_id()) do
    start_storage(node_id)
    set1 = MapSet.new(["value1"])
    set2 = MapSet.new(["value2"])
    Storage.append(node_id, {1, [{["set"], set1}, {["set"], set2}]})
    new_set = MapSet.new(["value1", "value2"])
    {:ok, ^new_set} = Storage.read(node_id, {1, ["set"]})
  end

  def append_twice_then_read(node_id \\ Node.example_random_id()) do
    start_storage(node_id)
    set1 = MapSet.new(["value1"])
    Storage.append(node_id, {1, [{["set"], set1}]})
    {:ok, ^set1} = Storage.read(node_id, {1, ["set"]})
    set2 = MapSet.new(["value2"])
    Storage.append(node_id, {2, [{["set"], set2}]})
    appended_set = MapSet.new(["value1", "value2"])
    {:ok, ^appended_set} = Storage.read(node_id, {2, ["set"]})
  end

  def append_twice_then_read_with_commit(node_id \\ Node.example_random_id()) do
    start_storage(node_id)
    set1 = MapSet.new(["value1"])
    Storage.append(node_id, {1, [{["set"], set1}]})
    {:ok, ^set1} = Storage.read(node_id, {1, ["set"]})

    Storage.commit(node_id, 1, nil)

    set2 = MapSet.new(["value2"])
    Storage.append(node_id, {2, [{["set"], set2}]})
    appended_set = MapSet.new(["value1", "value2"])
    {:ok, ^appended_set} = Storage.read(node_id, {2, ["set"]})
  end

  def add_rewrites(node_id \\ Node.example_random_id()) do
    write_then_read(node_id)
    new_set = MapSet.new(["value1"])

    Storage.add(
      node_id,
      {2, %{write: [{["abc"], 234}], append: [{["set"], new_set}]}}
    )

    {:ok, 234} = Storage.read(node_id, {2, ["abc"]})
    {:ok, ^new_set} = Storage.read(node_id, {2, ["set"]})
  end

  def add_append(node_id \\ Node.example_random_id()) do
    append_then_read(node_id)
    new_value_set = MapSet.new(["new_value"])

    Storage.add(
      node_id,
      {2, %{write: [{["abc"], 234}], append: [{["set"], new_value_set}]}}
    )

    {:ok, 234} = Storage.read(node_id, {2, ["abc"]})
    new_set = MapSet.new(["new_value", "value"])
    {:ok, ^new_set} = Storage.read(node_id, {2, ["set"]})
  end

  def complicated_storage(node_id \\ Node.example_random_id()) do
    start_storage(node_id)
    task1 = Task.async(fn -> Storage.read(node_id, {3, ["abc"]}) end)
    task2 = Task.async(fn -> Storage.read(node_id, {2, ["abc"]}) end)
    task3 = Task.async(fn -> Storage.read(node_id, {1, ["abc"]}) end)
    task4 = Task.async(fn -> Storage.read(node_id, {0, ["abc"]}) end)

    _blocking_write_task =
      Task.async(fn -> Storage.write(node_id, {2, [{["abc"], 123}]}) end)

    Storage.write(node_id, {1, [{["def"], 999}]})
    Storage.write(node_id, {3, [{["abc"], 401}]})

    %{
      task1: {:ok, 401} = Task.await(task1),
      task2: {:ok, 123} = Task.await(task2),
      task3: :absent = Task.await(task3),
      task4: :absent = Task.await(task4)
    }
  end

  def complicated_storage_with_commit(node_id \\ Node.example_random_id()) do
    start_storage(node_id)
    task1 = Task.async(fn -> Storage.read(node_id, {3, ["abc"]}) end)
    task2 = Task.async(fn -> Storage.read(node_id, {2, ["abc"]}) end)
    task3 = Task.async(fn -> Storage.read(node_id, {1, ["abc"]}) end)
    task4 = Task.async(fn -> Storage.read(node_id, {0, ["abc"]}) end)

    _blocking_write_task =
      Task.async(fn -> Storage.write(node_id, {2, [{["abc"], 123}]}) end)

    Storage.write(node_id, {1, [{["def"], 999}]})
    Storage.commit(node_id, 1, nil)
    Storage.write(node_id, {3, [{["abc"], 401}]})

    %{
      task1: {:ok, 401} = Task.await(task1),
      task2: {:ok, 123} = Task.await(task2),
      task3: :absent = Task.await(task3),
      task4: :absent = Task.await(task4)
    }
  end

  ############################################################
  #                         Ordering                         #
  ############################################################

  def start_ordering(node_id \\ Node.example_random_id()) do
    Anoma.Node.Transaction.Ordering.start_link(node_id: node_id)
  end

  def ord_write_then_read(node_id \\ Node.example_random_id()) do
    start_storage(node_id)
    start_ordering(node_id)

    _write_task =
      Task.async(fn ->
        Ordering.write(node_id, {"tx id 1", [{["abc"], 123}]})
      end)

    read_task =
      Task.async(fn -> Ordering.read(node_id, {"tx id 2", ["abc"]}) end)

    order = ["tx id 1", "tx id 2"]

    Ordering.order(node_id, order)
    {:ok, 123} = Task.await(read_task)
  end

  def ord_read_future_then_write(node_id \\ Node.example_random_id()) do
    start_storage(node_id)
    start_ordering(node_id)

    read_task =
      Task.async(fn -> Ordering.read(node_id, {"tx id 2", ["abc"]}) end)

    write_task =
      Task.async(fn ->
        Ordering.write(node_id, {"tx id 1", [{["abc"], 123}]})
      end)

    Ordering.order(node_id, ["tx id 1", "tx id 2"])
    :ok = Task.await(write_task)
    {:ok, 123} = Task.await(read_task)
  end

  def ord_order_first(node_id \\ Node.example_random_id()) do
    start_storage(node_id)
    start_ordering(node_id)

    Ordering.order(node_id, ["tx id 1", "tx id 2"])

    Ordering.write(node_id, {"tx id 1", [{["abc"], 123}]})
    {:ok, 123} = Ordering.read(node_id, {"tx id 2", ["abc"]})
  end

  def start_tx_module(node_id \\ Node.example_random_id()) do
    ENode.start_node(node_id: node_id)
  end

  def zero(key \\ "key") do
    {:debug_term_storage, Examples.ENock.zero(key)}
  end

  def inc(key \\ "key") do
    {:debug_term_storage, Examples.ENock.inc(key)}
  end

  def trivial_transparent_transaction() do
    {:transparent_resource, ENock.transparent_core(ENock.trivial_swap())}
  end

  def trivial_transparent_transaction_no_eph() do
    {:transparent_resource,
     ENock.transparent_core(ENock.trivial_swap_no_eph())}
  end

  ############################################################
  #                        Transactions                      #
  ############################################################

  def submit_successful_trivial_swap(node_id \\ Node.example_random_id()) do
    start_tx_module(node_id)

    code = trivial_transparent_transaction()

    EventBroker.subscribe_me([])

    Mempool.tx(node_id, code, "id 1")
    Mempool.execute(node_id, Mempool.tx_dump(node_id))

    recieve_round_event(node_id, 0)

    base_swap = ETransaction.swap_from_actions()

    assert {:ok, base_swap |> Transaction.nullifiers()} ==
             Storage.read(node_id, {1, ["anoma", "nullifiers"]})

<<<<<<< HEAD
    cms = base_swap |> Transaction.commitments()
=======
    assert {:ok, base_swap |> Transaction.commitments()} ==
             Storage.read(node_id, {1, ["anoma", "commitments"]})
>>>>>>> f7f5482a

    assert {:ok, cms} == Storage.read(node_id, {1, :commitments})

<<<<<<< HEAD
    assert {:ok, Backends.value(cms)} == Storage.read(node_id, {1, :anchor})
=======
    assert {:ok, tree} == Storage.read(node_id, {1, ["anoma", "ct"]})
    assert {:ok, anchor} == Storage.read(node_id, {1, ["anoma", "anchor"]})
>>>>>>> f7f5482a

    EventBroker.unsubscribe_me([])

    node_id
  end

  def resubmit_trivial_swap(node_id \\ Node.example_random_id()) do
    submit_successful_trivial_swap(node_id)

    code = trivial_transparent_transaction()

    EventBroker.subscribe_me([])

    Mempool.tx(node_id, code, "id 2")
    Mempool.execute(node_id, Mempool.tx_dump(node_id))

    recieve_logger_failure(node_id, "nullifier already")

    EventBroker.unsubscribe_me([])
    node_id
  end

  def submit_failed_trivial_swap(node_id \\ Node.example_random_id()) do
    start_tx_module(node_id)
    code = trivial_transparent_transaction_no_eph()
    EventBroker.subscribe_me([])

    Mempool.tx(node_id, code, "id 1")
    Mempool.execute(node_id, Mempool.tx_dump(node_id))

    recieve_logger_failure(node_id, "not committed")

    node_id
  end

  def zero_counter_submit(node_id \\ Node.example_random_id()) do
    key = "key"
    start_tx_module(node_id)
    {back, zero} = zero(key)

    Mempool.tx(node_id, {back, zero}, "id 1")
    :mnesia.subscribe({:table, Storage.blocks_table(node_id), :simple})
    dump = Mempool.tx_dump(node_id)
    Mempool.execute(node_id, dump)

    blocks_table = Storage.blocks_table(node_id)

    assert_receive(
      {:mnesia_table_event, {:write, {^blocks_table, 0, _}, _}},
      5000
    )

    :mnesia.unsubscribe({:table, Storage.blocks_table(node_id), :simple})

    [
      {^blocks_table, 0,
       [
         %Mempool.Tx{
           code: ^zero,
           backend: ^back,
           vm_result: {:ok, [[^key | 0] | 0]},
           tx_result: {:ok, [[^key | 0]]}
         }
       ]}
    ] = :mnesia.dirty_read({Storage.blocks_table(node_id), 0})
  end

  def inc_counter_submit_with_zero(node_id \\ Node.example_random_id()) do
    blocks_table = Storage.blocks_table(node_id)
    key = "key"
    start_tx_module(node_id)
    {back1, zero} = zero(key)
    {back2, inc} = inc(key)

    Mempool.tx(node_id, {back1, zero}, "id 1")
    Mempool.tx(node_id, {back2, inc}, "id 2")
    :mnesia.subscribe({:table, blocks_table, :simple})
    dump = Mempool.tx_dump(node_id)
    Mempool.execute(node_id, dump)

    assert_receive(
      {:mnesia_table_event, {:write, {^blocks_table, 0, _}, _}},
      5000
    )

    :mnesia.unsubscribe({:table, blocks_table, :simple})

    [
      {^blocks_table, 0,
       [
         %Mempool.Tx{
           code: ^zero,
           backend: ^back1,
           vm_result: {:ok, [[^key | 0] | 0]},
           tx_result: {:ok, [[^key | 0]]}
         },
         %Mempool.Tx{
           code: ^inc,
           backend: ^back2,
           vm_result: {:ok, [[^key | 1] | 0]},
           tx_result: {:ok, [[^key | 1]]}
         }
       ]}
    ] = :mnesia.dirty_read({blocks_table, 0})
  end

  def inc_counter_submit_after_zero(node_id \\ Node.example_random_id()) do
    blocks_table = Storage.blocks_table(node_id)
    key = "key"
    zero_counter_submit(node_id)
    {back, inc} = inc(key)
    Mempool.tx(node_id, {back, inc}, "id 2")
    :mnesia.subscribe({:table, blocks_table, :simple})
    Mempool.execute(node_id, ["id 2"])

    assert_receive(
      {:mnesia_table_event, {:write, {^blocks_table, 1, _}, _}},
      5000
    )

    :mnesia.unsubscribe({:table, blocks_table, :simple})

    [
      {^blocks_table, 1,
       [
         %Mempool.Tx{
           code: ^inc,
           backend: ^back,
           vm_result: {:ok, [[^key | 1] | 0]},
           tx_result: {:ok, [[^key | 1]]}
         }
       ]}
    ] = :mnesia.dirty_read({blocks_table, 1})
  end

  def inc_counter_submit_after_read(node_id \\ Node.example_random_id()) do
    blocks_table = Storage.blocks_table(node_id)

    key = "key"
    zero_counter_submit(node_id)
    {:debug_term_storage, zero} = zero(key)
    {back, inc} = inc(key)
    Mempool.tx(node_id, {{:debug_read_term, self()}, zero}, "id 2")
    Mempool.tx(node_id, inc(key), "id 3")
    :mnesia.subscribe({:table, blocks_table, :simple})
    Mempool.execute(node_id, ["id 2", "id 3"])

    assert_receive(
      {:mnesia_table_event, {:write, {^blocks_table, 1, _}, _}},
      5000
    )

    :mnesia.unsubscribe({:table, blocks_table, :simple})

    [
      {^blocks_table, 1,
       [
         %Mempool.Tx{
           code: ^zero,
           backend: {:debug_read_term, _},
           vm_result: {:ok, [[^key | 0] | 0]},
           tx_result: {:ok, {:read_value, [[^key | 0] | 0]}}
         },
         %Mempool.Tx{
           code: ^inc,
           backend: ^back,
           vm_result: {:ok, [[^key | 1] | 0]},
           tx_result: {:ok, [[^key | 1]]}
         }
       ]}
    ] = :mnesia.dirty_read({blocks_table, 1})
  end

  def bluf() do
    [0 | 0]
  end

  def bluf_transaction_errors(node_id \\ Node.example_random_id()) do
    blocks_table = Storage.blocks_table(node_id)
    start_tx_module(node_id)
    # todo: ideally we wait for the event broker message
    # before execution
    Mempool.tx(node_id, {:debug_term_storage, bluf()}, "id 1")
    :mnesia.subscribe({:table, blocks_table, :simple})
    Mempool.execute(node_id, ["id 1"])

    assert_receive(
      {:mnesia_table_event, {:write, {^blocks_table, 0, _}, _}},
      5000
    )

    :mnesia.unsubscribe({:table, blocks_table, :simple})

    [
      {^blocks_table, 0,
       [
         %Mempool.Tx{
           code: [0 | 0],
           backend: :debug_term_storage,
           vm_result: :error,
           tx_result: :error
         }
       ]}
    ] = :mnesia.dirty_read({blocks_table, 0})
  end

  def read_txs_write_nothing(node_id \\ Node.example_random_id()) do
    blocks_table = Storage.blocks_table(node_id)
    key = "key"
    start_tx_module(node_id)
    {_backend, code} = zero(key)

    Mempool.tx(node_id, {{:debug_read_term, self()}, code}, "id 1")
    :mnesia.subscribe({:table, blocks_table, :simple})
    Mempool.execute(node_id, ["id 1"])

    assert_receive(
      {:mnesia_table_event, {:write, {^blocks_table, 0, _}, _}},
      5000
    )

    :mnesia.unsubscribe({:table, blocks_table, :simple})

    [] = :mnesia.dirty_all_keys(Storage.values_table(node_id))
    [] = :mnesia.dirty_all_keys(Storage.updates_table(node_id))
  end

  def bluff_txs_write_nothing(node_id \\ Node.example_random_id()) do
    bluf_transaction_errors(node_id)

    [] = :mnesia.dirty_all_keys(Storage.values_table(node_id))
    [] = :mnesia.dirty_all_keys(Storage.updates_table(node_id))
  end

  defp recieve_round_event(node_id, round) do
    receive do
      %EventBroker.Event{
        body: %Node.Event{
          node_id: ^node_id,
          body: %Mempool.BlockEvent{round: ^round}
        }
      } ->
        :ok
    after
      1000 -> :error_tx
    end
  end

  @spec recieve_logger_failure(binary(), String.t()) :: any()
  defp recieve_logger_failure(node_id, exp_message) do
    receive do
      %EventBroker.Event{
        body: %Node.Event{
          node_id: ^node_id,
          body: %Anoma.Node.Logging.LoggingEvent{flag: :error, msg: msg}
        }
      } ->
        assert msg =~ exp_message
    after
      1000 -> assert(false, "Failed to find failure message: #{exp_message}")
    end
  end
end<|MERGE_RESOLUTION|>--- conflicted
+++ resolved
@@ -291,21 +291,15 @@
     assert {:ok, base_swap |> Transaction.nullifiers()} ==
              Storage.read(node_id, {1, ["anoma", "nullifiers"]})
 
-<<<<<<< HEAD
-    cms = base_swap |> Transaction.commitments()
-=======
     assert {:ok, base_swap |> Transaction.commitments()} ==
              Storage.read(node_id, {1, ["anoma", "commitments"]})
->>>>>>> f7f5482a
-
-    assert {:ok, cms} == Storage.read(node_id, {1, :commitments})
-
-<<<<<<< HEAD
-    assert {:ok, Backends.value(cms)} == Storage.read(node_id, {1, :anchor})
-=======
-    assert {:ok, tree} == Storage.read(node_id, {1, ["anoma", "ct"]})
-    assert {:ok, anchor} == Storage.read(node_id, {1, ["anoma", "anchor"]})
->>>>>>> f7f5482a
+
+    cms = base_swap |> Transaction.commitments()
+
+    assert {:ok, cms} == Storage.read(node_id, {1, ["anoma", "commitments"]})
+
+    assert {:ok, Backends.value(cms)} ==
+             Storage.read(node_id, {1, ["anoma", "anchor"]})
 
     EventBroker.unsubscribe_me([])
 
