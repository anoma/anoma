--- conflicted
+++ resolved
@@ -1,11 +1,7 @@
 defmodule Anoma.Node.Examples.ETransaction do
   alias Anoma.Node
-<<<<<<< HEAD
+  alias Anoma.Node.Tables
   alias Node.Transaction.{Storage, Ordering, Mempool, Executor, Backends}
-=======
-  alias Anoma.Node.Tables
-  alias Node.Transaction.{Storage, Ordering, Mempool, Backends}
->>>>>>> a8b51549
   alias Anoma.TransparentResource.Transaction
 
   alias Examples.{ENock, ETransparent.ETransaction}
@@ -565,12 +561,8 @@
          %Mempool.Tx{
            code: ^inc,
            backend: ^back,
-<<<<<<< HEAD
            vm_result: {:ok, [[[^key] | 1] | 0]},
            tx_result: {:ok, [[[^key] | 1]]}
-=======
-           vm_result: {:ok, [[^key | 1] | 0]},
-           tx_result: {:ok, [[^key | 1]]}
          }
        ]}
     ] = block
@@ -615,7 +607,6 @@
            backend: ^back,
            vm_result: {:ok, [[^key | 1] | 0]},
            tx_result: {:ok, [[^key | 1]]}
->>>>>>> a8b51549
          }
        ]}
     ] = block
@@ -712,7 +703,7 @@
 
   @spec inc_counter_submit_after_bluff(String.t()) :: String.t()
   def inc_counter_submit_after_bluff(node_id \\ Node.example_random_id()) do
-    blocks_table = Storage.blocks_table(node_id)
+    blocks_table = Tables.table_blocks(node_id)
     key = "key"
 
     zero_counter_submit(node_id)
@@ -729,7 +720,6 @@
 
     :mnesia.unsubscribe({:table, blocks_table, :simple})
 
-<<<<<<< HEAD
     [
       {^blocks_table, 1,
        [
@@ -748,10 +738,6 @@
        ]}
     ] = :mnesia.dirty_read({blocks_table, 1})
 
-=======
-    [] = :mnesia.dirty_all_keys(Tables.table_values(node_id))
-    [] = :mnesia.dirty_all_keys(Tables.table_updates(node_id))
->>>>>>> a8b51549
     node_id
   end
 
