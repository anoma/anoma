defmodule Anoma.Node.Examples.ETransaction do
  alias Anoma.Node
  alias Node.Transaction.{Storage, Ordering, Mempool, Executor, Backends}
  alias Anoma.TransparentResource.Transaction

  alias Examples.{ENock, ETransparent.ETransaction}

  alias Anoma.Node.Examples.ENode
  require ExUnit.Assertions
  import ExUnit.Assertions
  import ExUnit.CaptureLog

  ############################################################
  #                          Storage                         #
  ############################################################

  @spec start_storage(String.t()) :: GenServer.on_start()
  def start_storage(node_id \\ Node.example_random_id()) do
    Anoma.Node.Transaction.Storage.start_link(node_id: node_id)
  end

  @spec write_then_read(String.t()) :: String.t()
  def write_then_read(node_id \\ Node.example_random_id()) do
    start_storage(node_id)
    Storage.write(node_id, {1, [{["abc"], 123}]})
    {:ok, 123} = Storage.read(node_id, {1, ["abc"]})
    node_id
  end

  @spec write_then_read_other(String.t()) :: String.t()
  def write_then_read_other(node_id \\ Node.example_random_id()) do
    start_storage(node_id)
    Storage.write(node_id, {1, [{["abc"], 123}]})
    :absent = Storage.read(node_id, {1, ["def"]})
    node_id
  end

  @spec read_future_then_write(String.t()) :: String.t()
  def read_future_then_write(node_id \\ Node.example_random_id()) do
    start_storage(node_id)
    task = Task.async(fn -> Storage.read(node_id, {1, ["abc"]}) end)
    Storage.write(node_id, {1, [{["abc"], 123}]})
    {:ok, 123} = Task.await(task)
    node_id
  end

  @spec read_other_future_then_write(String.t()) :: String.t()
  def read_other_future_then_write(node_id \\ Node.example_random_id()) do
    start_storage(node_id)
    task = Task.async(fn -> Storage.read(node_id, {1, ["def"]}) end)
    Storage.write(node_id, {1, [{["abc"], 123}]})
    :absent = Task.await(task)
    node_id
  end

  @spec write_future_then_write_present(String.t()) :: String.t()
  def write_future_then_write_present(node_id \\ Node.example_random_id()) do
    start_storage(node_id)

    _task1 =
      Task.async(fn -> Storage.write(node_id, {2, [{["abc"], 123}]}) end)

    task2 = Task.async(fn -> Storage.read(node_id, {2, ["abc"]}) end)
    Storage.write(node_id, {1, [{["other"], 999}]})

    {:ok, 123} = Task.await(task2)
    node_id
  end

  @spec write_multiple_then_read(String.t()) :: String.t()
  def write_multiple_then_read(node_id \\ Node.example_random_id()) do
    start_storage(node_id)
    Storage.write(node_id, {1, [{["abc"], 123}, {["bcd"], 231}]})
    {:ok, 123} = Storage.read(node_id, {1, ["abc"]})
    {:ok, 231} = Storage.read(node_id, {1, ["bcd"]})
    node_id
  end

  @spec write_future_multiple_then_write_present(String.t()) :: String.t()
  def write_future_multiple_then_write_present(
        node_id \\ Node.example_random_id()
      ) do
    start_storage(node_id)

    _task1 =
      Task.async(fn ->
        Storage.write(node_id, {2, [{["abc"], 123}, {["bcd"], 231}]})
      end)

    task2 = Task.async(fn -> Storage.read(node_id, {2, ["bcd"]}) end)
    Storage.write(node_id, {1, [{["other"], 999}]})

    {:ok, 231} = Task.await(task2)
    node_id
  end

  @spec append_then_read(String.t()) :: String.t()
  def append_then_read(node_id \\ Node.example_random_id()) do
    start_storage(node_id)
    new_set = MapSet.new(["value"])
    Storage.append(node_id, {1, [{["set"], new_set}]})
    {:ok, ^new_set} = Storage.read(node_id, {1, ["set"]})
    node_id
  end

  @spec append_then_read_same(String.t()) :: String.t()
  def append_then_read_same(node_id \\ Node.example_random_id()) do
    start_storage(node_id)
    new_set = MapSet.new(["value"])
    Storage.append(node_id, {1, [{["set"], new_set}, {["set"], new_set}]})
    {:ok, ^new_set} = Storage.read(node_id, {1, ["set"]})
    node_id
  end

  @spec append_then_read_several(String.t()) :: String.t()
  def append_then_read_several(node_id \\ Node.example_random_id()) do
    start_storage(node_id)
    set1 = MapSet.new(["value1"])
    set2 = MapSet.new(["value2"])
    Storage.append(node_id, {1, [{["set"], set1}, {["set"], set2}]})
    new_set = MapSet.new(["value1", "value2"])
    {:ok, ^new_set} = Storage.read(node_id, {1, ["set"]})
    node_id
  end

  @spec append_twice_then_read(String.t()) :: String.t()
  def append_twice_then_read(node_id \\ Node.example_random_id()) do
    start_storage(node_id)
    set1 = MapSet.new(["value1"])
    Storage.append(node_id, {1, [{["set"], set1}]})
    {:ok, ^set1} = Storage.read(node_id, {1, ["set"]})
    set2 = MapSet.new(["value2"])
    Storage.append(node_id, {2, [{["set"], set2}]})
    appended_set = MapSet.new(["value1", "value2"])
    {:ok, ^appended_set} = Storage.read(node_id, {2, ["set"]})
    node_id
  end

  @spec append_twice_then_read_with_commit(String.t()) :: String.t()
  def append_twice_then_read_with_commit(node_id \\ Node.example_random_id()) do
    start_storage(node_id)
    set1 = MapSet.new(["value1"])
    Storage.append(node_id, {1, [{["set"], set1}]})
    {:ok, ^set1} = Storage.read(node_id, {1, ["set"]})

    Storage.commit(node_id, 1, nil)

    set2 = MapSet.new(["value2"])
    Storage.append(node_id, {2, [{["set"], set2}]})
    appended_set = MapSet.new(["value1", "value2"])
    {:ok, ^appended_set} = Storage.read(node_id, {2, ["set"]})
    node_id
  end

  @spec add_rewrites(String.t()) :: String.t()
  def add_rewrites(node_id \\ Node.example_random_id()) do
    write_then_read(node_id)
    new_set = MapSet.new(["value1"])

    Storage.add(
      node_id,
      {2, %{write: [{["abc"], 234}], append: [{["set"], new_set}]}}
    )

    {:ok, 234} = Storage.read(node_id, {2, ["abc"]})
    {:ok, ^new_set} = Storage.read(node_id, {2, ["set"]})
    node_id
  end

  @spec add_append(String.t()) :: String.t()
  def add_append(node_id \\ Node.example_random_id()) do
    append_then_read(node_id)
    new_value_set = MapSet.new(["new_value"])

    Storage.add(
      node_id,
      {2, %{write: [{["abc"], 234}], append: [{["set"], new_value_set}]}}
    )

    {:ok, 234} = Storage.read(node_id, {2, ["abc"]})
    new_set = MapSet.new(["new_value", "value"])
    {:ok, ^new_set} = Storage.read(node_id, {2, ["set"]})
    node_id
  end

  @spec complicated_storage(String.t()) :: String.t()
  def complicated_storage(node_id \\ Node.example_random_id()) do
    start_storage(node_id)
    task1 = Task.async(fn -> Storage.read(node_id, {3, ["abc"]}) end)
    task2 = Task.async(fn -> Storage.read(node_id, {2, ["abc"]}) end)
    task3 = Task.async(fn -> Storage.read(node_id, {1, ["abc"]}) end)
    task4 = Task.async(fn -> Storage.read(node_id, {0, ["abc"]}) end)

    _blocking_write_task =
      Task.async(fn -> Storage.write(node_id, {2, [{["abc"], 123}]}) end)

    Storage.write(node_id, {1, [{["def"], 999}]})
    Storage.write(node_id, {3, [{["abc"], 401}]})

    %{
      task1: {:ok, 401} = Task.await(task1),
      task2: {:ok, 123} = Task.await(task2),
      task3: :absent = Task.await(task3),
      task4: :absent = Task.await(task4)
    }

    node_id
  end

  @spec complicated_storage_with_commit(String.t()) :: String.t()
  def complicated_storage_with_commit(node_id \\ Node.example_random_id()) do
    start_storage(node_id)
    task1 = Task.async(fn -> Storage.read(node_id, {3, ["abc"]}) end)
    task2 = Task.async(fn -> Storage.read(node_id, {2, ["abc"]}) end)
    task3 = Task.async(fn -> Storage.read(node_id, {1, ["abc"]}) end)
    task4 = Task.async(fn -> Storage.read(node_id, {0, ["abc"]}) end)

    _blocking_write_task =
      Task.async(fn -> Storage.write(node_id, {2, [{["abc"], 123}]}) end)

    Storage.write(node_id, {1, [{["def"], 999}]})
    Storage.commit(node_id, 1, nil)
    Storage.write(node_id, {3, [{["abc"], 401}]})

    %{
      task1: {:ok, 401} = Task.await(task1),
      task2: {:ok, 123} = Task.await(task2),
      task3: :absent = Task.await(task3),
      task4: :absent = Task.await(task4)
    }

    node_id
  end

  ############################################################
  #                         Ordering                         #
  ############################################################

  @spec start_ordering(String.t()) :: GenServer.on_start()
  def start_ordering(node_id \\ Node.example_random_id()) do
    Anoma.Node.Transaction.Ordering.start_link(node_id: node_id)
  end

  @spec ord_write_then_read(String.t()) :: String.t()
  def ord_write_then_read(node_id \\ Node.example_random_id()) do
    start_storage(node_id)
    start_ordering(node_id)

    _write_task =
      Task.async(fn ->
        Ordering.write(node_id, {"tx id 1", [{["abc"], 123}]})
      end)

    read_task =
      Task.async(fn -> Ordering.read(node_id, {"tx id 2", ["abc"]}) end)

    order = ["tx id 1", "tx id 2"]

    Ordering.order(node_id, order)
    {:ok, 123} = Task.await(read_task)
    node_id
  end

  @spec ord_read_future_then_write(String.t()) :: String.t()
  def ord_read_future_then_write(node_id \\ Node.example_random_id()) do
    start_storage(node_id)
    start_ordering(node_id)

    read_task =
      Task.async(fn -> Ordering.read(node_id, {"tx id 2", ["abc"]}) end)

    write_task =
      Task.async(fn ->
        Ordering.write(node_id, {"tx id 1", [{["abc"], 123}]})
      end)

    Ordering.order(node_id, ["tx id 1", "tx id 2"])
    :ok = Task.await(write_task)
    {:ok, 123} = Task.await(read_task)
    node_id
  end

  @spec ord_order_first(String.t()) :: String.t()
  def ord_order_first(node_id \\ Node.example_random_id()) do
    start_storage(node_id)
    start_ordering(node_id)

    Ordering.order(node_id, ["tx id 1", "tx id 2"])

    Ordering.write(node_id, {"tx id 1", [{["abc"], 123}]})
    {:ok, 123} = Ordering.read(node_id, {"tx id 2", ["abc"]})
    node_id
  end

  @spec start_tx_module(String.t()) :: ENode.t() | any()
  def start_tx_module(node_id \\ Node.example_random_id()) do
    ENode.start_node(node_id: node_id)
  end

  @spec zero(String.t()) :: {Backends.backend(), Noun.t()}
  def zero(key \\ "key") do
    {:debug_term_storage, Examples.ENock.zero(key)}
  end

  @spec inc(String.t()) :: {Backends.backend(), Noun.t()}
  def inc(key \\ "key") do
    {:debug_term_storage, Examples.ENock.inc(key)}
  end

  @spec trivial_transparent_transaction() :: {Backends.backend(), Noun.t()}
  def trivial_transparent_transaction() do
    {:transparent_resource, ENock.transparent_core(ENock.trivial_swap())}
  end

  @spec trivial_transparent_transaction_no_eph() ::
          {Backends.backend(), Noun.t()}
  def trivial_transparent_transaction_no_eph() do
    {:transparent_resource,
     ENock.transparent_core(ENock.trivial_swap_no_eph())}
  end

  ############################################################
  #                        Transactions                      #
  ############################################################

  @spec submit_successful_trivial_swap(String.t()) :: String.t()
  def submit_successful_trivial_swap(node_id \\ Node.example_random_id()) do
    start_tx_module(node_id)

    code = trivial_transparent_transaction()

    EventBroker.subscribe_me([])

    Mempool.tx(node_id, code, "id 1")
    Mempool.execute(node_id, Mempool.tx_dump(node_id))

    recieve_round_event(node_id, 0)

    base_swap = ETransaction.swap_from_actions()

    assert {:ok, base_swap |> Transaction.nullifiers()} ==
             Storage.read(node_id, {1, ["anoma", "nullifiers"]})

    assert {:ok, base_swap |> Transaction.commitments()} ==
             Storage.read(node_id, {1, ["anoma", "commitments"]})

    cms = base_swap |> Transaction.commitments()

    assert {:ok, cms} == Storage.read(node_id, {1, ["anoma", "commitments"]})

    assert {:ok, Backends.value(cms)} ==
             Storage.read(node_id, {1, ["anoma", "anchor"]})

    EventBroker.unsubscribe_me([])

    node_id
  end

  @spec resubmit_trivial_swap(String.t()) :: String.t()
  def resubmit_trivial_swap(node_id \\ Node.example_random_id()) do
    submit_successful_trivial_swap(node_id)

    code = trivial_transparent_transaction()

    EventBroker.subscribe_me([])

    log =
      capture_log(fn ->
        Mempool.tx(node_id, code, "id 2")
        Mempool.execute(node_id, Mempool.tx_dump(node_id))
        recieve_logger_failure(node_id, "nullifier already")
      end)

    # Occasionally, the log might be empty because `Anoma.Node.Logging`
    # hasn't finished writing the log entries yet.
    assert log =~ "nullifier already" || log == ""

    EventBroker.unsubscribe_me([])

    node_id
  end

  @spec submit_failed_trivial_swap(String.t()) :: String.t()
  def submit_failed_trivial_swap(node_id \\ Node.example_random_id()) do
    start_tx_module(node_id)
    code = trivial_transparent_transaction_no_eph()
    EventBroker.subscribe_me([])

    log =
      capture_log(fn ->
        Mempool.tx(node_id, code, "id 1")
        Mempool.execute(node_id, Mempool.tx_dump(node_id))
        recieve_logger_failure(node_id, "not committed")
      end)

    # Occasionally, the log might be empty because `Anoma.Node.Logging`
    # hasn't finished writing the log entries yet.
    assert log =~ "not committed" || log == ""

    node_id
  end

  @spec zero_counter_submit(String.t()) :: String.t()
  def zero_counter_submit(node_id \\ Node.example_random_id()) do
    key = "key"
    start_tx_module(node_id)
    {back, zero} = zero(key)

    Mempool.tx(node_id, {back, zero}, "id 1")
    :mnesia.subscribe({:table, Storage.blocks_table(node_id), :simple})
    dump = Mempool.tx_dump(node_id)
    Mempool.execute(node_id, dump)

    blocks_table = Storage.blocks_table(node_id)

    assert_receive(
      {:mnesia_table_event, {:write, {^blocks_table, 0, _}, _}},
      5000
    )

    :mnesia.unsubscribe({:table, Storage.blocks_table(node_id), :simple})

    {:atomic, block} =
      :mnesia.transaction(fn ->
        :mnesia.read({Storage.blocks_table(node_id), 0})
      end)

    [
      {^blocks_table, 0,
       [
         %Mempool.Tx{
           code: ^zero,
           backend: ^back,
           vm_result: {:ok, [[[^key] | 0] | 0]},
           tx_result: {:ok, [[[^key] | 0]]}
         }
       ]}
    ] = block

    node_id
  end

  @spec inc_counter_submit_with_zero(String.t()) :: String.t()
  def inc_counter_submit_with_zero(node_id \\ Node.example_random_id()) do
    blocks_table = Storage.blocks_table(node_id)
    key = "key"
    start_tx_module(node_id)
    {back1, zero} = zero(key)
    {back2, inc} = inc(key)

    Mempool.tx(node_id, {back1, zero}, "id 1")
    Mempool.tx(node_id, {back2, inc}, "id 2")
    :mnesia.subscribe({:table, blocks_table, :simple})
    dump = Mempool.tx_dump(node_id)
    Mempool.execute(node_id, dump)

    assert_receive(
      {:mnesia_table_event, {:write, {^blocks_table, 0, _}, _}},
      5000
    )

    :mnesia.unsubscribe({:table, blocks_table, :simple})

    {:atomic, block} =
      :mnesia.transaction(fn -> :mnesia.read({blocks_table, 0}) end)

    [
      {^blocks_table, 0,
       [
         %Mempool.Tx{
           code: ^zero,
           backend: ^back1,
           vm_result: {:ok, [[[^key] | 0] | 0]},
           tx_result: {:ok, [[[^key] | 0]]}
         },
         %Mempool.Tx{
           code: ^inc,
           backend: ^back2,
           vm_result: {:ok, [[[^key] | 1] | 0]},
           tx_result: {:ok, [[[^key] | 1]]}
         }
       ]}
    ] = block

    node_id
  end

  @spec inc_counter_submit_after_zero(String.t()) :: String.t()
  def inc_counter_submit_after_zero(node_id \\ Node.example_random_id()) do
    blocks_table = Storage.blocks_table(node_id)
    key = "key"
    zero_counter_submit(node_id)
    {back, inc} = inc(key)
    Mempool.tx(node_id, {back, inc}, "id 2")
    :mnesia.subscribe({:table, blocks_table, :simple})
    Mempool.execute(node_id, ["id 2"])

    assert_receive(
      {:mnesia_table_event, {:write, {^blocks_table, 1, _}, _}},
      5000
    )

    :mnesia.unsubscribe({:table, blocks_table, :simple})

    {:atomic, block} =
      :mnesia.transaction(fn -> :mnesia.read({blocks_table, 1}) end)

    [
      {^blocks_table, 1,
       [
         %Mempool.Tx{
           code: ^inc,
           backend: ^back,
           vm_result: {:ok, [[[^key] | 1] | 0]},
           tx_result: {:ok, [[[^key] | 1]]}
         }
       ]}
    ] = block

    node_id
  end

<<<<<<< HEAD
=======
  @spec inc_counter_submit_after_read(String.t()) :: String.t()
  def inc_counter_submit_after_read(node_id \\ Node.example_random_id()) do
    blocks_table = Storage.blocks_table(node_id)

    key = "key"
    zero_counter_submit(node_id)
    {:debug_term_storage, zero} = zero(key)
    {back, inc} = inc(key)
    Mempool.tx(node_id, {{:debug_read_term, self()}, zero}, "id 2")
    Mempool.tx(node_id, inc(key), "id 3")
    :mnesia.subscribe({:table, blocks_table, :simple})
    Mempool.execute(node_id, ["id 2", "id 3"])

    assert_receive(
      {:mnesia_table_event, {:write, {^blocks_table, 1, _}, _}},
      5000
    )

    :mnesia.unsubscribe({:table, blocks_table, :simple})

    {:atomic, block} =
      :mnesia.transaction(fn -> :mnesia.read({blocks_table, 1}) end)

    [
      {^blocks_table, 1,
       [
         %Mempool.Tx{
           code: ^zero,
           backend: {:debug_read_term, _},
           vm_result: {:ok, [[[^key] | 0] | 0]},
           tx_result: {:ok, {:read_value, [[[^key] | 0] | 0]}}
         },
         %Mempool.Tx{
           code: ^inc,
           backend: ^back,
           vm_result: {:ok, [[[^key] | 1] | 0]},
           tx_result: {:ok, [[[^key] | 1]]}
         }
       ]}
    ] = block

    node_id
  end

>>>>>>> a80760f8
  @spec bluf() :: Noun.t()
  def bluf() do
    [0 | 0]
  end

  @spec bluf_transaction_errors(String.t()) :: String.t()
  def bluf_transaction_errors(node_id \\ Node.example_random_id()) do
    blocks_table = Storage.blocks_table(node_id)
    start_tx_module(node_id)
    # todo: ideally we wait for the event broker message
    # before execution
    Mempool.tx(node_id, {:debug_term_storage, bluf()}, "id 1")
    :mnesia.subscribe({:table, blocks_table, :simple})
    Mempool.execute(node_id, ["id 1"])

    assert_receive(
      {:mnesia_table_event, {:write, {^blocks_table, 0, _}, _}},
      5000
    )

    :mnesia.unsubscribe({:table, blocks_table, :simple})

    {:atomic, block} =
      :mnesia.transaction(fn -> :mnesia.read({blocks_table, 0}) end)

    [
      {^blocks_table, 0,
       [
         %Mempool.Tx{
           code: [0 | 0],
           backend: :debug_term_storage,
           vm_result: :vm_error,
           tx_result: :error
         }
       ]}
    ] = block

    node_id
  end

  @spec read_txs_write_nothing(String.t()) :: String.t()
  def read_txs_write_nothing(node_id \\ Node.example_random_id()) do
    key = "key"
    start_tx_module(node_id)
    {_backend, code} = zero(key)

    Executor.launch(node_id, {{:read_only, self()}, code})

    assert_receive({0, [[^key | 0] | 0]}, 5000)

    [] = :mnesia.dirty_all_keys(Storage.values_table(node_id))
    [] = :mnesia.dirty_all_keys(Storage.updates_table(node_id))
    node_id
  end

  @spec read_txs_actually_read(String.t()) :: String.t()
  def read_txs_actually_read(node_id \\ Node.example_random_id()) do
    read_txs_write_nothing(node_id)
    key = "key"

    {_backend, code} = inc(key)

    zero_counter_submit(node_id)

    Executor.launch(node_id, {{:read_only, self()}, code})

    assert_receive({1, [[^key | 1] | 0]}, 5000)

    node_id
  end

  @spec read_txs_read_recent(String.t()) :: String.t()
  def read_txs_read_recent(node_id \\ Node.example_random_id()) do
    read_txs_write_nothing(node_id)
    key = "key"

    {_backend, code} = inc(key)

    inc_counter_submit_with_zero(node_id)

    Executor.launch(node_id, {{:read_only, self()}, code})

    assert_receive({2, [[^key | 2] | 0]}, 5000)

    node_id
  end

  @spec inc_counter_submit_after_bluff(String.t()) :: String.t()
  def inc_counter_submit_after_bluff(node_id \\ Node.example_random_id()) do
    blocks_table = Storage.blocks_table(node_id)
    key = "key"

    zero_counter_submit(node_id)
    {back, inc} = inc(key)
    Mempool.tx(node_id, {:debug_term_storage, bluf()}, "id 2")
    Mempool.tx(node_id, inc(key), "id 3")
    :mnesia.subscribe({:table, blocks_table, :simple})
    Mempool.execute(node_id, ["id 2", "id 3"])

    assert_receive(
      {:mnesia_table_event, {:write, {^blocks_table, 1, _}, _}},
      5000
    )

    :mnesia.unsubscribe({:table, blocks_table, :simple})

    [
      {^blocks_table, 1,
       [
         %Mempool.Tx{
           code: [0 | 0],
           backend: :debug_term_storage,
           vm_result: :vm_error,
           tx_result: :error
         },
         %Mempool.Tx{
           code: ^inc,
           backend: ^back,
           vm_result: {:ok, [[^key | 1] | 0]},
           tx_result: {:ok, [[^key | 1]]}
         }
       ]}
    ] = :mnesia.dirty_read({blocks_table, 1})

    node_id
  end

  @spec bluff_txs_write_nothing(String.t()) :: String.t()
  def bluff_txs_write_nothing(node_id \\ Node.example_random_id()) do
    bluf_transaction_errors(node_id)

    [] = :mnesia.dirty_all_keys(Storage.values_table(node_id))
    [] = :mnesia.dirty_all_keys(Storage.updates_table(node_id))
    node_id
  end

  @spec recieve_round_event(String.t(), non_neg_integer()) :: :ok | :error_tx
  def recieve_round_event(node_id, round) do
    receive do
      %EventBroker.Event{
        body: %Node.Event{
          node_id: ^node_id,
          body: %Mempool.BlockEvent{round: ^round}
        }
      } ->
        :ok
    after
      1000 -> :error_tx
    end
  end

  @spec recieve_logger_failure(binary(), String.t()) :: any()
  defp recieve_logger_failure(node_id, exp_message) do
    receive do
      %EventBroker.Event{
        body: %Node.Event{
          node_id: ^node_id,
          body: %Anoma.Node.Logging.LoggingEvent{flag: :error, msg: msg}
        }
      } ->
        assert msg =~ exp_message
    after
      1000 -> assert(false, "Failed to find failure message: #{exp_message}")
    end
  end
end<|MERGE_RESOLUTION|>--- conflicted
+++ resolved
@@ -520,53 +520,6 @@
     node_id
   end
 
-<<<<<<< HEAD
-=======
-  @spec inc_counter_submit_after_read(String.t()) :: String.t()
-  def inc_counter_submit_after_read(node_id \\ Node.example_random_id()) do
-    blocks_table = Storage.blocks_table(node_id)
-
-    key = "key"
-    zero_counter_submit(node_id)
-    {:debug_term_storage, zero} = zero(key)
-    {back, inc} = inc(key)
-    Mempool.tx(node_id, {{:debug_read_term, self()}, zero}, "id 2")
-    Mempool.tx(node_id, inc(key), "id 3")
-    :mnesia.subscribe({:table, blocks_table, :simple})
-    Mempool.execute(node_id, ["id 2", "id 3"])
-
-    assert_receive(
-      {:mnesia_table_event, {:write, {^blocks_table, 1, _}, _}},
-      5000
-    )
-
-    :mnesia.unsubscribe({:table, blocks_table, :simple})
-
-    {:atomic, block} =
-      :mnesia.transaction(fn -> :mnesia.read({blocks_table, 1}) end)
-
-    [
-      {^blocks_table, 1,
-       [
-         %Mempool.Tx{
-           code: ^zero,
-           backend: {:debug_read_term, _},
-           vm_result: {:ok, [[[^key] | 0] | 0]},
-           tx_result: {:ok, {:read_value, [[[^key] | 0] | 0]}}
-         },
-         %Mempool.Tx{
-           code: ^inc,
-           backend: ^back,
-           vm_result: {:ok, [[[^key] | 1] | 0]},
-           tx_result: {:ok, [[[^key] | 1]]}
-         }
-       ]}
-    ] = block
-
-    node_id
-  end
-
->>>>>>> a80760f8
   @spec bluf() :: Noun.t()
   def bluf() do
     [0 | 0]
@@ -615,7 +568,7 @@
 
     Executor.launch(node_id, {{:read_only, self()}, code})
 
-    assert_receive({0, [[^key | 0] | 0]}, 5000)
+    assert_receive({0, [[[^key] | 0] | 0]}, 5000)
 
     [] = :mnesia.dirty_all_keys(Storage.values_table(node_id))
     [] = :mnesia.dirty_all_keys(Storage.updates_table(node_id))
@@ -633,7 +586,7 @@
 
     Executor.launch(node_id, {{:read_only, self()}, code})
 
-    assert_receive({1, [[^key | 1] | 0]}, 5000)
+    assert_receive({1, [[[^key] | 1] | 0]}, 5000)
 
     node_id
   end
@@ -649,7 +602,7 @@
 
     Executor.launch(node_id, {{:read_only, self()}, code})
 
-    assert_receive({2, [[^key | 2] | 0]}, 5000)
+    assert_receive({2, [[[^key] | 2] | 0]}, 5000)
 
     node_id
   end
@@ -685,8 +638,8 @@
          %Mempool.Tx{
            code: ^inc,
            backend: ^back,
-           vm_result: {:ok, [[^key | 1] | 0]},
-           tx_result: {:ok, [[^key | 1]]}
+           vm_result: {:ok, [[[^key] | 1] | 0]},
+           tx_result: {:ok, [[[^key] | 1]]}
          }
        ]}
     ] = :mnesia.dirty_read({blocks_table, 1})
