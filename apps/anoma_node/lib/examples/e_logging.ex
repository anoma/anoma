defmodule Anoma.Node.Examples.ELogging do
  alias Anoma.Node
<<<<<<< HEAD
  alias Node.Logging
  alias Node.Transaction.{Mempool, Storage}
  alias Node.Examples.ENode
  alias Anoma.Node.Tables
  alias Anoma.Node.Events
=======
  alias Anoma.Node.Examples.ENode
  alias Anoma.Node.Logging
  alias Anoma.Node.Transaction.Backends
  alias Anoma.Node.Transaction.Mempool
  alias Anoma.Node.Transaction.Storage
>>>>>>> 8a343aef

  require ExUnit.Assertions
  require Node.Event

  import ExUnit.Assertions

  use EventBroker.WithSubscription

  @spec check_tx_event(String.t()) :: String.t()
  def check_tx_event(node_id \\ Node.example_random_id()) do
    ENode.start_node(node_id: node_id)
    table_name = Tables.table_events(node_id)

    :mnesia.subscribe({:table, table_name, :simple})

    Events.transaction_event(
      {:transparent_resource, "code 1"},
      "id 1",
      node_id
    )

    assert_receive(
      {:mnesia_table_event,
       {:write, {_, "id 1", {:transparent_resource, "code 1"}}, _}},
      5000
    )

    assert {:atomic,
            [{^table_name, "id 1", {:transparent_resource, "code 1"}}]} =
             :mnesia.transaction(fn ->
               :mnesia.read(table_name, "id 1")
             end)

    :mnesia.unsubscribe({:table, table_name, :simple})
    node_id
  end

  @spec check_multiple_tx_events(String.t()) :: String.t()
  def check_multiple_tx_events(node_id \\ Node.example_random_id()) do
    ENode.start_node(node_id: node_id)

    table_name = Tables.table_events(node_id)

    :mnesia.subscribe({:table, table_name, :simple})

    Events.transaction_event(
      {:transparent_resource, "code 1"},
      "id 1",
      node_id
    )

    Events.transaction_event(
      {:transparent_resource, "code 2"},
      "id 2",
      node_id
    )

    assert_receive(
      {:mnesia_table_event,
       {:write, {^table_name, "id 1", {:transparent_resource, "code 1"}}, _}},
      5000
    )

    assert_receive(
      {:mnesia_table_event,
       {:write, {^table_name, "id 2", {:transparent_resource, "code 2"}}, _}},
      5000
    )

    assert {:atomic,
            [{^table_name, "id 1", {:transparent_resource, "code 1"}}]} =
             :mnesia.transaction(fn ->
               :mnesia.read(table_name, "id 1")
             end)

    assert {:atomic,
            [{^table_name, "id 2", {:transparent_resource, "code 2"}}]} =
             :mnesia.transaction(fn ->
               :mnesia.read(table_name, "id 2")
             end)

    :mnesia.unsubscribe({:table, table_name, :simple})
    node_id
  end

  ############################################################
  #                      Consensus event                     #
  ############################################################

  @spec check_consensus_event(String.t()) :: String.t()
  def check_consensus_event(
        node_id \\ Node.example_random_id()
        |> Base.url_encode64()
      ) do
    check_tx_event(node_id)
    table_name = Tables.table_events(node_id)

    :mnesia.subscribe({:table, table_name, :simple})

    Events.consensus_event(["id 1"], node_id)

    assert_receive(
      {:mnesia_table_event,
       {:write, {^table_name, :consensus, [["id 1"]]}, _}},
      5000
    )

    :mnesia.unsubscribe({:table, table_name, :simple})

    assert {:atomic, [{^table_name, :consensus, [["id 1"]]}]} =
             :mnesia.transaction(fn ->
               :mnesia.read(table_name, :consensus)
             end)

    node_id
  end

  @spec check_consensus_event_multiple(String.t()) :: String.t()
  def check_consensus_event_multiple(
        node_id \\ Node.example_random_id()
        |> Base.url_encode64()
      ) do
    check_multiple_tx_events(node_id)
    table_name = Tables.table_events(node_id)

    :mnesia.subscribe({:table, table_name, :simple})

    Events.consensus_event(["id 1"], node_id)
    Events.consensus_event(["id 2"], node_id)

    assert_receive(
      {:mnesia_table_event,
       {:write, {^table_name, :consensus, [["id 1"], ["id 2"]]}, _}},
      5000
    )

    :mnesia.unsubscribe({:table, table_name, :simple})

    assert {:atomic, [{^table_name, :consensus, [["id 1"], ["id 2"]]}]} =
             :mnesia.transaction(fn ->
               :mnesia.read(table_name, :consensus)
             end)

    node_id
  end

  ############################################################
  #                         Block event                      #
  ############################################################

  @spec check_block_event(String.t()) :: String.t()
  def check_block_event(
        node_id \\ Node.example_random_id()
        |> Base.url_encode64()
      ) do
    check_consensus_event(node_id)
    table_name = Tables.table_events(node_id)

    :mnesia.subscribe({:table, table_name, :simple})

    Events.block_event(["id 1"], 0, node_id)

    assert_receive(
      {:mnesia_table_event, {:delete, {^table_name, "id 1"}, _}},
      5000
    )

    :mnesia.unsubscribe({:table, table_name, :simple})

    assert {:atomic, [{^table_name, :consensus, []}]} =
             :mnesia.transaction(fn ->
               :mnesia.read(table_name, :consensus)
             end)

    assert {:atomic, []} =
             :mnesia.transaction(fn ->
               :mnesia.read(table_name, "id 1")
             end)

    node_id
  end

  @spec check_block_event_multiple(String.t()) :: String.t()
  def check_block_event_multiple(
        node_id \\ Node.example_random_id()
        |> Base.url_encode64()
      ) do
    check_consensus_event_multiple(node_id)
    table_name = Tables.table_events(node_id)

    :mnesia.subscribe({:table, table_name, :simple})
    Events.block_event(["id 1"], 0, node_id)

    assert_receive(
      {:mnesia_table_event, {:delete, {^table_name, "id 1"}, _}},
      5000
    )

    assert {:atomic, [{^table_name, :consensus, [["id 2"]]}]} =
             :mnesia.transaction(fn ->
               :mnesia.read(table_name, :consensus)
             end)

    assert {:atomic, []} =
             :mnesia.transaction(fn ->
               :mnesia.read(table_name, "id 1")
             end)

    Events.block_event(["id 2"], 0, node_id)

    assert_receive(
      {:mnesia_table_event, {:delete, {^table_name, "id 2"}, _}},
      5000
    )

    :mnesia.unsubscribe({:table, table_name, :simple})

    assert {:atomic, [{^table_name, :consensus, []}]} =
             :mnesia.transaction(fn ->
               :mnesia.read(table_name, :consensus)
             end)

    assert {:atomic, []} =
             :mnesia.transaction(fn ->
               :mnesia.read(table_name, "id 2")
             end)

    node_id
  end

  @spec check_block_event_leave_one_out(String.t()) :: String.t()
  def check_block_event_leave_one_out(
        node_id \\ Node.example_random_id()
        |> Base.url_encode64()
      ) do
    check_consensus_event_multiple(node_id)
    table_name = Tables.table_events(node_id)

    :mnesia.subscribe({:table, table_name, :simple})
    Events.block_event(["id 1"], 0, node_id)

    assert_receive(
      {:mnesia_table_event, {:delete, {^table_name, "id 1"}, _}},
      5000
    )

    :mnesia.unsubscribe({:table, table_name, :simple})

    assert {:atomic, [{^table_name, :consensus, [["id 2"]]}]} =
             :mnesia.transaction(fn ->
               :mnesia.read(table_name, :consensus)
             end)

    assert {:atomic, []} =
             :mnesia.transaction(fn ->
               :mnesia.read(table_name, "id 1")
             end)

    assert {:atomic,
            [{^table_name, "id 2", {:transparent_resource, "code 2"}}]} =
             :mnesia.transaction(fn ->
               :mnesia.read(table_name, "id 2")
             end)

    node_id
  end

  @spec replay_corrects_result(String.t()) :: String.t()
  def replay_corrects_result(node_id \\ Node.example_random_id()) do
    replay_ensure_created_tables(node_id)
    table = Storage.blocks_table(node_id)

    :mnesia.transaction(fn ->
      :mnesia.write(
        {table, 0, [%Mempool.Tx{backend: :debug_bloblike, code: "code 1"}]}
      )
    end)

    write_consensus_leave_one_out(node_id)
    filter = [%Mempool.TxFilter{}]

    with_subscription [filter] do
      Logging.restart_with_replay(node_id)

      :ok =
        wait_for_tx(node_id, "id 2", "code 2")

      :error_tx =
        wait_for_tx(node_id, "id 1", "code 1")
    end

    state = Anoma.Node.Registry.whereis(node_id, Mempool) |> :sys.get_state()
    nil = Map.get(state.transactions, "id 1")
    1 = state.round

    node_id
  end

  @spec replay_consensus_leave_one_out(String.t()) :: String.t()
  def replay_consensus_leave_one_out(node_id \\ Node.example_random_id()) do
    write_consensus_leave_one_out(node_id)
    replay_ensure_created_tables(node_id)

    filter = [%Mempool.TxFilter{}]

    with_subscription [filter] do
      Logging.restart_with_replay(node_id)

      :ok =
        wait_for_tx(node_id, "id 1", "code 1")

      :ok =
        wait_for_tx(node_id, "id 2", "code 2")

      :ok =
        wait_for_consensus(node_id, ["id 1"])

      Mempool.execute(node_id, ["id 2"])

      :ok =
        wait_for_consensus(node_id, ["id 2"])

      node_id
    end
  end

  @spec replay_several_consensus(String.t()) :: String.t()
  def replay_several_consensus(node_id \\ Node.example_random_id()) do
    write_several_consensus(node_id)
    replay_ensure_created_tables(node_id)

    txfilter = [%Mempool.TxFilter{}]
    consensus_filter = [%Mempool.ConsensusFilter{}]

    with_subscription [txfilter, consensus_filter] do
      Logging.restart_with_replay(node_id)

      :ok =
        wait_for_tx(node_id, "id 1", "code 1")

      :ok =
        wait_for_tx(node_id, "id 2", "code 2")

      :ok =
        wait_for_consensus(node_id, ["id 1"])

      :ok =
        wait_for_consensus(node_id, ["id 2"])

      node_id
    end
  end

  @spec replay_consensus_with_several_txs(String.t()) :: String.t()
  def replay_consensus_with_several_txs(node_id \\ Node.example_random_id()) do
    write_consensus_with_several_tx(node_id)
    replay_ensure_created_tables(node_id)

    txfilter = [%Mempool.TxFilter{}]
    consensus_filter = [%Mempool.ConsensusFilter{}]

    with_subscription [txfilter, consensus_filter] do
      Logging.restart_with_replay(node_id)

      :ok =
        wait_for_tx(node_id, "id 1", "code 1")

      :ok =
        wait_for_tx(node_id, "id 2", "code 2")

      :ok =
        wait_for_consensus(node_id, ["id 1", "id 2"])

      node_id
    end
  end

  @spec replay_consensus(String.t()) :: String.t()
  def replay_consensus(node_id \\ Node.example_random_id()) do
    write_consensus(node_id)
    replay_ensure_created_tables(node_id)

    txfilter = [%Mempool.TxFilter{}]
    consensus_filter = [%Mempool.ConsensusFilter{}]

    with_subscription [txfilter, consensus_filter] do
      Logging.restart_with_replay(node_id)

      :ok =
        wait_for_tx(node_id, "id 1", "code 1")

      :ok =
        wait_for_consensus(node_id, ["id 1"])

      node_id
    end
  end

  @spec replay_several_txs(String.t()) :: String.t()
  def replay_several_txs(node_id \\ Node.example_random_id()) do
    write_several_tx(node_id)
    replay_ensure_created_tables(node_id)

    txfilter = [%Mempool.TxFilter{}]

    with_subscription [txfilter] do
      Logging.restart_with_replay(node_id)

      :ok =
        wait_for_tx(node_id, "id 1", "code 1")

      :ok =
        wait_for_tx(node_id, "id 2", "code 2")

      node_id
    end
  end

  @spec replay_tx(String.t()) :: String.t()
  def replay_tx(node_id \\ Node.example_random_id()) do
    write_tx(node_id)
    replay_ensure_created_tables(node_id)

    txfilter = [%Mempool.TxFilter{}]

    with_subscription [txfilter] do
      {:ok, _pid} = Logging.restart_with_replay(node_id)

      :ok =
        wait_for_tx(node_id, "id 1", "code 1")

      node_id
    end
  end

  @spec write_consensus_leave_one_out(String.t()) :: atom()
  defp write_consensus_leave_one_out(node_id) do
    table = write_several_tx(node_id)

    :mnesia.transaction(fn ->
      :mnesia.write({table, :consensus, [["id 1"]]})
    end)

    table
  end

  @spec write_several_consensus(String.t()) :: atom()
  defp write_several_consensus(node_id) do
    table = write_several_tx(node_id)

    :mnesia.transaction(fn ->
      :mnesia.write({table, :consensus, [["id 1"], ["id 2"]]})
    end)

    table
  end

  @spec write_consensus_with_several_tx(String.t()) :: atom()
  defp write_consensus_with_several_tx(node_id) do
    table = write_several_tx(node_id)

    :mnesia.transaction(fn ->
      :mnesia.write({table, :consensus, [["id 1", "id 2"]]})
    end)

    table
  end

  @spec write_consensus(String.t()) :: atom()
  def write_consensus(node_id) do
    table = write_tx(node_id)

    :mnesia.transaction(fn ->
      :mnesia.write({table, :consensus, [["id 1"]]})
    end)

    table
  end

  @spec write_several_tx(String.t()) :: atom()
  defp write_several_tx(node_id) do
    table = create_event_table(node_id)

    :mnesia.transaction(fn ->
      :mnesia.write({table, "id 1", {:debug_bloblike, "code 1"}})
      :mnesia.write({table, "id 2", {:debug_bloblike, "code 2"}})
    end)

    table
  end

  @spec write_tx(String.t()) :: atom()
  defp write_tx(node_id) do
    table = create_event_table(node_id)

    :mnesia.transaction(fn ->
      :mnesia.write({table, "id 1", {:debug_bloblike, "code 1"}})
    end)

    table
  end

  @spec wait_for_consensus(String.t(), list(binary())) ::
          :ok | :error_consensus
  defp wait_for_consensus(node_id, consensus) do
    receive do
      %EventBroker.Event{
        body: %Node.Event{
          node_id: ^node_id,
          body: %Events.ConsensusEvent{
            order: ^consensus
          }
        }
      } ->
        :ok
    after
      1000 -> :error_consensus
    end
  end

  @spec wait_for_tx(String.t(), binary(), Noun.t()) :: :ok | :error_tx
  defp wait_for_tx(node_id, id, code) do
    receive do
      %EventBroker.Event{
        body: %Node.Event{
          node_id: ^node_id,
          body: %Events.TxEvent{
            id: ^id,
            tx: %Mempool.Tx{backend: _, code: ^code}
          }
        }
      } ->
        :ok
    after
      1000 -> :error_tx
    end
  end

  @spec create_event_table(String.t()) :: atom()
  defp create_event_table(node_id) do
    table = Tables.table_events(node_id)
    :mnesia.create_table(table, attributes: [:type, :body])

    :mnesia.transaction(fn ->
      :mnesia.write({table, :round, -1})
    end)

    table
  end

  @spec replay_ensure_created_tables(String.t()) :: [{atom(), atom()}]
  defp replay_ensure_created_tables(node_id) do
    block_table = Storage.blocks_table(node_id)
    values_table = Storage.values_table(node_id)
    updates_table = Storage.updates_table(node_id)

    :mnesia.create_table(values_table, attributes: [:key, :value])
    :mnesia.create_table(updates_table, attributes: [:key, :value])
    :mnesia.create_table(block_table, attributes: [:round, :block])

    [
      block_table: block_table,
      values_table: values_table,
      updates_table: updates_table
    ]
  end
end<|MERGE_RESOLUTION|>--- conflicted
+++ resolved
@@ -1,18 +1,11 @@
 defmodule Anoma.Node.Examples.ELogging do
   alias Anoma.Node
-<<<<<<< HEAD
   alias Node.Logging
-  alias Node.Transaction.{Mempool, Storage}
   alias Node.Examples.ENode
   alias Anoma.Node.Tables
   alias Anoma.Node.Events
-=======
-  alias Anoma.Node.Examples.ENode
-  alias Anoma.Node.Logging
-  alias Anoma.Node.Transaction.Backends
   alias Anoma.Node.Transaction.Mempool
   alias Anoma.Node.Transaction.Storage
->>>>>>> 8a343aef
 
   require ExUnit.Assertions
   require Node.Event
