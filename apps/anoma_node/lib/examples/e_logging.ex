defmodule Anoma.Node.Examples.ELogging do
  alias Anoma.Node
  alias Node.Logging
  alias Node.Transaction.{Mempool, Storage}
  alias Node.Examples.ENode
<<<<<<< HEAD
  alias Anoma.Node.Tables
=======
  alias Anoma.Node.Events
>>>>>>> 72364717

  require Node.Event

  require ExUnit.Assertions
  import ExUnit.Assertions

  use EventBroker.WithSubscription

  @spec check_tx_event(String.t()) :: String.t()
  def check_tx_event(node_id \\ Node.example_random_id()) do
    ENode.start_node(node_id: node_id)
    table_name = Tables.table_events(node_id)

    :mnesia.subscribe({:table, table_name, :simple})

    Events.transaction_event(
      {:transparent_resource, "code 1"},
      "id 1",
      node_id
    )

    assert_receive(
      {:mnesia_table_event,
       {:write, {_, "id 1", {:transparent_resource, "code 1"}}, _}},
      5000
    )

    assert {:atomic,
            [{^table_name, "id 1", {:transparent_resource, "code 1"}}]} =
             :mnesia.transaction(fn ->
               :mnesia.read(table_name, "id 1")
             end)

    :mnesia.unsubscribe({:table, table_name, :simple})
    node_id
  end

  @spec check_multiple_tx_events(String.t()) :: String.t()
  def check_multiple_tx_events(node_id \\ Node.example_random_id()) do
    ENode.start_node(node_id: node_id)

    table_name = Tables.table_events(node_id)

    :mnesia.subscribe({:table, table_name, :simple})

    Events.transaction_event(
      {:transparent_resource, "code 1"},
      "id 1",
      node_id
    )

    Events.transaction_event(
      {:transparent_resource, "code 2"},
      "id 2",
      node_id
    )

    assert_receive(
      {:mnesia_table_event,
       {:write, {^table_name, "id 1", {:transparent_resource, "code 1"}}, _}},
      5000
    )

    assert_receive(
      {:mnesia_table_event,
       {:write, {^table_name, "id 2", {:transparent_resource, "code 2"}}, _}},
      5000
    )

    assert {:atomic,
            [{^table_name, "id 1", {:transparent_resource, "code 1"}}]} =
             :mnesia.transaction(fn ->
               :mnesia.read(table_name, "id 1")
             end)

    assert {:atomic,
            [{^table_name, "id 2", {:transparent_resource, "code 2"}}]} =
             :mnesia.transaction(fn ->
               :mnesia.read(table_name, "id 2")
             end)

    :mnesia.unsubscribe({:table, table_name, :simple})
    node_id
  end

  ############################################################
  #                      Consensus event                     #
  ############################################################

  @spec check_consensus_event(String.t()) :: String.t()
  def check_consensus_event(
        node_id \\ Node.example_random_id()
        |> Base.url_encode64()
      ) do
    check_tx_event(node_id)
    table_name = Tables.table_events(node_id)

    :mnesia.subscribe({:table, table_name, :simple})

    Events.consensus_event(["id 1"], node_id)

    assert_receive(
      {:mnesia_table_event,
       {:write, {^table_name, :consensus, [["id 1"]]}, _}},
      5000
    )

    :mnesia.unsubscribe({:table, table_name, :simple})

    assert {:atomic, [{^table_name, :consensus, [["id 1"]]}]} =
             :mnesia.transaction(fn ->
               :mnesia.read(table_name, :consensus)
             end)

    node_id
  end

  @spec check_consensus_event_multiple(String.t()) :: String.t()
  def check_consensus_event_multiple(
        node_id \\ Node.example_random_id()
        |> Base.url_encode64()
      ) do
    check_multiple_tx_events(node_id)
    table_name = Tables.table_events(node_id)

    :mnesia.subscribe({:table, table_name, :simple})

    Events.consensus_event(["id 1"], node_id)
    Events.consensus_event(["id 2"], node_id)

    assert_receive(
      {:mnesia_table_event,
       {:write, {^table_name, :consensus, [["id 1"], ["id 2"]]}, _}},
      5000
    )

    :mnesia.unsubscribe({:table, table_name, :simple})

    assert {:atomic, [{^table_name, :consensus, [["id 1"], ["id 2"]]}]} =
             :mnesia.transaction(fn ->
               :mnesia.read(table_name, :consensus)
             end)

    node_id
  end

  ############################################################
  #                         Block event                      #
  ############################################################

  @spec check_block_event(String.t()) :: String.t()
  def check_block_event(
        node_id \\ Node.example_random_id()
        |> Base.url_encode64()
      ) do
    check_consensus_event(node_id)
    table_name = Tables.table_events(node_id)

    :mnesia.subscribe({:table, table_name, :simple})

    Events.block_event(["id 1"], 0, node_id)

    assert_receive(
      {:mnesia_table_event, {:delete, {^table_name, "id 1"}, _}},
      5000
    )

    :mnesia.unsubscribe({:table, table_name, :simple})

    assert {:atomic, [{^table_name, :consensus, []}]} =
             :mnesia.transaction(fn ->
               :mnesia.read(table_name, :consensus)
             end)

    assert {:atomic, []} =
             :mnesia.transaction(fn ->
               :mnesia.read(table_name, "id 1")
             end)

    node_id
  end

  @spec check_block_event_multiple(String.t()) :: String.t()
  def check_block_event_multiple(
        node_id \\ Node.example_random_id()
        |> Base.url_encode64()
      ) do
    check_consensus_event_multiple(node_id)
    table_name = Tables.table_events(node_id)

    :mnesia.subscribe({:table, table_name, :simple})
    Events.block_event(["id 1"], 0, node_id)

    assert_receive(
      {:mnesia_table_event, {:delete, {^table_name, "id 1"}, _}},
      5000
    )

    assert {:atomic, [{^table_name, :consensus, [["id 2"]]}]} =
             :mnesia.transaction(fn ->
               :mnesia.read(table_name, :consensus)
             end)

    assert {:atomic, []} =
             :mnesia.transaction(fn ->
               :mnesia.read(table_name, "id 1")
             end)

    Events.block_event(["id 2"], 0, node_id)

    assert_receive(
      {:mnesia_table_event, {:delete, {^table_name, "id 2"}, _}},
      5000
    )

    :mnesia.unsubscribe({:table, table_name, :simple})

    assert {:atomic, [{^table_name, :consensus, []}]} =
             :mnesia.transaction(fn ->
               :mnesia.read(table_name, :consensus)
             end)

    assert {:atomic, []} =
             :mnesia.transaction(fn ->
               :mnesia.read(table_name, "id 2")
             end)

    node_id
  end

  @spec check_block_event_leave_one_out(String.t()) :: String.t()
  def check_block_event_leave_one_out(
        node_id \\ Node.example_random_id()
        |> Base.url_encode64()
      ) do
    check_consensus_event_multiple(node_id)
    table_name = Tables.table_events(node_id)

    :mnesia.subscribe({:table, table_name, :simple})
    Events.block_event(["id 1"], 0, node_id)

    assert_receive(
      {:mnesia_table_event, {:delete, {^table_name, "id 1"}, _}},
      5000
    )

    :mnesia.unsubscribe({:table, table_name, :simple})

    assert {:atomic, [{^table_name, :consensus, [["id 2"]]}]} =
             :mnesia.transaction(fn ->
               :mnesia.read(table_name, :consensus)
             end)

    assert {:atomic, []} =
             :mnesia.transaction(fn ->
               :mnesia.read(table_name, "id 1")
             end)

    assert {:atomic,
            [{^table_name, "id 2", {:transparent_resource, "code 2"}}]} =
             :mnesia.transaction(fn ->
               :mnesia.read(table_name, "id 2")
             end)

    node_id
  end

  @spec replay_corrects_result(String.t()) :: String.t()
  def replay_corrects_result(node_id \\ Node.example_random_id()) do
    replay_ensure_created_tables(node_id)
    table = Storage.blocks_table(node_id)

    :mnesia.transaction(fn ->
      :mnesia.write(
        {table, 0, [%Mempool.Tx{backend: :debug_bloblike, code: "code 1"}]}
      )
    end)

    write_consensus_leave_one_out(node_id)
    filter = [%Mempool.TxFilter{}]

    with_subscription [filter] do
      Logging.restart_with_replay(node_id)

      :ok =
        wait_for_tx(node_id, "id 2", "code 2")

      :error_tx =
        wait_for_tx(node_id, "id 1", "code 1")
    end

    state = Anoma.Node.Registry.whereis(node_id, Mempool) |> :sys.get_state()
    nil = Map.get(state.transactions, "id 1")
    1 = state.round

    node_id
  end

  @spec replay_consensus_leave_one_out(String.t()) :: String.t()
  def replay_consensus_leave_one_out(node_id \\ Node.example_random_id()) do
    write_consensus_leave_one_out(node_id)
    replay_ensure_created_tables(node_id)

    filter = [%Mempool.TxFilter{}]

    with_subscription [filter] do
      Logging.restart_with_replay(node_id)

      :ok =
        wait_for_tx(node_id, "id 1", "code 1")

      :ok =
        wait_for_tx(node_id, "id 2", "code 2")

      :ok =
        wait_for_consensus(node_id, ["id 1"])

      Mempool.execute(node_id, ["id 2"])

      :ok =
        wait_for_consensus(node_id, ["id 2"])

      node_id
    end
  end

  @spec replay_several_consensus(String.t()) :: String.t()
  def replay_several_consensus(node_id \\ Node.example_random_id()) do
    write_several_consensus(node_id)
    replay_ensure_created_tables(node_id)

    txfilter = [%Mempool.TxFilter{}]
    consensus_filter = [%Mempool.ConsensusFilter{}]

    with_subscription [txfilter, consensus_filter] do
      Logging.restart_with_replay(node_id)

      :ok =
        wait_for_tx(node_id, "id 1", "code 1")

      :ok =
        wait_for_tx(node_id, "id 2", "code 2")

      :ok =
        wait_for_consensus(node_id, ["id 1"])

      :ok =
        wait_for_consensus(node_id, ["id 2"])

      node_id
    end
  end

  @spec replay_consensus_with_several_txs(String.t()) :: String.t()
  def replay_consensus_with_several_txs(node_id \\ Node.example_random_id()) do
    write_consensus_with_several_tx(node_id)
    replay_ensure_created_tables(node_id)

    txfilter = [%Mempool.TxFilter{}]
    consensus_filter = [%Mempool.ConsensusFilter{}]

    with_subscription [txfilter, consensus_filter] do
      Logging.restart_with_replay(node_id)

      :ok =
        wait_for_tx(node_id, "id 1", "code 1")

      :ok =
        wait_for_tx(node_id, "id 2", "code 2")

      :ok =
        wait_for_consensus(node_id, ["id 1", "id 2"])

      node_id
    end
  end

  @spec replay_consensus(String.t()) :: String.t()
  def replay_consensus(node_id \\ Node.example_random_id()) do
    write_consensus(node_id)
    replay_ensure_created_tables(node_id)

    txfilter = [%Mempool.TxFilter{}]
    consensus_filter = [%Mempool.ConsensusFilter{}]

    with_subscription [txfilter, consensus_filter] do
      Logging.restart_with_replay(node_id)

      :ok =
        wait_for_tx(node_id, "id 1", "code 1")

      :ok =
        wait_for_consensus(node_id, ["id 1"])

      node_id
    end
  end

  @spec replay_several_txs(String.t()) :: String.t()
  def replay_several_txs(node_id \\ Node.example_random_id()) do
    write_several_tx(node_id)
    replay_ensure_created_tables(node_id)

    txfilter = [%Mempool.TxFilter{}]

    with_subscription [txfilter] do
      Logging.restart_with_replay(node_id)

      :ok =
        wait_for_tx(node_id, "id 1", "code 1")

      :ok =
        wait_for_tx(node_id, "id 2", "code 2")

      node_id
    end
  end

  @spec replay_tx(String.t()) :: String.t()
  def replay_tx(node_id \\ Node.example_random_id()) do
    write_tx(node_id)
    replay_ensure_created_tables(node_id)

    txfilter = [%Mempool.TxFilter{}]

    with_subscription [txfilter] do
      {:ok, _pid} = Logging.restart_with_replay(node_id)

      :ok =
        wait_for_tx(node_id, "id 1", "code 1")

      node_id
    end
  end

  @spec write_consensus_leave_one_out(String.t()) :: atom()
  defp write_consensus_leave_one_out(node_id) do
    table = write_several_tx(node_id)

    :mnesia.transaction(fn ->
      :mnesia.write({table, :consensus, [["id 1"]]})
    end)

    table
  end

  @spec write_several_consensus(String.t()) :: atom()
  defp write_several_consensus(node_id) do
    table = write_several_tx(node_id)

    :mnesia.transaction(fn ->
      :mnesia.write({table, :consensus, [["id 1"], ["id 2"]]})
    end)

    table
  end

  @spec write_consensus_with_several_tx(String.t()) :: atom()
  defp write_consensus_with_several_tx(node_id) do
    table = write_several_tx(node_id)

    :mnesia.transaction(fn ->
      :mnesia.write({table, :consensus, [["id 1", "id 2"]]})
    end)

    table
  end

  @spec write_consensus(String.t()) :: atom()
  def write_consensus(node_id) do
    table = write_tx(node_id)

    :mnesia.transaction(fn ->
      :mnesia.write({table, :consensus, [["id 1"]]})
    end)

    table
  end

  @spec write_several_tx(String.t()) :: atom()
  defp write_several_tx(node_id) do
    table = create_event_table(node_id)

    :mnesia.transaction(fn ->
      :mnesia.write({table, "id 1", {:debug_bloblike, "code 1"}})
      :mnesia.write({table, "id 2", {:debug_bloblike, "code 2"}})
    end)

    table
  end

  @spec write_tx(String.t()) :: atom()
  defp write_tx(node_id) do
    table = create_event_table(node_id)

    :mnesia.transaction(fn ->
      :mnesia.write({table, "id 1", {:debug_bloblike, "code 1"}})
    end)

    table
  end

  @spec wait_for_consensus(String.t(), list(binary())) ::
          :ok | :error_consensus
  defp wait_for_consensus(node_id, consensus) do
    receive do
      %EventBroker.Event{
        body: %Node.Event{
          node_id: ^node_id,
          body: %Events.ConsensusEvent{
            order: ^consensus
          }
        }
      } ->
        :ok
    after
      1000 -> :error_consensus
    end
  end

  @spec wait_for_tx(String.t(), binary(), Noun.t()) :: :ok | :error_tx
  defp wait_for_tx(node_id, id, code) do
    receive do
      %EventBroker.Event{
        body: %Node.Event{
          node_id: ^node_id,
          body: %Events.TxEvent{
            id: ^id,
            tx: %Mempool.Tx{backend: _, code: ^code}
          }
        }
      } ->
        :ok
    after
      1000 -> :error_tx
    end
  end

  @spec create_event_table(String.t()) :: atom()
  defp create_event_table(node_id) do
    table = Tables.table_events(node_id)
    :mnesia.create_table(table, attributes: [:type, :body])

    :mnesia.transaction(fn ->
      :mnesia.write({table, :round, -1})
    end)

    table
  end

  @spec replay_ensure_created_tables(String.t()) :: [{atom(), atom()}]
  defp replay_ensure_created_tables(node_id) do
    block_table = Storage.blocks_table(node_id)
    values_table = Storage.values_table(node_id)
    updates_table = Storage.updates_table(node_id)

    :mnesia.create_table(values_table, attributes: [:key, :value])
    :mnesia.create_table(updates_table, attributes: [:key, :value])
    :mnesia.create_table(block_table, attributes: [:round, :block])

    [
      block_table: block_table,
      values_table: values_table,
      updates_table: updates_table
    ]
  end
end<|MERGE_RESOLUTION|>--- conflicted
+++ resolved
@@ -3,11 +3,8 @@
   alias Node.Logging
   alias Node.Transaction.{Mempool, Storage}
   alias Node.Examples.ENode
-<<<<<<< HEAD
   alias Anoma.Node.Tables
-=======
   alias Anoma.Node.Events
->>>>>>> 72364717
 
   require Node.Event
 
