defmodule Anoma.Client.Api.Servers.Indexer do
  @moduledoc """
  I implement the callbacks for the GRPC service `Indexer`.
  Each function below implements one API call.
  """
  alias Anoma.Client.Connection.GRPCProxy
  alias Anoma.Protobuf.Indexer.Nullifiers
  alias Anoma.Protobuf.Indexer.UnrevealedCommits
  alias Anoma.Protobuf.Indexer.Commits
  alias Anoma.Protobuf.Indexer.UnspentResources
  alias GRPC.Server.Stream

  use GRPC.Server, service: Anoma.Protobuf.IndexerService.Service

  @spec list_nullifiers(Nullifiers.Request.t(), Stream.t()) ::
          Nullifiers.Response.t()
  def list_nullifiers(_request, _stream) do
    {:ok, nullifiers} = GRPCProxy.list_nullifiers()
    nullifiers
  end

  @spec list_unrevealed_commits(UnrevealedCommits.Request.t(), Stream.t()) ::
          UnrevealedCommits.Response.t()
  def list_unrevealed_commits(_request, _stream) do
    {:ok, commits} = GRPCProxy.list_unrevealed_commits()
    commits
<<<<<<< HEAD
=======
  end

  @spec list_commits(Commits.Request.t(), Stream.t()) :: Commits.Response.t()
  def list_commits(_request, _stream) do
    {:ok, commits} = GRPCProxy.list_commits()
    commits
>>>>>>> 8183ef9f
  end

  @spec list_unspent_resources(UnspentResources.Request.t(), Stream.t()) ::
          UnspentResources.Response.t()
  def list_unspent_resources(_request, _stream) do
    {:ok, resources} = GRPCProxy.list_unspent_resources()
    resources
  end
end<|MERGE_RESOLUTION|>--- conflicted
+++ resolved
@@ -24,15 +24,12 @@
   def list_unrevealed_commits(_request, _stream) do
     {:ok, commits} = GRPCProxy.list_unrevealed_commits()
     commits
-<<<<<<< HEAD
-=======
   end
 
   @spec list_commits(Commits.Request.t(), Stream.t()) :: Commits.Response.t()
   def list_commits(_request, _stream) do
     {:ok, commits} = GRPCProxy.list_commits()
     commits
->>>>>>> 8183ef9f
   end
 
   @spec list_unspent_resources(UnspentResources.Request.t(), Stream.t()) ::
