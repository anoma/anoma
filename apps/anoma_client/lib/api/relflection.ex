defmodule Anoma.Client.Api.ReflectionServer do
  @moduledoc """
  I implement the reflection endpoint for the server.

  I define all the services that have to be available via the reflection endpoint.
  """
  use GrpcReflection.Server,
    version: :v1alpha,
    services: [
      Anoma.Protobuf.IntentsService.Service,
<<<<<<< HEAD
      Anoma.Protobuf.IndexerService.Service,
      Anoma.Protobuf.BlockService.Service,
      Anoma.Protobuf.MempoolService.Service,
      Anoma.Protobuf.NockService.Service
=======
      Anoma.Protobuf.NockService.Service,
      Anoma.Protobuf.ExecutorService.Service
>>>>>>> 894ac5f7
    ]
end<|MERGE_RESOLUTION|>--- conflicted
+++ resolved
@@ -8,14 +8,10 @@
     version: :v1alpha,
     services: [
       Anoma.Protobuf.IntentsService.Service,
-<<<<<<< HEAD
       Anoma.Protobuf.IndexerService.Service,
       Anoma.Protobuf.BlockService.Service,
       Anoma.Protobuf.MempoolService.Service,
-      Anoma.Protobuf.NockService.Service
-=======
       Anoma.Protobuf.NockService.Service,
       Anoma.Protobuf.ExecutorService.Service
->>>>>>> 894ac5f7
     ]
 end