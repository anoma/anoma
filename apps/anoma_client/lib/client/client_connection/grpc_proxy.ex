defmodule Anoma.Client.Connection.GRPCProxy do
  use GenServer
  use TypedStruct

  alias Anoma.Protobuf.BlockService
  alias Anoma.Protobuf.Indexer.Blocks.Get
  alias Anoma.Protobuf.Indexer.Blocks.Latest
  alias Anoma.Protobuf.Indexer.Blocks.Root
  alias Anoma.Protobuf.Indexer.Blocks.Filtered
  alias Anoma.Protobuf.Indexer.Nullifiers
  alias Anoma.Protobuf.Indexer.UnrevealedCommits
  alias Anoma.Protobuf.Indexer.Commits
  alias Anoma.Protobuf.Indexer.UnspentResources
  alias Anoma.Protobuf.IndexerService
  alias Anoma.Protobuf.Intents.Add
  alias Anoma.Protobuf.Intents.Intent
  alias Anoma.Protobuf.Intents.List
  alias Anoma.Protobuf.IntentsService
  alias Anoma.Protobuf.Mempool.AddTransaction
  alias Anoma.Protobuf.MempoolService
<<<<<<< HEAD
  alias Anoma.Protobuf.NodeInfo
=======
  alias Anoma.Protobuf.Mempool.Dump

>>>>>>> ae9b2cc2
  require Logger

  ############################################################
  #                    State                                 #
  ############################################################

  typedstruct do
    @typedoc """
    I am the state of a TCP listener.

    My fields contain information to listen for TCP connection with a remote node.

    ### Fields
    - `:port`    - The port on which the remote node is listening to GRPC.
    - `:host`    - The host on which the remote node is listening to GRPC.
    - `:channel` - The channel to the remote grpc.
    - `:node_id` - The id of the remote node.
    """
    field(:port, integer())
    field(:host, String.t())
    field(:channel, any())
    field(:node_id, String.t())
  end

  ############################################################
  #                    Genserver Helpers                     #
  ############################################################

  @spec start_link(Keyword.t()) :: GenServer.on_start()
  def start_link(args) do
    args = Keyword.validate!(args, [:port, :host, :node_id])
    GenServer.start_link(__MODULE__, args, name: __MODULE__)
  end

  @impl true
  def init(args) do
    state = struct(__MODULE__, Enum.into(args, %{}))

    case GRPC.Stub.connect("#{state.host}:#{state.port}") do
      {:ok, channel} ->
        {:ok, %{state | channel: channel}}

      _err ->
        {:stop, :node_unreachable}
    end
  end

  ############################################################
  #                      Public RPC API                      #
  ############################################################

  @spec list_intents() :: {:ok, List.Response.t()}
  def list_intents() do
    GenServer.call(__MODULE__, {:list_intents})
  end

  @spec add_intent(Intent.t()) :: {:ok, Add.Response.t()}
  def add_intent(intent) do
    GenServer.call(__MODULE__, {:add_intent, intent})
  end

  @spec list_nullifiers() :: {:ok, Nullifiers.Response.t()}
  def list_nullifiers() do
    GenServer.call(__MODULE__, {:list_nullifiers})
  end

  @spec list_unrevealed_commits() :: {:ok, UnrevealedCommits.Response.t()}
  def list_unrevealed_commits() do
    GenServer.call(__MODULE__, {:list_unrevealed_commits})
  end

  @spec list_commits() :: {:ok, Commits.Response.t()}
  def list_commits() do
    GenServer.call(__MODULE__, {:list_commits})
  end

  @spec list_unspent_resources() :: {:ok, UnspentResources.Response.t()}
  def list_unspent_resources() do
    GenServer.call(__MODULE__, {:list_unspent_resources})
  end

  @spec add_transaction(binary()) :: :ok
  def add_transaction(jammed_nock) do
    GenServer.call(__MODULE__, {:add_transaction, jammed_nock})
  end

<<<<<<< HEAD
  @spec get_blocks({:before | :after, non_neg_integer()}) ::
          {:ok, Get.Response.t()}
  def get_blocks({direction, offset}) do
    GenServer.call(__MODULE__, {:get_blocks, direction, offset})
  end

  @spec get_latest_block() :: {:ok, Latest.Response.t()}
  def get_latest_block() do
    GenServer.call(__MODULE__, :get_latest_block)
  end

  @spec root() :: {:ok, Root.Response.t()}
  def root() do
    GenServer.call(__MODULE__, :get_root)
  end

  @spec filter([{atom, any()}]) :: {:ok, Filtered.Response.t()}
  def filter(filters) do
    GenServer.call(__MODULE__, {:filter, filters})
=======
  @spec dump_mempool() :: {:ok, Dump.Response.t()}
  def dump_mempool() do
    GenServer.call(__MODULE__, :dump_mempool)
>>>>>>> ae9b2cc2
  end

  ############################################################
  #                    Genserver Behavior                    #
  ############################################################

  @impl true
  def handle_call({:list_intents}, _from, state) do
    node_info = %NodeInfo{node_id: state.node_id}
    request = %List.Request{node_info: node_info}
    intents = IntentsService.Stub.list_intents(state.channel, request)
    {:reply, intents, state}
  end

  def handle_call({:add_intent, intent}, _from, state) do
    node_info = %NodeInfo{node_id: state.node_id}
    request = %Add.Request{node_info: node_info, intent: intent}
    result = IntentsService.Stub.add_intent(state.channel, request)
    {:reply, result, state}
  end

  def handle_call({:list_nullifiers}, _from, state) do
    node_info = %NodeInfo{node_id: state.node_id}

    request = %Nullifiers.Request{node_info: node_info}
    nullifiers = IndexerService.Stub.list_nullifiers(state.channel, request)
    {:reply, nullifiers, state}
  end

  def handle_call({:list_unrevealed_commits}, _from, state) do
    node_info = %NodeInfo{node_id: state.node_id}
    request = %UnrevealedCommits.Request{node_info: node_info}

    commits =
      IndexerService.Stub.list_unrevealed_commits(state.channel, request)

    {:reply, commits, state}
  end

  def handle_call({:list_commits}, _from, state) do
    node_info = %NodeInfo{node_id: state.node_id}
    request = %Commits.Request{node_info: node_info}

    commits = IndexerService.Stub.list_commits(state.channel, request)

    {:reply, commits, state}
  end

  def handle_call({:list_unspent_resources}, _from, state) do
    node_info = %NodeInfo{node_id: state.node_id}
    request = %UnspentResources.Request{node_info: node_info}

    resources =
      IndexerService.Stub.list_unspent_resources(state.channel, request)

    {:reply, resources, state}
  end

  def handle_call({:add_transaction, jammed_nock}, _from, state) do
    node_info = %NodeInfo{node_id: state.node_id}

    request = %AddTransaction.Request{
      transaction: jammed_nock,
      node_info: node_info
    }

    MempoolService.Stub.add(state.channel, request)
    {:reply, :ok, state}
  end

<<<<<<< HEAD
  def handle_call({:get_blocks, direction, offset}, _from, state) do
    node_info = %NodeInfo{node_id: state.node_id}
    request = %Get.Request{node_info: node_info, index: {direction, offset}}
    blocks = BlockService.Stub.get(state.channel, request)
    {:reply, blocks, state}
  end

  def handle_call(:get_latest_block, _from, state) do
    node_info = %NodeInfo{node_id: state.node_id}

    request = %Latest.Request{
      node_info: node_info
    }

    latest_block = BlockService.Stub.latest(state.channel, request)
    {:reply, latest_block, state}
  end

  def handle_call(:get_root, _from, state) do
    node_info = %NodeInfo{node_id: state.node_id}

    request = %Root.Request{node_info: node_info}

    root = BlockService.Stub.root(state.channel, request)
    {:reply, root, state}
  end

  def handle_call({:filter, filters}, _from, state) do
    node_info = %NodeInfo{node_id: state.node_id}

    request = %Filtered.Request{node_info: node_info, filters: filters}

    resources = BlockService.Stub.filter(state.channel, request)
    {:reply, resources, state}
=======
  def handle_call(:dump_mempool, _from, state) do
    node_info = %NodeInfo{node_id: state.node_id}

    request = %Dump.Request{
      node_info: node_info
    }

    jammed_tx_candidates = MempoolService.Stub.dump(state.channel, request)
    {:reply, jammed_tx_candidates, state}
>>>>>>> ae9b2cc2
  end

  @impl true
  def handle_cast(_message, state) do
    {:noreply, state}
  end

  @impl true
  def handle_info(_message, state) do
    {:noreply, state}
  end
end<|MERGE_RESOLUTION|>--- conflicted
+++ resolved
@@ -18,12 +18,8 @@
   alias Anoma.Protobuf.IntentsService
   alias Anoma.Protobuf.Mempool.AddTransaction
   alias Anoma.Protobuf.MempoolService
-<<<<<<< HEAD
+  alias Anoma.Protobuf.Mempool.Dump
   alias Anoma.Protobuf.NodeInfo
-=======
-  alias Anoma.Protobuf.Mempool.Dump
-
->>>>>>> ae9b2cc2
   require Logger
 
   ############################################################
@@ -110,7 +106,6 @@
     GenServer.call(__MODULE__, {:add_transaction, jammed_nock})
   end
 
-<<<<<<< HEAD
   @spec get_blocks({:before | :after, non_neg_integer()}) ::
           {:ok, Get.Response.t()}
   def get_blocks({direction, offset}) do
@@ -130,11 +125,11 @@
   @spec filter([{atom, any()}]) :: {:ok, Filtered.Response.t()}
   def filter(filters) do
     GenServer.call(__MODULE__, {:filter, filters})
-=======
+  end
+
   @spec dump_mempool() :: {:ok, Dump.Response.t()}
   def dump_mempool() do
     GenServer.call(__MODULE__, :dump_mempool)
->>>>>>> ae9b2cc2
   end
 
   ############################################################
@@ -205,7 +200,6 @@
     {:reply, :ok, state}
   end
 
-<<<<<<< HEAD
   def handle_call({:get_blocks, direction, offset}, _from, state) do
     node_info = %NodeInfo{node_id: state.node_id}
     request = %Get.Request{node_info: node_info, index: {direction, offset}}
@@ -240,7 +234,8 @@
 
     resources = BlockService.Stub.filter(state.channel, request)
     {:reply, resources, state}
-=======
+  end
+
   def handle_call(:dump_mempool, _from, state) do
     node_info = %NodeInfo{node_id: state.node_id}
 
@@ -250,7 +245,6 @@
 
     jammed_tx_candidates = MempoolService.Stub.dump(state.channel, request)
     {:reply, jammed_tx_candidates, state}
->>>>>>> ae9b2cc2
   end
 
   @impl true
