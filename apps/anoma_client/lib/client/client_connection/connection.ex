--- conflicted
+++ resolved
@@ -207,13 +207,9 @@
   #
   # Every other message is forwarded to the engine proxy.
   # """
-<<<<<<< HEAD
-  defp handle_message_in(message = %Envelope{}, local_node_id) do
-=======
   @spec handle_message_in(Envelope.t() | Announcement.t() | any(), String.t()) ::
           :ok
-  defp handle_message_in(%Envelope{} = message, local_node_id) do
->>>>>>> 29803bc2
+  defp handle_message_in(message = %Envelope{}, local_node_id) do
     {_, inner_message} = message.inner_message
     handle_message_in(inner_message, message.message_id, local_node_id)
   end
