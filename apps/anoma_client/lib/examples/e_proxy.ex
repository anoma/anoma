--- conflicted
+++ resolved
@@ -75,7 +75,6 @@
 
     client
   end
-<<<<<<< HEAD
 
   @doc """
   I ask the node to return its list of intents via the proxy.
@@ -124,6 +123,4 @@
 
     {client, result.unspent_resources}
   end
-=======
->>>>>>> 894ac5f7
 end