defmodule Anoma.Client.Examples.EClient do
  @moduledoc """
  I contain functions to test the public interface of the client.

  I start a new client and if necessary a node, and then connect to that node.

  I test the public GRPC interface of the client to ensure it works as expected.
  """
  use TypedStruct

  alias Anoma.Client
  alias Anoma.Client.Examples.EClient
  alias Anoma.Node.Examples.EIndexer
  alias Anoma.Node.Examples.ENode
  alias Anoma.Node.Transaction.Mempool
  alias Anoma.Protobuf.BlockService
  alias Anoma.Protobuf.Indexer.Blocks
  alias Anoma.Protobuf.Indexer.Nullifiers
  alias Anoma.Protobuf.Indexer.UnrevealedCommits
  alias Anoma.Protobuf.Indexer.Commits
  alias Anoma.Protobuf.Indexer.UnspentResources
  alias Anoma.Protobuf.IndexerService
  alias Anoma.Protobuf.Intents.Add
  alias Anoma.Protobuf.Intents.Compose
  alias Anoma.Protobuf.Intents.Intent
  alias Anoma.Protobuf.Intents.List
  alias Anoma.Protobuf.Intents.Verify
  alias Anoma.Protobuf.IntentsService
<<<<<<< HEAD
  alias Anoma.Protobuf.Mempool.Dump
  alias Anoma.Protobuf.MempoolService
=======
  alias Anoma.Protobuf.BlockService
  alias Anoma.Protobuf.Indexer.Blocks
>>>>>>> 8183ef9f
  alias Anoma.Protobuf.Nock.Input
  alias Anoma.Protobuf.Nock.Prove
  alias Anoma.Protobuf.NockService
  alias Anoma.Protobuf.NodeInfo
<<<<<<< HEAD
  alias Anoma.TransparentResource.Transaction
  alias Anoma.TransparentResource.Resource
  alias Examples.ETransparent.ETransaction
  alias Anoma.Node.Utility.Indexer
  alias Noun.Nounable
=======
  alias Anoma.Node.Examples.EIndexer
  alias Anoma.Node.Utility.Indexer
  alias Examples.ETransparent.ETransaction
  alias Anoma.TransparentResource.Resource
  alias Noun.Nounable
  alias Anoma.Protobuf.Mempool.Dump
  alias Anoma.Node.Transaction.Mempool
  alias Anoma.Protobuf.MempoolService
>>>>>>> 8183ef9f

  import ExUnit.Assertions

  ############################################################
  #                    Context                               #
  ############################################################

  typedstruct do
    @typedoc """
    I am the state of a TCP listener.

    My fields contain information to listen for TCP connection with a remote node.

    ### Fields
    - `:channel`    - The channel for making grpc requests.
    - `:supervisor` - the pid of the supervision tree.
    - `:node`       - The node to which the client is connected.
    - `:client`     - The client that is connected to the node.
    - `:channel`    - The channel for making grpc requests.
    """
    field(:supervisor, pid())
    field(:node, ENode.t())
    field(:client, Client.t())
    field(:channel, any())
  end

  typedstruct module: EConnection do
    @typedoc """
    I am an example GRPC stub connection to a client.
    I represent an outside client (e.g., a typescript application).

    ### Fields
    - `:channel`    - The channel for making grpc requests.
    """
    field(:channel, any())
    field(:client, EClient.t())
  end

  ############################################################
  #                    Helpers                               #
  ############################################################

  @doc """
  I create a new node in the system, and ensure that that is the only node that is running
  by killing all other nodes.
  """
  @spec create_single_example_node() :: ENode.t()
  def create_single_example_node() do
    ENode.kill_all_nodes()
    ENode.start_node(grpc_port: 0)
  end

  @doc """
  I kill the existing client.
  """
  @spec kill_existing_client() :: :ok
  def kill_existing_client() do
    Client.ConnectionSupervisor
    |> DynamicSupervisor.which_children()
    |> Enum.each(fn {_, pid, _, _} -> Supervisor.stop(pid) end)
  end

  @doc """
  I create an instance of the client and connect it to the given node.

  If there is already a client started, I kill it and start a new one.
  """
  @spec create_example_client(ENode.t() | nil) :: EClient.t()
  def create_example_client(enode \\ create_single_example_node()) do
    kill_existing_client()

    {:ok, client} =
      Client.connect("localhost", enode.grpc_port, 0, enode.node_id)

    %EClient{supervisor: nil, client: client, node: enode}
  end

  @doc """
  I create an example stub to a given clients GRPC endpoint.
  """
  @spec create_example_connection(t()) :: EConnection.t()
  def create_example_connection(eclient \\ create_example_client()) do
    case GRPC.Stub.connect("localhost:#{eclient.client.grpc_port}") do
      {:ok, channel} ->
        %EConnection{channel: channel, client: eclient}

      {:error, reason} ->
        {:error, reason}
    end
  end

  @doc """
  I create the setup necessary to run each example below without arguments.
  """
  @spec setup() :: EConnection.t()
  def setup() do
    create_example_connection()
  end

  ############################################################
  #                    Examples                              #
  ############################################################

  @doc """
  I list the intents over grpc on the client.
  """
  @spec list_intents(EConnection.t()) :: EConnection.t()
  def list_intents(conn \\ setup()) do
    node_id = %NodeInfo{node_id: conn.client.node.node_id}
    request = %List.Request{node_info: node_id}

    {:ok, _reply} = IntentsService.Stub.list_intents(conn.channel, request)
    conn
  end

  @doc """
  I add an intent to the client.
  """
  @spec add_intent(EConnection.t()) :: EConnection.t()
  def add_intent(conn \\ setup()) do
    # create an arbitrary intent and jam it
    intent_jammed =
      ETransaction.nullify_intent()
      |> Nounable.to_noun()
      |> Noun.Jam.jam()

    node_id = %NodeInfo{node_id: conn.client.node.node_id}

    request = %Add.Request{
      node_info: node_id,
      intent: %Intent{intent: intent_jammed}
    }

    {:ok, _reply} = IntentsService.Stub.add_intent(conn.channel, request)

    # fetch the intents to ensure it was added
    request = %List.Request{}

    {:ok, reply} = IntentsService.Stub.list_intents(conn.channel, request)

    assert reply.intents == [intent_jammed]

    conn
  end

  def compose_intents(conn \\ setup()) do
    # create two arbitrary intents
    jammed_intents =
      [ETransaction.single_swap(), ETransaction.single_swap()]
      |> Enum.map(&(Nounable.to_noun(&1) |> Noun.Jam.jam()))
      |> Enum.map(&%Intent{intent: &1})

    node_id = %NodeInfo{node_id: conn.client.node.node_id}

    request = %Compose.Request{
      node_info: node_id,
      intents: jammed_intents
    }

    {:ok, reply} =
      IntentsService.Stub.compose(conn.channel, request)

    # unjam the intent to check if its the same
    {:ok, composed_intent} =
      reply.intent.intent
      |> Noun.Jam.cue!()
      |> Transaction.from_noun()

    # jam and unjam the single swap to make them equivalent
    assert Noun.equal(
             Nounable.to_noun(ETransaction.single_swap()),
             composed_intent |> Nounable.to_noun()
           )

    composed_intent
  end

  def verify_intent(conn \\ setup()) do
    # create arbitrary intent
    jammed_intent =
      ETransaction.single_swap()
      |> Noun.Nounable.to_noun()
      |> Noun.Jam.jam()

    # create request for grpc endpoint
    intent = %Intent{intent: jammed_intent}

    node_id = %NodeInfo{node_id: conn.client.node.node_id}

    request = %Verify.Request{
      node_info: node_id,
      intent: intent
    }

    {:ok, reply} = IntentsService.Stub.verify(conn.channel, request)

    assert reply.valid

    reply.valid
  end

  @doc """
  I list all nullifiers.
  """
  @spec list_nullifiers(EConnection.t()) :: EConnection.t()
  def list_nullifiers(conn \\ setup()) do
    # Create a nullifier in the indexer
    EIndexer.indexer_reads_nullifier(conn.client.node.node_id)

    # expected nullifier
    expected_nullifier = Resource.nullifier(%Resource{})

    # request the nullifiers from the client
    node_id = %NodeInfo{node_id: conn.client.node.node_id}
    request = %Nullifiers.Request{node_info: node_id}

    {:ok, response} =
      IndexerService.Stub.list_nullifiers(conn.channel, request)

    assert response.nullifiers == [expected_nullifier]

    conn
  end

  @doc """
  I list all unrevealed commits.
  """
  @spec list_unrevealed_commits(EConnection.t()) :: EConnection.t()
  def list_unrevealed_commits(conn \\ setup()) do
    # Create an unrevealed commit using another example
    EIndexer.indexer_reads_unrevealed(conn.client.node.node_id)

    # expected commits
    expected_commits =
<<<<<<< HEAD
      %Resource{rseed: "random2"}
      |> Resource.commitment()
      |> Elixir.List.wrap()
=======
      conn.client.node.node_id |> Indexer.get(:unrevealed) |> Enum.to_list()
>>>>>>> 8183ef9f

    # create the request to obtain the commits
    node_id = %NodeInfo{node_id: conn.client.node.node_id}
    request = %UnrevealedCommits.Request{node_info: node_id}

    {:ok, response} =
      IndexerService.Stub.list_unrevealed_commits(conn.channel, request)

    # assert the right commits are returned
<<<<<<< HEAD
    assert response.commits == expected_commits
=======
    assert response.commits ==
             expected_commits

    conn
  end

  @doc """
  I list all commits.
  """
  @spec list_all_commits(EConnection.t()) :: EConnection.t()
  def list_all_commits(conn \\ setup()) do
    # Create two commit using another example
    EIndexer.indexer_reads_commitments(conn.client.node.node_id)

    # expected commits
    expected_commits = conn.client.node.node_id |> Indexer.get(:cms)

    # create the request to obtain the commits
    node_id = %NodeInfo{node_id: conn.client.node.node_id}
    request = %Commits.Request{node_info: node_id}

    {:ok, response} =
      IndexerService.Stub.list_commits(conn.channel, request)

    # assert the right commits are returned
    assert response.commits |> MapSet.new() == expected_commits
>>>>>>> 8183ef9f
    conn
  end

  @doc """
  I list all unspent resources.
  """
  @spec list_unspent_resources(EConnection.t()) :: EConnection.t()
  def list_unspent_resources(conn \\ setup()) do
    # Create an unrevealed commit using another example
    EIndexer.indexer_reads_unrevealed(conn.client.node.node_id)

    # expected unspent resources
    expected_unspent_resources =
      Indexer.get(conn.client.node.node_id, :resources)
      |> Enum.map(&Noun.Jam.jam/1)

    # create the request to obtain the unspent resources
    node_id = %NodeInfo{node_id: conn.client.node.node_id}
    request = %UnspentResources.Request{node_info: node_id}

    {:ok, reply} =
      IndexerService.Stub.list_unspent_resources(conn.channel, request)

    assert reply.unspent_resources == expected_unspent_resources

    conn
  end

  @doc """
  I return blocks from the indexer.
  """
  @spec list_blocks(EConnection.t()) :: EConnection.t()
  def list_blocks(conn \\ setup()) do
    # Create multiple blocks by calling the indexer example.
    # After this call, there should be two blocks present.
<<<<<<< HEAD
    EIndexer.indexer_reads_after(conn.client.node.node_id)
=======
    Anoma.Node.Examples.EIndexer.indexer_reads_after(conn.client.node.node_id)
>>>>>>> 8183ef9f

    node_id = %NodeInfo{node_id: conn.client.node.node_id}

    # check for all blocks.
    request = %Blocks.Get.Request{node_info: node_id, index: {:before, 100}}
    {:ok, response} = BlockService.Stub.get(conn.channel, request)
    assert Enum.count(response.blocks) == 2

    # check the first block
    request = %Blocks.Get.Request{node_info: node_id, index: {:before, 1}}
    {:ok, response} = BlockService.Stub.get(conn.channel, request)
    assert Enum.count(response.blocks) == 1
    [block] = response.blocks
    assert block.height == 0
    conn
  end

  @doc """
  I return the latest block from the indexer when there are no blocks.
  """
  @spec get_latest_block_empty_index(EConnection.t()) :: EConnection.t()
  def get_latest_block_empty_index(conn \\ setup()) do
    node_id = %NodeInfo{node_id: conn.client.node.node_id}

    # check for all blocks.
    request = %Blocks.Latest.Request{node_info: node_id}

    {:ok, response} = BlockService.Stub.latest(conn.channel, request)
    assert response.block == nil

    conn
  end

  @doc """
  I return the latest block from the indexer when there are two blocks.
  """
  @spec get_latest_block_populated_index(EConnection.t()) :: EConnection.t()
  def get_latest_block_populated_index(conn \\ setup()) do
    # Create multiple blocks by calling the indexer example.
    # After this call, there should be two blocks present.
<<<<<<< HEAD
    EIndexer.indexer_reads_after(conn.client.node.node_id)
=======
    Anoma.Node.Examples.EIndexer.indexer_reads_after(conn.client.node.node_id)
>>>>>>> 8183ef9f

    node_id = %NodeInfo{node_id: conn.client.node.node_id}

    # check for all blocks.
    request = %Blocks.Latest.Request{node_info: node_id}

    {:ok, response} = BlockService.Stub.latest(conn.channel, request)
    assert response.block != nil

    conn
  end

  @doc """
  I return nil when trying to obtain the root of an empty index.
  """
  @spec get_root_unpopulated_index(EConnection.t()) :: EConnection.t()
  def get_root_unpopulated_index(conn \\ setup()) do
    node_id = %NodeInfo{node_id: conn.client.node.node_id}

    # check for all blocks.
    request = %Blocks.Root.Request{node_info: node_id}

    {:ok, response} = BlockService.Stub.root(conn.channel, request)
    assert response.root == <<>>

    conn
  end

  @doc """
  I get the root from the index.
  """
  @spec get_root_populated_index(EConnection.t()) :: EConnection.t()
  def get_root_populated_index(conn \\ setup()) do
    # Ensures that there is a root in the indexer.
<<<<<<< HEAD
    EIndexer.indexer_reads_anchor(conn.client.node.node_id)
=======
    Anoma.Node.Examples.EIndexer.indexer_reads_anchor(
      conn.client.node.node_id
    )
>>>>>>> 8183ef9f

    node_id = %NodeInfo{node_id: conn.client.node.node_id}

    # check for all blocks.
    request = %Blocks.Root.Request{node_info: node_id}

    {:ok, response} = BlockService.Stub.root(conn.channel, request)
    assert response.root == "I am a root at height 1"

    conn
  end

  @doc """
  I return the filtered resources when I filter on owner.
  I return all blocks if no filters are provided.
  """
  @spec get_filtered(EConnection.t()) :: EConnection.t()
  def get_filtered(conn \\ setup()) do
    # Ensures that there is a root in the indexer.
<<<<<<< HEAD
    EIndexer.indexer_filters_owner(conn.client.node.node_id)
=======
    Anoma.Node.Examples.EIndexer.indexer_filters_owner(
      conn.client.node.node_id
    )
>>>>>>> 8183ef9f

    node_id = %NodeInfo{node_id: conn.client.node.node_id}

    # check for all blocks.
    request = %Blocks.Filtered.Request{node_info: node_id, filters: []}

    {:ok, response} = BlockService.Stub.filter(conn.channel, request)
    assert Enum.count(response.resources) == 2

    # filter out where the owner is jeremy
    # see apps/anoma_node/lib/examples/e_indexer.ex:231 for the example
    jeremy = "jeremy" |> Noun.pad_trailing(32)

    request = %Blocks.Filtered.Request{
      node_info: node_id,
      filters: [%Blocks.Filtered.Filter{filter: {:owner, jeremy}}]
    }

    {:ok, response} = BlockService.Stub.filter(conn.channel, request)
    assert Enum.count(response.resources) == 1

    conn
  end

  @doc """
  I return an empty list when I try to filter resources if there are none.
  """
  @spec get_filtered_no_resources_exist(EConnection.t()) :: EConnection.t()
  def get_filtered_no_resources_exist(conn \\ setup()) do
    node_id = %NodeInfo{node_id: conn.client.node.node_id}

    # check for all blocks.
    request = %Blocks.Filtered.Request{node_info: node_id, filters: []}

    {:ok, response} = BlockService.Stub.filter(conn.channel, request)
<<<<<<< HEAD
    assert Enum.empty?(response.resources)
=======
    assert Enum.count(response.resources) == 0
>>>>>>> 8183ef9f

    conn
  end

  @doc """
  I filter on kind and expect the result to be one block.
  """
  @spec get_filtered_with_kind(EConnection.t()) :: EConnection.t()
  def get_filtered_with_kind(conn \\ setup()) do
    # Ensures that there are some resources.
<<<<<<< HEAD
    EIndexer.indexer_filters_owner(conn.client.node.node_id)

    # the example above inserted two resources, take one of the nullifier keys
    resource_kind =
      EIndexer.jeremy_resource()
      |> Resource.kind()

    # request all the resources that are owned by the nullifier key above.
    node_id = %NodeInfo{node_id: conn.client.node.node_id}

    filters = [
      %Blocks.Filtered.Filter{filter: {:kind, resource_kind}}
    ]

    request = %Blocks.Filtered.Request{node_info: node_id, filters: filters}

    {:ok, response} = BlockService.Stub.filter(conn.channel, request)

    # Expect two resources
    assert Enum.count(response.resources) == 2

    conn
  end

  @spec get_filtered_no_matches(EConnection.t()) :: EConnection.t()
  def get_filtered_no_matches(conn \\ setup()) do
    # Ensures that there are some resources.
    EIndexer.indexer_filters_owner(conn.client.node.node_id)

    # request all the resources that are owned by a non-existant nullifier key
    node_id = %NodeInfo{node_id: conn.client.node.node_id}

    filters = [%Blocks.Filtered.Filter{filter: {:kind, <<>>}}]

    request = %Blocks.Filtered.Request{node_info: node_id, filters: filters}

    {:ok, response} = BlockService.Stub.filter(conn.channel, request)
    assert Enum.empty?(response.resources)
=======
    Anoma.Node.Examples.EIndexer.indexer_filters_owner(
      conn.client.node.node_id
    )

    node_id = %NodeInfo{node_id: conn.client.node.node_id}

    # filter that matches two resources
    request = %Blocks.Filtered.Request{
      node_info: node_id,
      filters: [
        %Blocks.Filtered.Filter{
          filter:
            {:kind,
             <<75, 124, 243, 90, 86, 252, 71, 45, 101, 75, 20, 255, 12, 66,
               109, 76, 13, 16, 255, 186, 71, 217, 242, 43, 21, 43, 6, 237,
               74, 93, 69, 224>>}
        }
      ]
    }

    {:ok, response} = BlockService.Stub.filter(conn.channel, request)
    assert Enum.count(response.resources) == 2

    # filter that doesnt match any
    request = %Blocks.Filtered.Request{
      node_info: node_id,
      filters: [
        %Blocks.Filtered.Filter{filter: {:kind, <<>>}}
      ]
    }

    {:ok, response} = BlockService.Stub.filter(conn.channel, request)
    assert Enum.count(response.resources) == 0
>>>>>>> 8183ef9f

    conn
  end

  @doc """
  I dump all transaction candidates from the mempool.

  The mempool is empty, so I expect an empty list.
  """
  @spec dump_mempool_example_empty_mempool(EConnection.t()) :: EConnection.t()
  def dump_mempool_example_empty_mempool(conn \\ setup()) do
    # request a dump of all the transactions
    node_id = %NodeInfo{node_id: conn.client.node.node_id}
    request = %Dump.Request{node_info: node_id}
    {:ok, response} = MempoolService.Stub.dump(conn.channel, request)

    # there are no transactions
    assert Enum.empty?(response.transaction_candidates)

    conn
  end

  @doc """
  I dump all transaction candidates from the mempool.
  """
  @spec dump_mempool_example(EConnection.t()) :: EConnection.t()
  def dump_mempool_example(conn \\ setup()) do
    # add one transaction to the mempool, but dont execute it.
    code = Anoma.Node.Examples.ETransaction.trivial_transparent_transaction()
    Mempool.tx(conn.client.node.node_id, code, "id 1")

    # request a dump from the mempool
    node_id = %NodeInfo{node_id: conn.client.node.node_id}
    request = %Dump.Request{node_info: node_id}
    {:ok, response} = MempoolService.Stub.dump(conn.channel, request)

    # assert that there is one candidate in the mempool
    assert Enum.count(response.transaction_candidates) == 1

    conn
  end

  @doc """
  I run a plaintext nock program using the client.
  """
  @spec prove_something_text(EConnection.t()) :: Prove.Response.t()
  def prove_something_text(conn \\ setup()) do
    program = text_program_example()
    input1 = text_input("1")
    input2 = text_input("2")
    input3 = text_input("3")
    input4 = text_input("4")

    request = %Prove.Request{
      program: {:text_program, program},
      public_inputs: [input1, input2],
      private_inputs: [input3, input4]
    }

    {:ok, response} = NockService.Stub.prove(conn.channel, request)
    {:success, success} = response.result

    assert {:ok, [<<1>>, <<2>>, <<3>> | <<4>>]} ==
             Noun.Jam.cue(success.result)

    success.result
  end

  @doc """
  I run a jammed nock program using the client.
  """
  @spec prove_something_jammed(EConnection.t()) :: Prove.Response.t()
  def prove_something_jammed(conn \\ setup()) do
    program = jammed_program_example()
    input1 = jammed_input(Noun.Jam.jam(1))
    input2 = jammed_input(Noun.Jam.jam(2))
    input3 = jammed_input(Noun.Jam.jam(3))
    input4 = jammed_input(Noun.Jam.jam(4))

    request = %Prove.Request{
      program: {:jammed_program, program},
      public_inputs: [input1, input2],
      private_inputs: [input3, input4]
    }

    {:ok, response} = NockService.Stub.prove(conn.channel, request)

    {:success, success} = response.result

    assert {:ok, [<<1>>, <<2>>, <<3>> | <<4>>]} ==
             Noun.Jam.cue(success.result)

    success.result
  end

  @doc """
  I run a Juvix program that squares its inputs.
  """
  @spec run_juvix_factorial(EConnection.t()) :: Prove.Response.t()
  def run_juvix_factorial(conn \\ setup()) do
    # assume the program and inputs are jammed
    program = jammed_program_juvix_squared()
    input = jammed_input(Noun.Jam.jam(3))

    request = %Prove.Request{
      program: {:jammed_program, program},
      public_inputs: [input]
    }

    {:ok, response} = NockService.Stub.run(conn.channel, request)

    {:success, success} = response.result

    assert {:ok, <<9>>} == Noun.Jam.cue(success.result)

    success.result
  end

  @doc """
  I run a Juvix program that squares its inputs without an argument.

  I expect the result to be 0.
  """
  @spec prove_juvix_factorial_no_arguments(EConnection.t()) ::
          Prove.Response.t()
  def prove_juvix_factorial_no_arguments(conn \\ setup()) do
    # assume the program and inputs are jammed
    program = jammed_program_juvix_squared()

    request = %Prove.Request{
      program: {:jammed_program, program},
      public_inputs: []
    }

    {:ok, response} = NockService.Stub.prove(conn.channel, request)

    {:success, success} = response.result

    assert {:ok, <<>>} == Noun.Jam.cue(success.result)

    success.result
  end

  @doc """
  I run a Juvix program that squares its inputs without an argument.

  I expect the result to be 0.
  """
  @spec run_juvix_factorial_no_arguments(EConnection.t()) ::
          Prove.Response.t()
  def run_juvix_factorial_no_arguments(conn \\ setup()) do
    # assume the program and inputs are jammed
    program = jammed_program_juvix_squared()

    request = %Prove.Request{
      program: {:jammed_program, program},
      public_inputs: []
    }

    {:ok, response} = NockService.Stub.run(conn.channel, request)

    {:success, success} = response.result

    assert {:ok, <<>>} == Noun.Jam.cue(success.result)

    success.result
  end

  @spec run_juvix_with_hints(EConnection.t()) :: Prove.Response.t()
  def run_juvix_with_hints(conn \\ setup()) do
    # assume the program and inputs are jammed
    program = jammed_program_tracing()

    request = %Prove.Request{
      program: {:jammed_program, program},
      public_inputs: []
    }

    {:ok, response} = NockService.Stub.run(conn.channel, request)

    {:success, success} = response.result

    assert [<<1>>, <<4>>, <<2>>, <<4>>] ==
             Enum.map(success.output, &Noun.Jam.cue!/1)

    assert {:ok, <<>>} == Noun.Jam.cue(success.result)

    success.result
  end

  ############################################################
  #                           Helpers                        #
  ############################################################

  @spec jammed_program_tracing() :: binary()
  def jammed_program_tracing() do
    :code.priv_dir(:anoma_client)
    |> Path.join("test_juvix/Tracing.nockma")
    |> File.read!()
  end

  @spec noun_program_tracing() :: Noun.t()
  def noun_program_tracing() do
    jammed_program_tracing()
    |> Noun.Jam.cue()
    |> elem(1)
  end

  @spec text_program_tracing() :: String.t()
  def text_program_tracing() do
    jammed_program_tracing()
    |> Noun.Jam.cue()
    |> elem(1)
  end

  @spec jammed_program_juvix_squared() :: binary()
  def jammed_program_juvix_squared() do
    :code.priv_dir(:anoma_client)
    |> Path.join("test_juvix/Squared.nockma")
    |> File.read!()
  end

  @spec noun_program_juvix_squared() :: Noun.t()
  def noun_program_juvix_squared() do
    jammed_program_juvix_squared()
    |> Noun.Jam.cue()
    |> elem(1)
  end

  @spec text_program_example() :: binary()
  def text_program_example() do
    "[[0 6] 0 0]"
  end

  @spec jammed_program_example() :: binary()
  def jammed_program_example() do
    noun_program_example()
    |> Noun.Jam.jam()
  end

  @spec noun_program_example() :: Noun.t()
  def noun_program_example() do
    text_program_example()
    |> Noun.Format.parse_always()
  end

  @spec text_program_minisquare() :: binary()
  def text_program_minisquare() do
    "[[1 123] 0 0]"
  end

  @spec jammed_program_minisquare() :: binary()
  def jammed_program_minisquare() do
    noun_program_minisquare()
    |> Noun.Jam.jam()
  end

  @spec noun_program_minisquare() :: Noun.t()
  def noun_program_minisquare() do
    text_program_minisquare()
    |> Noun.Format.parse_always()
  end

  @spec jammed_input(any()) :: Input.t()
  def jammed_input(value \\ <<>>) do
    %Input{input: {:jammed, value}}
  end

  @spec text_input(any()) :: Input.t()
  def text_input(value \\ "") do
    %Input{input: {:text, value}}
  end
end<|MERGE_RESOLUTION|>--- conflicted
+++ resolved
@@ -10,40 +10,22 @@
 
   alias Anoma.Client
   alias Anoma.Client.Examples.EClient
-  alias Anoma.Node.Examples.EIndexer
   alias Anoma.Node.Examples.ENode
-  alias Anoma.Node.Transaction.Mempool
-  alias Anoma.Protobuf.BlockService
-  alias Anoma.Protobuf.Indexer.Blocks
   alias Anoma.Protobuf.Indexer.Nullifiers
   alias Anoma.Protobuf.Indexer.UnrevealedCommits
   alias Anoma.Protobuf.Indexer.Commits
   alias Anoma.Protobuf.Indexer.UnspentResources
   alias Anoma.Protobuf.IndexerService
   alias Anoma.Protobuf.Intents.Add
-  alias Anoma.Protobuf.Intents.Compose
   alias Anoma.Protobuf.Intents.Intent
   alias Anoma.Protobuf.Intents.List
-  alias Anoma.Protobuf.Intents.Verify
   alias Anoma.Protobuf.IntentsService
-<<<<<<< HEAD
-  alias Anoma.Protobuf.Mempool.Dump
-  alias Anoma.Protobuf.MempoolService
-=======
   alias Anoma.Protobuf.BlockService
   alias Anoma.Protobuf.Indexer.Blocks
->>>>>>> 8183ef9f
   alias Anoma.Protobuf.Nock.Input
   alias Anoma.Protobuf.Nock.Prove
   alias Anoma.Protobuf.NockService
   alias Anoma.Protobuf.NodeInfo
-<<<<<<< HEAD
-  alias Anoma.TransparentResource.Transaction
-  alias Anoma.TransparentResource.Resource
-  alias Examples.ETransparent.ETransaction
-  alias Anoma.Node.Utility.Indexer
-  alias Noun.Nounable
-=======
   alias Anoma.Node.Examples.EIndexer
   alias Anoma.Node.Utility.Indexer
   alias Examples.ETransparent.ETransaction
@@ -52,7 +34,6 @@
   alias Anoma.Protobuf.Mempool.Dump
   alias Anoma.Node.Transaction.Mempool
   alias Anoma.Protobuf.MempoolService
->>>>>>> 8183ef9f
 
   import ExUnit.Assertions
 
@@ -198,62 +179,6 @@
     conn
   end
 
-  def compose_intents(conn \\ setup()) do
-    # create two arbitrary intents
-    jammed_intents =
-      [ETransaction.single_swap(), ETransaction.single_swap()]
-      |> Enum.map(&(Nounable.to_noun(&1) |> Noun.Jam.jam()))
-      |> Enum.map(&%Intent{intent: &1})
-
-    node_id = %NodeInfo{node_id: conn.client.node.node_id}
-
-    request = %Compose.Request{
-      node_info: node_id,
-      intents: jammed_intents
-    }
-
-    {:ok, reply} =
-      IntentsService.Stub.compose(conn.channel, request)
-
-    # unjam the intent to check if its the same
-    {:ok, composed_intent} =
-      reply.intent.intent
-      |> Noun.Jam.cue!()
-      |> Transaction.from_noun()
-
-    # jam and unjam the single swap to make them equivalent
-    assert Noun.equal(
-             Nounable.to_noun(ETransaction.single_swap()),
-             composed_intent |> Nounable.to_noun()
-           )
-
-    composed_intent
-  end
-
-  def verify_intent(conn \\ setup()) do
-    # create arbitrary intent
-    jammed_intent =
-      ETransaction.single_swap()
-      |> Noun.Nounable.to_noun()
-      |> Noun.Jam.jam()
-
-    # create request for grpc endpoint
-    intent = %Intent{intent: jammed_intent}
-
-    node_id = %NodeInfo{node_id: conn.client.node.node_id}
-
-    request = %Verify.Request{
-      node_info: node_id,
-      intent: intent
-    }
-
-    {:ok, reply} = IntentsService.Stub.verify(conn.channel, request)
-
-    assert reply.valid
-
-    reply.valid
-  end
-
   @doc """
   I list all nullifiers.
   """
@@ -287,13 +212,7 @@
 
     # expected commits
     expected_commits =
-<<<<<<< HEAD
-      %Resource{rseed: "random2"}
-      |> Resource.commitment()
-      |> Elixir.List.wrap()
-=======
       conn.client.node.node_id |> Indexer.get(:unrevealed) |> Enum.to_list()
->>>>>>> 8183ef9f
 
     # create the request to obtain the commits
     node_id = %NodeInfo{node_id: conn.client.node.node_id}
@@ -303,9 +222,6 @@
       IndexerService.Stub.list_unrevealed_commits(conn.channel, request)
 
     # assert the right commits are returned
-<<<<<<< HEAD
-    assert response.commits == expected_commits
-=======
     assert response.commits ==
              expected_commits
 
@@ -332,7 +248,6 @@
 
     # assert the right commits are returned
     assert response.commits |> MapSet.new() == expected_commits
->>>>>>> 8183ef9f
     conn
   end
 
@@ -368,11 +283,7 @@
   def list_blocks(conn \\ setup()) do
     # Create multiple blocks by calling the indexer example.
     # After this call, there should be two blocks present.
-<<<<<<< HEAD
-    EIndexer.indexer_reads_after(conn.client.node.node_id)
-=======
     Anoma.Node.Examples.EIndexer.indexer_reads_after(conn.client.node.node_id)
->>>>>>> 8183ef9f
 
     node_id = %NodeInfo{node_id: conn.client.node.node_id}
 
@@ -413,11 +324,7 @@
   def get_latest_block_populated_index(conn \\ setup()) do
     # Create multiple blocks by calling the indexer example.
     # After this call, there should be two blocks present.
-<<<<<<< HEAD
-    EIndexer.indexer_reads_after(conn.client.node.node_id)
-=======
     Anoma.Node.Examples.EIndexer.indexer_reads_after(conn.client.node.node_id)
->>>>>>> 8183ef9f
 
     node_id = %NodeInfo{node_id: conn.client.node.node_id}
 
@@ -452,13 +359,9 @@
   @spec get_root_populated_index(EConnection.t()) :: EConnection.t()
   def get_root_populated_index(conn \\ setup()) do
     # Ensures that there is a root in the indexer.
-<<<<<<< HEAD
-    EIndexer.indexer_reads_anchor(conn.client.node.node_id)
-=======
     Anoma.Node.Examples.EIndexer.indexer_reads_anchor(
       conn.client.node.node_id
     )
->>>>>>> 8183ef9f
 
     node_id = %NodeInfo{node_id: conn.client.node.node_id}
 
@@ -478,13 +381,9 @@
   @spec get_filtered(EConnection.t()) :: EConnection.t()
   def get_filtered(conn \\ setup()) do
     # Ensures that there is a root in the indexer.
-<<<<<<< HEAD
-    EIndexer.indexer_filters_owner(conn.client.node.node_id)
-=======
     Anoma.Node.Examples.EIndexer.indexer_filters_owner(
       conn.client.node.node_id
     )
->>>>>>> 8183ef9f
 
     node_id = %NodeInfo{node_id: conn.client.node.node_id}
 
@@ -520,11 +419,7 @@
     request = %Blocks.Filtered.Request{node_info: node_id, filters: []}
 
     {:ok, response} = BlockService.Stub.filter(conn.channel, request)
-<<<<<<< HEAD
-    assert Enum.empty?(response.resources)
-=======
     assert Enum.count(response.resources) == 0
->>>>>>> 8183ef9f
 
     conn
   end
@@ -535,46 +430,6 @@
   @spec get_filtered_with_kind(EConnection.t()) :: EConnection.t()
   def get_filtered_with_kind(conn \\ setup()) do
     # Ensures that there are some resources.
-<<<<<<< HEAD
-    EIndexer.indexer_filters_owner(conn.client.node.node_id)
-
-    # the example above inserted two resources, take one of the nullifier keys
-    resource_kind =
-      EIndexer.jeremy_resource()
-      |> Resource.kind()
-
-    # request all the resources that are owned by the nullifier key above.
-    node_id = %NodeInfo{node_id: conn.client.node.node_id}
-
-    filters = [
-      %Blocks.Filtered.Filter{filter: {:kind, resource_kind}}
-    ]
-
-    request = %Blocks.Filtered.Request{node_info: node_id, filters: filters}
-
-    {:ok, response} = BlockService.Stub.filter(conn.channel, request)
-
-    # Expect two resources
-    assert Enum.count(response.resources) == 2
-
-    conn
-  end
-
-  @spec get_filtered_no_matches(EConnection.t()) :: EConnection.t()
-  def get_filtered_no_matches(conn \\ setup()) do
-    # Ensures that there are some resources.
-    EIndexer.indexer_filters_owner(conn.client.node.node_id)
-
-    # request all the resources that are owned by a non-existant nullifier key
-    node_id = %NodeInfo{node_id: conn.client.node.node_id}
-
-    filters = [%Blocks.Filtered.Filter{filter: {:kind, <<>>}}]
-
-    request = %Blocks.Filtered.Request{node_info: node_id, filters: filters}
-
-    {:ok, response} = BlockService.Stub.filter(conn.channel, request)
-    assert Enum.empty?(response.resources)
-=======
     Anoma.Node.Examples.EIndexer.indexer_filters_owner(
       conn.client.node.node_id
     )
@@ -608,7 +463,6 @@
 
     {:ok, response} = BlockService.Stub.filter(conn.channel, request)
     assert Enum.count(response.resources) == 0
->>>>>>> 8183ef9f
 
     conn
   end
