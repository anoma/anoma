--- conflicted
+++ resolved
@@ -11,25 +11,19 @@
   alias Anoma.Client.Storage
   alias Anoma.Client.Examples.EClient
   alias Anoma.Node.Examples.ENode
-<<<<<<< HEAD
   alias Anoma.Protobuf.Indexer.Nullifiers
   alias Anoma.Protobuf.Indexer.UnrevealedCommits
   alias Anoma.Protobuf.Indexer.Commits
   alias Anoma.Protobuf.Indexer.UnspentResources
   alias Anoma.Protobuf.IndexerService
-=======
->>>>>>> 894ac5f7
   alias Anoma.Protobuf.Intents.Add
   alias Anoma.Protobuf.Intents.Intent
   alias Anoma.Protobuf.Intents.List
   alias Anoma.Protobuf.IntentsService
-<<<<<<< HEAD
   alias Anoma.Protobuf.BlockService
   alias Anoma.Protobuf.Indexer.Blocks
-=======
   alias Anoma.Protobuf.Executor.AddROTransaction
   alias Anoma.Protobuf.ExecutorService
->>>>>>> 894ac5f7
   alias Anoma.Protobuf.Nock.Input
   alias Anoma.Protobuf.Nock.Prove
   alias Anoma.Protobuf.NockService
@@ -38,12 +32,9 @@
   alias Anoma.Node.Utility.Indexer
   alias Anoma.TransparentResource.Resource
   alias Examples.ETransparent.ETransaction
-<<<<<<< HEAD
-  alias Anoma.TransparentResource.Resource
-=======
   alias Anoma.RM.Transparent.Action
+  alias Anoma.RM.Transparent.Resource
   alias Anoma.RM.Transparent.Transaction
->>>>>>> 894ac5f7
   alias Noun.Nounable
 
   import ExUnit.Assertions
@@ -195,14 +186,34 @@
   @doc """
   I submit a read-only transaction
   """
-<<<<<<< HEAD
+  @spec submit_read_only_tx(EConnection.t()) :: EConnection.t()
+  def submit_read_only_tx(conn \\ setup()) do
+    node_id = %NodeInfo{node_id: conn.client.node.node_id}
+
+    code =
+      Anoma.Node.Examples.ETransaction.zero() |> elem(1) |> Noun.Jam.jam()
+
+    request = %AddROTransaction.Request{node_info: node_id, transaction: code}
+
+    {:ok, reply} =
+      ExecutorService.Stub.add(conn.channel, request)
+
+    result = [[["key"] | 0] | 0] |> Noun.Jam.jam()
+
+    {:success, res} = reply.result
+
+    assert res.result == result
+
+    conn
+  end
+
   @spec list_nullifiers(EConnection.t()) :: EConnection.t()
   def list_nullifiers(conn \\ setup()) do
     # Create a nullifier in the indexer
     EIndexer.indexer_reads_nullifier(conn.client.node.node_id)
 
     # expected nullifier
-    expected_nullifier = Resource.nullifier(%Resource{})
+    expected_nullifier = Resource.nullifier_hash(<<0::256>>, %Resource{}) |> Noun.atom_integer_to_binary()
 
     # request the nullifiers from the client
     node_id = %NodeInfo{node_id: conn.client.node.node_id}
@@ -212,16 +223,10 @@
       IndexerService.Stub.list_nullifiers(conn.channel, request)
 
     assert response.nullifiers == [expected_nullifier]
-=======
-  @spec submit_read_only_tx(EConnection.t()) :: EConnection.t()
-  def submit_read_only_tx(conn \\ setup()) do
-    node_id = %NodeInfo{node_id: conn.client.node.node_id}
->>>>>>> 894ac5f7
-
-    code =
-      Anoma.Node.Examples.ETransaction.zero() |> elem(1) |> Noun.Jam.jam()
-
-<<<<<<< HEAD
+
+    conn
+  end
+
   @doc """
   I list all unrevealed commits.
   """
@@ -290,18 +295,6 @@
 
     {:ok, reply} =
       IndexerService.Stub.list_unspent_resources(conn.channel, request)
-=======
-    request = %AddROTransaction.Request{node_info: node_id, transaction: code}
-
-    {:ok, reply} =
-      ExecutorService.Stub.add(conn.channel, request)
-
-    result = [[["key"] | 0] | 0] |> Noun.Jam.jam()
-
-    {:success, res} = reply.result
-
-    assert res.result == result
->>>>>>> 894ac5f7
 
     assert reply.unspent_resources == expected_unspent_resources
 
@@ -325,11 +318,11 @@
     assert Enum.count(response.blocks) == 2
 
     # check the first block
-    request = %Blocks.Get.Request{node_info: node_id, index: {:before, 1}}
+    request = %Blocks.Get.Request{node_info: node_id, index: {:before, 2}}
     {:ok, response} = BlockService.Stub.get(conn.channel, request)
     assert Enum.count(response.blocks) == 1
     [block] = response.blocks
-    assert block.height == 0
+    assert block.height == 1
     conn
   end
 
