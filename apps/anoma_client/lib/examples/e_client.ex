--- conflicted
+++ resolved
@@ -230,11 +230,7 @@
     {:ok, reply} =
       ExecutorService.Stub.add(conn.channel, request)
 
-<<<<<<< HEAD
-    result = [["key" | 0] | 0] |> Noun.Jam.jam()
-=======
     result = [[["key"] | 0] | 0] |> Noun.Jam.jam()
->>>>>>> 866f6d9e
 
     {:success, res} = reply.result
 
