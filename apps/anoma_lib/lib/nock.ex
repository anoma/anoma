defmodule Nock do
  @moduledoc """
  Nock, a universal function on nouns.
  """

  require Noun
  require Logger

  use TypedStruct

  alias __MODULE__

  @typedoc """
  I contain environmental information on how Nock shall be evaluated.

  For example Ι contain information on jettedness to
  determine if we should be using jets or not

  """
  typedstruct do
    field(:scry_function, (term() -> {:ok, term()} | :error),
      default: &__MODULE__.scry_forbidden/1
    )

    field(:meter_pid, pid() | nil, default: nil)
    field(:gas_limit, non_neg_integer() | nil, default: nil)
    field(:stdio, any(), default: :stdio)
  end

  @dialyzer :no_improper_lists

<<<<<<< HEAD
  @layers 9

  @layer_1_context_mug 703_853_248
  @layer_4_context_mug 171_152_136
  @layer_5_context_mug 903_000_751
  @layer_6_context_mug 1_812_395_411
  @layer_7_context_mug 469_233_312
  @layer_8_context_mug 13_631_723
  @layer_4_block_context_mug 645_316_720

  # always the topmost layer
  @layer_rm_context_mug 1_729_025_063

  # hardcoded jet registry
  # valid statuses:
  # - :enabled, jet is fully enabled
  # - :disabled, jet is fully disabled
  # - :check, check that jet and naive produce the same result
  @jet_registry %{
    1_070_774_082 =>
      {"dec", 7, @layer_1_context_mug, &Nock.Jets.dec/1, :enabled, 10},
    274_794_522 =>
      {"add", 7, @layer_1_context_mug, &Nock.Jets.add/1, :enabled, 10},
    1_361_861_245 =>
      {"sub", 7, @layer_1_context_mug, &Nock.Jets.sub/1, :enabled, 10},
    1_849_179_272 =>
      {"lth", 7, @layer_1_context_mug, &Nock.Jets.lth/1, :enabled, 10},
    1_578_257_594 =>
      {"lte", 7, @layer_1_context_mug, &Nock.Jets.lte/1, :enabled, 10},
    1_561_317_665 =>
      {"gth", 7, @layer_1_context_mug, &Nock.Jets.gth/1, :enabled, 10},
    961_716_502 =>
      {"gte", 7, @layer_1_context_mug, &Nock.Jets.gte/1, :enabled, 10},
    780_273_006 =>
      {"mul", 7, @layer_1_context_mug, &Nock.Jets.mul/1, :enabled, 10},
    1_809_095_064 =>
      {"div", 7, @layer_1_context_mug, &Nock.Jets.div/1, :enabled, 10},
    627_457_367 =>
      {"mod", 7, @layer_1_context_mug, &Nock.Jets.mod/1, :enabled, 10},
    1_506_822_028 =>
      {"verify", 7, @layer_6_context_mug, &Nock.Jets.verify/1, :enabled, 100},
    494_290_098 =>
      {"sign", 7, @layer_6_context_mug, &Nock.Jets.sign/1, :enabled, 100},
    295_570_022 =>
      {"verify-detatched", 7, @layer_6_context_mug,
       &Nock.Jets.verify_detatched/1, :enabled, 100},
    718_423_643 =>
      {"sign-detatched", 7, @layer_6_context_mug, &Nock.Jets.sign_detatched/1,
       :enabled, 100},
    1_827_555_063 =>
      {"bex", 7, @layer_4_context_mug, &Nock.Jets.bex/1, :enabled, 20},
    128_138_607 =>
      {"mix", 7, @layer_5_context_mug, &Nock.Jets.mix/1, :enabled, 20},
    1_438_185_685 =>
      {"jam", 7, @layer_5_context_mug, &Nock.Jets.jam/1, :enabled, 50},
    1_010_670_936 =>
      {"cue", 7, @layer_5_context_mug, &Nock.Jets.cue/1, :enabled, 50},
    2_046_665_033 =>
      {"shax", 7, @layer_7_context_mug, &Nock.Jets.shax/1, :enabled, 100},
    1_588_335_594 =>
      {"met", 14, @layer_4_block_context_mug, &Nock.Jets.met/1, :enabled, 20},
    945_283_753 =>
      {"end", 14, @layer_4_block_context_mug, &Nock.Jets.nend/1, :enabled, 20},
    1_756_595_363 =>
      {"lsh", 14, @layer_4_block_context_mug, &Nock.Jets.lsh/1, :enabled, 20},
    579_952_770 =>
      {"rsh", 14, @layer_4_block_context_mug, &Nock.Jets.rsh/1, :enabled, 20},
    318_043_874 =>
      {"abs", 7, @layer_8_context_mug, &Nock.Jets.abs/1, :enabled, 30},
    1_483_114_004 =>
      {"dif", 7, @layer_8_context_mug, &Nock.Jets.dif/1, :enabled, 30},
    595_807_969 =>
      {"dul", 7, @layer_8_context_mug, &Nock.Jets.dul/1, :enabled, 30},
    922_759_722 =>
      {"fra", 7, @layer_8_context_mug, &Nock.Jets.fra/1, :enabled, 30},
    1_151_696_150 =>
      {"pro", 7, @layer_8_context_mug, &Nock.Jets.pro/1, :enabled, 30},
    1_645_633_564 =>
      {"rem", 7, @layer_8_context_mug, &Nock.Jets.rem/1, :enabled, 30},
    1_022_234_851 =>
      {"sum", 7, @layer_8_context_mug, &Nock.Jets.sum/1, :enabled, 30},
    1_959_834_939 =>
      {"sun", 7, @layer_8_context_mug, &Nock.Jets.sun/1, :enabled, 30},
    344_914_769 =>
      {"syn", 7, @layer_8_context_mug, &Nock.Jets.syn/1, :enabled, 30},
    1_192_529_830 =>
      {"cmp", 7, @layer_8_context_mug, &Nock.Jets.cmp/1, :enabled, 30},
    1_564_147_318 =>
      {"delta-add", 7, @layer_rm_context_mug, &Nock.Jets.delta_add/1,
       :enabled, 50},
    1_973_314_672 =>
      {"delta-sub", 7, @layer_rm_context_mug, &Nock.Jets.delta_sub/1,
       :enabled, 50},
    1_472_842_221 =>
      {"action-delta", 7, @layer_rm_context_mug, &Nock.Jets.action_delta/1,
       :enabled, 50},
    2_056_238_249 =>
      {"make-delta", 7, @layer_rm_context_mug, &Nock.Jets.make_delta/1,
       :enabled, 50}
  }

  @doc """
  Gives the total numbers of layers in the standard library
  """
  @spec stdlib_layers() :: non_neg_integer()
  def stdlib_layers, do: @layers

=======
>>>>>>> 2c00dffd
  # temporary stub functions for jet scaffolding
  @spec get_jet(Noun.t()) ::
          {:ok,
           {String.t(), non_neg_integer(), non_neg_integer(),
            (Noun.t() -> :error | {:ok, Noun.t()}), atom(),
            non_neg_integer()}}
          | :error
  def get_jet(battery_mug) do
    Map.fetch(Nock.Jets.Mugs.jet_registry(), battery_mug)
  end

  @spec put_jet(Noun.t(), any()) :: any()
  def put_jet(_battery_mug, _jet_info) do
    nil
  end

  # top-level nock 4k interpreter.

  # direct calls should be jetted
  @spec nock(Noun.t(), Noun.t()) :: {:ok, Noun.t()} | :error
  def nock(subject, formula) do
    nock(subject, formula, %Nock{})
  end

  # nock 9: check if the core's battery has a jet registration first
  def nock(subject, [nine, axis | core_formula], env)
      when nine in [9, <<9>>] do
    {:ok, core} = nock(subject, core_formula, env)

    maybe_battery_mug =
      try do
        {:ok, Noun.mug(hd(core))}
      rescue
        _ in ArgumentError -> :error
      end

    case maybe_battery_mug do
      {:ok, battery_mug} ->
        # IO.inspect(battery_mug, label: "mugged battery")
        maybe_jet = get_jet(battery_mug)

        case maybe_jet do
          # there's no jet. just use naive nock
          :error ->
            nock(core, [2 | [[0 | 1] | [0 | axis]]], env)

          # a jet exists but it's disabled, use naive nock
          {:ok,
           {_label, _parent_axis, _parent_mug, _jet_function, :disabled,
            _cost}} ->
            nock(core, [2 | [[0 | 1] | [0 | axis]]], env)

          # a jet exists. mug the parent too
          {:ok,
           {label, parent_axis, parent_mug, jet_function, jet_mode, cost}} ->
            maybe_parent = Noun.axis(parent_axis, core)

            case maybe_parent do
              {:ok, parent} ->
                try do
                  # IO.inspect(Noun.mug(parent), label: "mugged parent")
                  # elixir syntax for normal erlang =
                  ^parent_mug = Noun.mug(parent)
                  # it's all there. use the jet.
                  # note: this is vastly simplified from a full jetting
                  # implementation. in particular, we are only jetting
                  # gates; we ignore which formula 9 used, assuming
                  # that it's at axis 2.
                  case jet_mode do
                    :enabled ->
                      if env.meter_pid != nil do
                        send(env.meter_pid, {:gas, cost})
                      end

                      jet_function.(core)

                    :check ->
                      {jet_usecs, jet_result} =
                        :timer.tc(fn -> jet_function.(core) end)

                      {naive_usecs, naive_result} =
                        :timer.tc(fn ->
                          nock(core, [2 | [[0 | 1] | [0 | axis]]], env)
                        end)

                      validity = jet_result === naive_result

                      check_result = %{
                        jet_usecs: jet_usecs,
                        naive_usecs: naive_usecs,
                        result: jet_result,
                        valid:
                          if validity do
                            validity
                          else
                            {validity, jet_result, naive_result}
                          end
                      }

                      Logger.info(
                        "jet #{label} check result: #{inspect(check_result)}"
                      )

                      if validity do
                        jet_result
                      else
                        :error
                      end
                  end
                rescue
                  # parent mug didn't match. can't use the jet
                  _ in MatchError ->
                    nock(core, [2 | [[0 | 1] | [0 | axis]]], env)
                end

              # the parent didn't even exist, the jet is bogus
              :error ->
                nock(core, [2 | [[0 | 1] | [0 | axis]]], env)
            end
        end

      :error ->
        # an atom is not a valid formula, this can only crash.
        # however, i don't want to introduce elisions of the spec yet
        nock(core, [2 | [[0 | 1] | [0 | axis]]], env)
    end
  end

  # scry: magically read from storage.
  def nock(subject, [twelve, type_formula | sub_formula], env)
      when twelve in [12, <<12>>] do
    with {:ok, _type_result} <- nock(subject, type_formula, env),
         {:ok, sub_result} <- nock(subject, sub_formula, env) do
      read_with_id(sub_result, env)
    else
      _ -> :error
    end
  end

  # generic case: use naive nock to reduce once.
  @spec nock(Noun.t(), Noun.t(), t()) :: {:ok, Noun.t()} | :error
  def nock(subject, formula, environment) do
    naive_nock(subject, formula, environment)
  end

  @spec read_with_id(Noun.t(), t()) :: {:ok, Noun.t()} | :error
  def read_with_id(id_key_list, env) do
    if id_key_list do
      with [id, key] <- id_key_list |> Noun.list_nock_to_erlang(),
           {:ok, value} <-
             env.scry_function.({id, key}) do
        {:ok, value}
      else
        _ -> :error
      end
    else
      :error
    end
  end

  @spec scry_forbidden(Noun.t()) :: :error | {:ok, Noun.t()}
  def scry_forbidden(_) do
    :error
  end

  # metered nock: a hack until nock VMs become their own agents.
  @spec metered_nock(Noun.t(), Noun.t()) ::
          {:ok, Noun.t(), non_neg_integer()} | {:error, non_neg_integer()}
  def metered_nock(subject, formula) do
    metered_nock(subject, formula, %Nock{})
  end

  @spec metered_nock(Noun.t(), Noun.t(), t()) ::
          {:ok, Noun.t(), non_neg_integer()} | {:error, non_neg_integer()}
  def metered_nock(subject, formula, environment) do
    meter =
      if environment.gas_limit do
        Task.async(Nock, :gas_limit, [environment.gas_limit, self(), 0])
      else
        Task.async(Nock, :gas_meter, [0])
      end

    result = nock(subject, formula, %{environment | meter_pid: meter.pid})
    send(meter.pid, :done)
    gas_cost = Task.await(meter)

    case result do
      {:ok, noun} ->
        {:ok, noun, gas_cost}

      :error ->
        {:error, gas_cost}
    end
  end

  @spec gas_meter() :: non_neg_integer()
  def gas_meter() do
    gas_meter(0)
  end

  @spec gas_meter(non_neg_integer()) :: non_neg_integer()
  def gas_meter(gas) do
    receive do
      {:gas, n} ->
        gas_meter(n + gas)

      :done ->
        gas
    end
  end

  def gas_limit(limit, pid, gas) do
    receive do
      {:gas, n} ->
        if n + gas > limit do
          Process.exit(pid, :kill)
          gas
        else
          gas_meter(n + gas)
        end

      :done ->
        gas
    end
  end

  # naive nock interpreter: reduce via the nock 4k spec rules.
  # note: this must recurse into nock/2 (or nock/3), not itself.

  # direct calls of naive_nock should be unjetted
  @spec naive_nock(Noun.t(), Noun.t()) :: {:ok, Noun.t()} | :error
  def naive_nock(subject, formula) do
    naive_nock(subject, formula, %Nock{})
  end

  @spec naive_nock(Noun.t(), Noun.t(), t()) :: {:ok, Noun.t()} | :error
  def naive_nock(subject, formula, environment) do
    if environment.meter_pid != nil do
      send(environment.meter_pid, {:gas, 1})
    end

    try do
      case formula do
        # autocons; a cell of formulas becomes a cell of results
        # *[a [b c] d]        [*[a b c] *[a d]]
        [formula_1 = [_ | _] | formula_2] ->
          {:ok, result_1} = nock(subject, formula_1, environment)
          {:ok, result_2} = nock(subject, formula_2, environment)
          {:ok, [result_1 | result_2]}

        # 0: read from subject
        # *[a 0 b]            /[b a]
        [zero | axis] when zero in [0, <<>>, []] and is_integer(axis) ->
          Noun.axis(axis, subject)

        [zero | axis] when zero in [0, <<>>, []] and is_binary(axis) ->
          Noun.axis(Noun.atom_binary_to_integer(axis), subject)

        # [0 0] is the canonical crash; so take a shortcut
        [zero | axis] when zero in [0, <<>>, []] and axis == [] ->
          :error

        # 1: constant
        # *[a 1 b]            b
        [one | constant] when one in [1, <<1>>] ->
          {:ok, constant}

        # 2: eval
        # *[a 2 b c]          *[*[a b] *[a c]]
        [two, subject_formula | formula_formula] when two in [2, <<2>>] ->
          {:ok, new_subject} = nock(subject, subject_formula, environment)
          {:ok, new_formula} = nock(subject, formula_formula, environment)
          nock(new_subject, new_formula, environment)

        # 3: cell test
        # *[a 3 b]            ?*[a b]
        [three | sub_formula] when three in [3, <<3>>] ->
          {:ok, sub_result} = nock(subject, sub_formula, environment)

          if Noun.is_noun_cell(sub_result) do
            {:ok, 0}
          else
            {:ok, 1}
          end

        # 4: increment
        # *[a 4 b]            +*[a b]
        [four | sub_formula] when four in [4, <<4>>] ->
          {:ok, sub_result} = nock(subject, sub_formula, environment)

          cond do
            sub_result == [] ->
              {:ok, 1}

            is_integer(sub_result) ->
              {:ok, sub_result + 1}

            is_binary(sub_result) ->
              {:ok, Noun.atom_binary_to_integer(sub_result) + 1}

            true ->
              :error
          end

        # 5: noun equality
        # *[a 5 b c]          =[*[a b] *[a c]]
        [five, formula_1 | formula_2] when five in [5, <<5>>] ->
          {:ok, result_1} = nock(subject, formula_1, environment)
          {:ok, result_2} = nock(subject, formula_2, environment)

          if Noun.equal?(result_1, result_2) do
            {:ok, 0}
          else
            {:ok, 1}
          end

        # 6: if-then-else (spec macro)
        # *[a 6 b c d]        *[a *[[c d] 0 *[[2 3] 0 *[a 4 4 b]]]]
        [six, cond | branches = [_true_branch | _false_branch]]
        when six in [6, <<6>>] ->
          {:ok, cond_plus_two} = nock(subject, [4 | [4 | cond]], environment)
          {:ok, crash_guard} = nock([2 | 3], [0 | cond_plus_two], environment)

          {:ok, branch_formula} =
            nock(branches, [0 | crash_guard], environment)

          nock(subject, branch_formula, environment)

        # 7: with subject (spec macro)
        # *[a 7 b c]          *[*[a b] c]
        [seven, subject_formula | sub_formula] when seven in [7, <<7>>] ->
          {:ok, new_subject} = nock(subject, subject_formula, environment)
          nock(new_subject, sub_formula, environment)

        # 8: push on subject (spec macro)
        # *[a 8 b c]          *[[*[a b] a] c]
        [eight, push_formula | sub_formula] when eight in [8, <<8>>] ->
          {:ok, pushed_noun} = nock(subject, push_formula, environment)
          new_subject = [pushed_noun | subject]
          nock(new_subject, sub_formula, environment)

        # 9: arm of core (spec macro)
        # *[a 9 b c]          *[*[a c] 2 [0 1] 0 b]
        [nine, axis | sub_formula] when nine in [9, <<9>>] ->
          {:ok, sub_result} = nock(subject, sub_formula, environment)
          nock(sub_result, [2 | [[0 | 1] | [0 | axis]]], environment)

        # 10: replace at axis
        # *[a 10 [b c] d]     #[b *[a c] *[a d]]
        [ten, [axis | replacement_formula] | sub_formula]
        when ten in [10, <<10>>] ->
          {:ok, replacement} = nock(subject, replacement_formula, environment)
          {:ok, sub_result} = nock(subject, sub_formula, environment)

          Noun.replace(
            Noun.atom_binary_to_integer(axis),
            replacement,
            sub_result
          )

        # 11: hint (spec macro)
        # *[a 11 [b c] d]     *[[*[a c] *[a d]] 0 3]
        [eleven, [hint_noun | hint_formula] | sub_formula]
        when eleven in [11, <<11>>] ->
          # must be computed, but is discarded
          {:ok, hint_result} = nock(subject, hint_formula, environment)
          process_hint(hint_noun, hint_result, environment)
          {:ok, real_result} = nock(subject, sub_formula, environment)
          nock([hint_result | real_result], [0 | 3], environment)

        # *[a 11 b c]         *[a c]
        [eleven, hint_noun | sub_formula] when eleven in [11, <<11>>] ->
          process_hint(hint_noun)
          nock(subject, sub_formula, environment)

        # else, error
        _ ->
          :error
      end
    rescue
      _ in MatchError -> :error
    end
  end

  # process_hint helper: noncontextual, but enough for %puts
  @spec process_hint(Noun.t()) :: term()
  def process_hint(_) do
  end

  # %puts hint: print an atom during evaluation
  @spec process_hint(Noun.t(), Noun.t(), t()) :: term()
  def process_hint(puts, hint_result, environment)
      when puts in [0x73747570, "puts"] do
    # if the output is not stdio, then the hint is jammed.
    # right now there is no way to reliably turn a noun into a string and read it back
    # if it has binaries. So this is a temporary workaround.
    if environment.stdio == :stdio do
      IO.write(environment.stdio, "#{inspect(hint_result)}\n")
    else
      # hint_str = Noun.Format.print(hint_result)
      hint_str = Noun.Jam.jam(hint_result) |> Base.encode64()
      IO.write(environment.stdio, hint_str)
    end
  end

  def process_hint(_puts, _hint_result, _environment) do
  end

  @spec cons(Noun.t(), Noun.t()) :: Noun.t()
  def cons(a, b) do
    [a | b]
  end

  @spec nock_0(Noun.t()) :: Noun.t()
  def nock_0(axis) do
    [0 | axis]
  end

  @spec nock_1(Noun.t()) :: Noun.t()
  def nock_1(constant) do
    [1 | constant]
  end

  @spec nock_2(Noun.t(), Noun.t()) :: Noun.t()
  def nock_2(subject_formula, formula_formula) do
    [2, subject_formula | formula_formula]
  end

  @spec nock_3(Noun.t()) :: Noun.t()
  def nock_3(sub_formula) do
    [3 | sub_formula]
  end

  @spec nock_4(Noun.t()) :: Noun.t()
  def nock_4(sub_formula) do
    [4 | sub_formula]
  end

  @spec nock_5(Noun.t(), Noun.t()) :: Noun.t()
  def nock_5(formula_1, formula_2) do
    [5, formula_1 | formula_2]
  end

  @spec nock_6(Noun.t(), Noun.t(), Noun.t()) :: Noun.t()
  def nock_6(cond, true_branch, false_branch) do
    [6, cond, true_branch | false_branch]
  end

  @spec nock_7(Noun.t(), Noun.t()) :: Noun.t()
  def nock_7(subject_formula, sub_formula) do
    [7, subject_formula | sub_formula]
  end

  @spec nock_8(Noun.t(), Noun.t()) :: Noun.t()
  def nock_8(push_formula, sub_formula) do
    [8, push_formula | sub_formula]
  end

  @spec nock_9(Noun.t(), Noun.t()) :: Noun.t()
  def nock_9(axis, sub_formula) do
    [9, axis | sub_formula]
  end

  @spec nock_10(Noun.t(), Noun.t(), Noun.t()) :: Noun.t()
  def nock_10(axis, replacement_formula, sub_formula) do
    [10, [axis | replacement_formula] | sub_formula]
  end

  @spec nock_11(Noun.t(), Noun.t(), Noun.t()) :: Noun.t()
  def nock_11(hint_noun, hint_formula, sub_formula) do
    [11, [hint_noun | hint_formula] | sub_formula]
  end

  @spec nock_11(Noun.t(), Noun.t()) :: Noun.t()
  def nock_11(hint_noun, sub_formula) do
    [11, hint_noun | sub_formula]
  end

  @spec decrement_arm() :: Noun.t()
  def decrement_arm do
    nock_8(
      nock_1(0),
      nock_8(
        nock_1(
          nock_6(
            nock_5(
              nock_0(30),
              nock_4(nock_0(6))
            ),
            nock_0(6),
            nock_9(
              2,
              nock_10(
                6,
                nock_4(nock_0(6)),
                nock_0(1)
              )
            )
          )
        ),
        nock_9(2, nock_0(1))
      )
    )
  end

  @spec decrement_core() :: Noun.t()
  def decrement_core do
    context = 0
    sample = 123
    [decrement_arm(), sample | context]
  end

  ############################################################
  #                          Helpers                         #
  ############################################################

  # this section temporarily empty
end<|MERGE_RESOLUTION|>--- conflicted
+++ resolved
@@ -29,116 +29,6 @@
 
   @dialyzer :no_improper_lists
 
-<<<<<<< HEAD
-  @layers 9
-
-  @layer_1_context_mug 703_853_248
-  @layer_4_context_mug 171_152_136
-  @layer_5_context_mug 903_000_751
-  @layer_6_context_mug 1_812_395_411
-  @layer_7_context_mug 469_233_312
-  @layer_8_context_mug 13_631_723
-  @layer_4_block_context_mug 645_316_720
-
-  # always the topmost layer
-  @layer_rm_context_mug 1_729_025_063
-
-  # hardcoded jet registry
-  # valid statuses:
-  # - :enabled, jet is fully enabled
-  # - :disabled, jet is fully disabled
-  # - :check, check that jet and naive produce the same result
-  @jet_registry %{
-    1_070_774_082 =>
-      {"dec", 7, @layer_1_context_mug, &Nock.Jets.dec/1, :enabled, 10},
-    274_794_522 =>
-      {"add", 7, @layer_1_context_mug, &Nock.Jets.add/1, :enabled, 10},
-    1_361_861_245 =>
-      {"sub", 7, @layer_1_context_mug, &Nock.Jets.sub/1, :enabled, 10},
-    1_849_179_272 =>
-      {"lth", 7, @layer_1_context_mug, &Nock.Jets.lth/1, :enabled, 10},
-    1_578_257_594 =>
-      {"lte", 7, @layer_1_context_mug, &Nock.Jets.lte/1, :enabled, 10},
-    1_561_317_665 =>
-      {"gth", 7, @layer_1_context_mug, &Nock.Jets.gth/1, :enabled, 10},
-    961_716_502 =>
-      {"gte", 7, @layer_1_context_mug, &Nock.Jets.gte/1, :enabled, 10},
-    780_273_006 =>
-      {"mul", 7, @layer_1_context_mug, &Nock.Jets.mul/1, :enabled, 10},
-    1_809_095_064 =>
-      {"div", 7, @layer_1_context_mug, &Nock.Jets.div/1, :enabled, 10},
-    627_457_367 =>
-      {"mod", 7, @layer_1_context_mug, &Nock.Jets.mod/1, :enabled, 10},
-    1_506_822_028 =>
-      {"verify", 7, @layer_6_context_mug, &Nock.Jets.verify/1, :enabled, 100},
-    494_290_098 =>
-      {"sign", 7, @layer_6_context_mug, &Nock.Jets.sign/1, :enabled, 100},
-    295_570_022 =>
-      {"verify-detatched", 7, @layer_6_context_mug,
-       &Nock.Jets.verify_detatched/1, :enabled, 100},
-    718_423_643 =>
-      {"sign-detatched", 7, @layer_6_context_mug, &Nock.Jets.sign_detatched/1,
-       :enabled, 100},
-    1_827_555_063 =>
-      {"bex", 7, @layer_4_context_mug, &Nock.Jets.bex/1, :enabled, 20},
-    128_138_607 =>
-      {"mix", 7, @layer_5_context_mug, &Nock.Jets.mix/1, :enabled, 20},
-    1_438_185_685 =>
-      {"jam", 7, @layer_5_context_mug, &Nock.Jets.jam/1, :enabled, 50},
-    1_010_670_936 =>
-      {"cue", 7, @layer_5_context_mug, &Nock.Jets.cue/1, :enabled, 50},
-    2_046_665_033 =>
-      {"shax", 7, @layer_7_context_mug, &Nock.Jets.shax/1, :enabled, 100},
-    1_588_335_594 =>
-      {"met", 14, @layer_4_block_context_mug, &Nock.Jets.met/1, :enabled, 20},
-    945_283_753 =>
-      {"end", 14, @layer_4_block_context_mug, &Nock.Jets.nend/1, :enabled, 20},
-    1_756_595_363 =>
-      {"lsh", 14, @layer_4_block_context_mug, &Nock.Jets.lsh/1, :enabled, 20},
-    579_952_770 =>
-      {"rsh", 14, @layer_4_block_context_mug, &Nock.Jets.rsh/1, :enabled, 20},
-    318_043_874 =>
-      {"abs", 7, @layer_8_context_mug, &Nock.Jets.abs/1, :enabled, 30},
-    1_483_114_004 =>
-      {"dif", 7, @layer_8_context_mug, &Nock.Jets.dif/1, :enabled, 30},
-    595_807_969 =>
-      {"dul", 7, @layer_8_context_mug, &Nock.Jets.dul/1, :enabled, 30},
-    922_759_722 =>
-      {"fra", 7, @layer_8_context_mug, &Nock.Jets.fra/1, :enabled, 30},
-    1_151_696_150 =>
-      {"pro", 7, @layer_8_context_mug, &Nock.Jets.pro/1, :enabled, 30},
-    1_645_633_564 =>
-      {"rem", 7, @layer_8_context_mug, &Nock.Jets.rem/1, :enabled, 30},
-    1_022_234_851 =>
-      {"sum", 7, @layer_8_context_mug, &Nock.Jets.sum/1, :enabled, 30},
-    1_959_834_939 =>
-      {"sun", 7, @layer_8_context_mug, &Nock.Jets.sun/1, :enabled, 30},
-    344_914_769 =>
-      {"syn", 7, @layer_8_context_mug, &Nock.Jets.syn/1, :enabled, 30},
-    1_192_529_830 =>
-      {"cmp", 7, @layer_8_context_mug, &Nock.Jets.cmp/1, :enabled, 30},
-    1_564_147_318 =>
-      {"delta-add", 7, @layer_rm_context_mug, &Nock.Jets.delta_add/1,
-       :enabled, 50},
-    1_973_314_672 =>
-      {"delta-sub", 7, @layer_rm_context_mug, &Nock.Jets.delta_sub/1,
-       :enabled, 50},
-    1_472_842_221 =>
-      {"action-delta", 7, @layer_rm_context_mug, &Nock.Jets.action_delta/1,
-       :enabled, 50},
-    2_056_238_249 =>
-      {"make-delta", 7, @layer_rm_context_mug, &Nock.Jets.make_delta/1,
-       :enabled, 50}
-  }
-
-  @doc """
-  Gives the total numbers of layers in the standard library
-  """
-  @spec stdlib_layers() :: non_neg_integer()
-  def stdlib_layers, do: @layers
-
-=======
->>>>>>> 2c00dffd
   # temporary stub functions for jet scaffolding
   @spec get_jet(Noun.t()) ::
           {:ok,
