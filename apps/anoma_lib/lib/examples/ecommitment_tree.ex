defmodule Examples.ECommitmentTree do
<<<<<<< HEAD
  alias Anoma.Node.Tables
  alias Examples.ETransparent.ETransaction
=======
>>>>>>> 8a343aef
  alias Anoma.TransparentResource.Transaction
  alias Examples.ECairo
  alias Examples.ETransparent.ETransaction

  require ExUnit.Assertions

  import ExUnit.Assertions

  @spec sha256_32_spec() :: CommitmentTree.Spec.t()
  def sha256_32_spec() do
    tree = CommitmentTree.Spec.cm_tree_spec()

    assert tree.key_size == 256
    assert tree.depth == 32
    assert tree.splay == 2

    tree
  end

  @spec cairo_poseidon_spec() :: CommitmentTree.Spec.t()
  def cairo_poseidon_spec() do
    tree = CommitmentTree.Spec.cairo_poseidon_cm_tree_spec()

    assert tree.key_size == 256
    assert tree.depth == 32
    assert tree.splay == 2

    tree
  end

  @spec memory_backed_ct(CommitmentTree.Spec.t()) :: CommitmentTree.t()
  def memory_backed_ct(spec \\ sha256_32_spec()) do
    tree = CommitmentTree.new(spec, nil)

    assert tree.size == 0
    assert tree.table == nil

    tree
  end

  @doc """
  A commitment tree with commits from ETransaction.swap_from_actions/1
  """
  @spec memory_backed_ct_with_trivial_swap(term()) ::
          {CommitmentTree.t(), binary()}
  def memory_backed_ct_with_trivial_swap(spec \\ sha256_32_spec()) do
    tree = memory_backed_ct(spec)
    transaction = ETransaction.swap_from_actions()

    commits = Transaction.commitments(transaction)

    {tree, anchor} = CommitmentTree.add(tree, commits |> Enum.to_list())

    assert tree.size == MapSet.size(commits)

    {tree, anchor}
  end

  @spec empty_mnesia_backed_ct(CommitmentTree.Spec.t()) :: CommitmentTree.t()
  def empty_mnesia_backed_ct(spec \\ sha256_32_spec()) do
    CommitmentTree.init_storage("no_node")

    table_name = Tables.table_commitment_tree()
    Tables.clear_table(Tables.table_commitment_tree())
    tree = CommitmentTree.new(spec, table_name)

    assert tree.size == 0
    assert tree.table == table_name

    tree
  end

  # @doc """
  # This fetches the current mnesia tree storage

  # This value is expected to differ, and will be a fixture for other
  # tests to assert about.
  # """
  @spec current_tree_mnesia_ct(CommitmentTree.Spec.t()) :: CommitmentTree.t()
  def current_tree_mnesia_ct(spec) do
    table_name = Tables.table_commitment_tree()
    tree = CommitmentTree.new(spec, table_name)

    assert :mnesia.table_info(table_name, :size) == tree.size

    tree
  end

  @spec babylon_mnesia_ct(CommitmentTree.Spec.t()) :: CommitmentTree.t()
  def babylon_mnesia_ct(spec \\ sha256_32_spec()) do
    # This resets the table, this binding is important!
    empty_ct = empty_mnesia_backed_ct(spec)

    # It's fine the adding hashes come from sha256. Cuz Cairo poseidon hash also
    # returns 256bits.
    hashes =
      Enum.map(["Londo", "G'kar", "Kosh", "Sinclair", "Ivanova"], fn x ->
        :crypto.hash(:sha256, x)
      end)

    {ct, anchor} = CommitmentTree.add(empty_ct, hashes)

    assert length(hashes) == ct.size

    restored_tc = current_tree_mnesia_ct(spec)

    assert ct == restored_tc, "Restoring from storage gives the same tree"

    for {hash, index} <- Enum.with_index(hashes) do
      prove = CommitmentTree.prove(ct, index)
      wrong = CommitmentTree.prove(ct, index + 1)

      assert CommitmentTree.Proof.verify(spec, prove, anchor, hash)
      refute CommitmentTree.Proof.verify(spec, wrong, anchor, hash)
    end

    ct
  end

  @spec lots_of_inserts_ct(CommitmentTree.Spec.t()) :: CommitmentTree.t()
  def lots_of_inserts_ct(spec \\ sha256_32_spec()) do
    ct = memory_backed_ct(spec)

    {ct_batches, keys} =
      Enum.reduce(1..100, {ct, []}, fn _, {ct, keys} ->
        new_keys =
          Enum.map(0..:rand.uniform(25), fn _ ->
            :crypto.strong_rand_bytes(32)
          end)

        {ct, _anchor} = CommitmentTree.add(ct, new_keys)
        {ct, keys ++ new_keys}
      end)

    {ct_allatonce, _anchor} = CommitmentTree.add(ct, keys)

    assert ct_batches == ct_allatonce,
           "adding 2,500 keys in batches and all at once is the same"

    ct_oneatatime =
      Enum.reduce(keys, ct, fn cm, ct ->
        elem(CommitmentTree.add(ct, [cm]), 0)
      end)

    assert ct_batches == ct_oneatatime,
           "adding 2,500 keys in batches and one at the time is the same"

    ct_batches
  end

  @spec a_merkle_proof() ::
          {CommitmentTree.t(), CommitmentTree.Proof.t(), any()}
  def a_merkle_proof() do
    cairo_spec = cairo_poseidon_spec()

    cm_tree = empty_mnesia_backed_ct(cairo_spec)
    input_resource_cm = ECairo.EResource.a_resource_commitment()

    # Insert the input resource to the tree
    {ct, anchor} = CommitmentTree.add(cm_tree, [input_resource_cm])
    # Get the merkle proof of the input resource
    merkle_proof = CommitmentTree.prove(ct, 0)

    {ct, merkle_proof, anchor}
  end

  @doc """
  A commitment tree with commits from Examples.ERM.EShielded.ETransaction.a_shielded_transaction/0
  """
  @spec memory_backed_ct_with_trivial_cairo_tx(term()) ::
          {CommitmentTree.t(), binary()}
  def memory_backed_ct_with_trivial_cairo_tx(
        cms,
        spec \\ cairo_poseidon_spec()
      ) do
    tree = memory_backed_ct(spec)

    {tree, anchor} = CommitmentTree.add(tree, cms)

    {tree, anchor}
  end
end<|MERGE_RESOLUTION|>--- conflicted
+++ resolved
@@ -1,9 +1,5 @@
 defmodule Examples.ECommitmentTree do
-<<<<<<< HEAD
   alias Anoma.Node.Tables
-  alias Examples.ETransparent.ETransaction
-=======
->>>>>>> 8a343aef
   alias Anoma.TransparentResource.Transaction
   alias Examples.ECairo
   alias Examples.ETransparent.ETransaction
