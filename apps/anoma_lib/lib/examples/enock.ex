--- conflicted
+++ resolved
@@ -1,20 +1,13 @@
 defmodule Examples.ENock do
-  alias Anoma.TransparentResource.Delta
-  alias Anoma.TransparentResource.Transaction
-  alias Examples.ECrypto
-  alias Examples.ETransparent.EAction
-
-  require ExUnit.Assertions
-
-<<<<<<< HEAD
   alias Anoma.TransparentResource.Action
   alias Anoma.TransparentResource.Delta
   alias Anoma.TransparentResource.Transaction
   alias Examples.ECrypto
   alias Examples.ETransparent.EAction
-=======
+
+  require ExUnit.Assertions
+
   import ExUnit.Assertions
->>>>>>> 8a343aef
   import Noun
 
   use Memoize
