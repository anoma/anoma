defmodule Examples.ENock do
  use Memoize

  require ExUnit.Assertions
  import ExUnit.Assertions

  alias Examples.ECrypto
  alias Anoma.TransparentResource.Transaction
  alias Examples.ETransparent.EAction
  alias Anoma.TransparentResource.Delta
  import Noun

  ####################################################################
  ##                        Resource Logics                         ##
  ####################################################################

  # saves 5 microseconds on second use, should we bother, is this a
  # bad pattern?
  @spec zero_delta_logic() :: Noun.t()
  defmemo zero_delta_logic() do
    Noun.Format.parse_always("[[5 [1 0] [0 446]] 0 0]")
  end

  @doc """
  The counter arm.

  Availiable through `counter:logics` core.
  """

  @spec counter_arm() :: Noun.t()
  def counter_arm() do
    """
    [ 6
    [5 [1 1] 8 [9 1.406 0 1.023] 9 2 10 [6 0 118] 0 2]
    [6 [5 [1 1] 8 [9 1.406 0 1.023] 9 2 10 [6 0 238] 0 2] [6 [5 [1 1] 8 [9 1.406 0 1.023] 9 2 10 [6 0 958] 0 2] [6 [5 [1 0] 0 446] [0 0] 6 [0 3.570] [1 0] 1 1] 1 1] 1 1]
    1
    1
    ]
    """
    |> Noun.Format.parse_always()
  end

  @spec counter_logic() :: Noun.t()
  def counter_logic() do
    [
      counter_arm(),
      0 | Nock.logics_core()
    ]
  end

  #### Term Examples

  @spec zero(Noun.t()) :: Noun.t()
  def zero(key \\ "key") do
    zero_counter_arm = [1, key | 0]
    arm = [10, [2 | zero_counter_arm], 1, 0 | 0]
    sample = 0
    keyspace = 0
    [[8, [1 | sample], [1 | keyspace], [1 | arm], 0 | 1] | 999]
  end

  @spec inc(Noun.t()) :: Noun.t()
  def inc(key \\ "key") do
    increment_value_arm = [[1 | key], 4, 12, [1 | 0], [0 | 6], 1, key | 0]
    # Place the result in a list
    arm = [10, [2 | increment_value_arm], 1, 0 | 0]
    sample = 0
    keyspace = 0
    [[8, [1 | sample], [1 | keyspace], [1 | arm], 0 | 1] | 999]
  end

  ####################################################################
  ##                           Noun fun                             ##
  ####################################################################

  @spec one_two() :: Noun.t()
  def one_two() do
    assert {:ok, term = [1 | 2]} = Noun.Format.parse("[1 2]"),
           "Noun should parse sensibly"

    Noun.normalize_noun(term)
  end

  @spec nesting_noun() :: Noun.t()
  def nesting_noun() do
    assert {:ok, term = [1, [3 | 5] | 2]} =
             Noun.Format.parse("[1 [[3 5] 2]]"),
           "Basic Nouns should parse sensibly"

    term
  end

  @spec incorrectly_nested_noun() :: :error
  def incorrectly_nested_noun() do
    term = Noun.Format.parse("[[[[1]]]]")
    assert :error = term
    term
  end

  @spec incorrectly_ending() :: :error
  def incorrectly_ending() do
    term = Noun.Format.parse("[[[[")
    assert :error = term
    term
  end

  @spec incorrectly_starting() :: :error
  def incorrectly_starting() do
    term = Noun.Format.parse("]]]]")
    assert :error = term
    term
  end

  @spec indexed_noun() :: Noun.t()
  def indexed_noun() do
    assert {:ok, term} = Noun.Format.parse("[[4 5] [12 13] 7]")
    assert {:ok, term} == Noun.axis(1, term)
    assert {:ok, [4 | 5]} == Noun.axis(2, term)
    assert {:ok, [12 | 13]} == Noun.axis(6, term)
    assert {:ok, 7} == Noun.axis(7, term)
    assert {:ok, 4} == Noun.axis(4, term)
    assert {:ok, 5} == Noun.axis(5, term)
    assert {:ok, 12} == Noun.axis(12, term)
    assert {:ok, 13} == Noun.axis(13, term)
    term
  end

  @spec replacing_terms() :: Noun.t()
  def replacing_terms() do
    assert {:ok, term} = Noun.replace(2, 2, indexed_noun())
    assert {:ok, 2} == Noun.axis(2, term)
    term
  end

  ####################################################################
  ##                       Noun Transactions                        ##
  ####################################################################

  @spec trivial_swap() :: Noun.t()
  def trivial_swap() do
    swap = Examples.ETransparent.ETransaction.swap_from_actions()
    noun = swap |> Noun.Nounable.to_noun()
    {:ok, cued} = noun |> Noun.Jam.jam() |> Noun.Jam.cue()
    {:ok, cued_trans} = Transaction.from_noun(cued)

    assert Transaction.from_noun(noun) == {:ok, swap}
    assert Transaction.verify(cued_trans)

    noun
  end

  @spec trivial_swap_no_eph() :: Noun.t()
  def trivial_swap_no_eph() do
    Examples.ETransparent.ETransaction.swap_from_actions_non_eph_nullifier()
    |> Noun.Nounable.to_noun()
  end

  ####################################################################
  ##                        Noun Submission                         ##
  ####################################################################

  @spec transparent_core(Noun.t()) :: Noun.t()
  def transparent_core(
        tx_noun \\ Examples.ETransparent.ETransaction.swap_from_actions()
        |> Noun.Nounable.to_noun()
      ) do
    trivial_swap_arm = [1 | tx_noun]
    keyspace = 0
    swap = [[1, keyspace, trivial_swap_arm, 0 | 909], 0 | 707]
    swap
  end

  ####################################################################
  ##                          Jetted Cores                          ##
  ##    Requires special testing to ensure they behave properly.    ##
  ####################################################################

  @doc """
  The decrement arm in the tests core.

  Availiable through `use-dec:tests` core.
  """
  @spec dec_arm() :: Noun.t()
  def dec_arm() do
    "[8 [9 342 0 4.095] 9 2 10 [6 0 14] 0 2]" |> Noun.Format.parse_always()
  end

  @spec dec() :: Noun.t()
  def dec() do
    sample = 999
    core = [dec_arm(), sample | Nock.logics_core()]

    assert Nock.nock(core, [9, 2, 0 | 1]) == {:ok, 998}

    assert Nock.nock(core, [9, 2, 10, [6, 1 | 22], 0 | 1]) == {:ok, 21}

    assert Nock.nock(core, [9, 2, 10, [6, 1 | <<22>>], 0 | 1]) == {:ok, 21},
           "dec works on internally binary atoms"

    core
  end

  @doc """
  A cue arm for taking cue:anoma out of the logics core environment.

  Can be gotten by defining gate locally as

  =localcue   =>  logics  |=  a=@  (cue a)

  and then grabbing the arm of localcue.
  """

  @spec cue_arm() :: Noun.t()
  def cue_arm() do
    "[8 [9 94 0 255] 9 2 10 [6 0 14] 0 2]" |> Noun.Format.parse_always()
  end

  @spec cue() :: Noun.t()
  def cue() do
    sample = 999
    core = [cue_arm(), sample | Nock.logics_core()]

    core
  end

  @doc """
  A cue arm for taking jam:anoma out of the logics core environment.

  Can be gotten by defining gate locally as

  =localjam   =>  logics  |=  a=@  (jam a)

  and then grabbing the arm of localjam.
  """

  @spec jam_arm() :: Noun.t()
  def jam_arm() do
    "[8 [9 22 0 255] 9 2 10 [6 0 14] 0 2]" |> Noun.Format.parse_always()
  end

  @spec jam() :: Noun.t()
  def jam() do
    sample = 999
    core = [jam_arm(), sample | Nock.logics_core()]

    core
  end

  @doc """
  The sign arm for taking sign:anoma from the logics core environment.

  Can be gotten by defining gate locally as:

  =localsign   =>  logics  |=  [a=@ b=@]  (sign [a b])

  and then grabbing the arm of localsign.
  """

  @spec sign_arm() :: Noun.t()
  def sign_arm() do
    "[8 [9 10 0 127] 9 2 10 [6 7 [0 3] [0 12] 0 13] 0 2]"
    |> Noun.Format.parse_always()
  end

  @spec sign() :: Noun.t()
  def sign() do
    sample = [999 | 888]
    core = [sign_arm(), sample | Nock.logics_core()]

    valid_args = [ECrypto.blood_msg() | ECrypto.londo().internal.sign]
    invalid_args = [ECrypto.blood_msg() | ECrypto.londo().external.sign]

    assert {:ok, ECrypto.blood_l_signed()} ==
             Nock.nock(core, [9, 2, 10, [6, 1 | valid_args], 0 | 1])

    assert :error ==
             Nock.nock(core, [9, 2, 10, [6, 1 | invalid_args], 0 | 1]),
           "Can't sign with one's public key!"

    core
  end

  @doc """
  The verify arm for taking verify:anoma from the logics core environment.

  Can be gotten by defining gate locally as:

  =localverify   =>  logics  |=  [a=@ b=@]  (verify [a b])

  and then grabbing the arm of localverify.
  """

  @spec verify_arm() :: Noun.t()
  def verify_arm() do
    "[8 [9 4 0 127] 9 2 10 [6 7 [0 3] [0 12] 0 13] 0 2]"
    |> Noun.Format.parse_always()
  end

  @spec verify() :: Noun.t()
  def verify() do
    sample = [999 | 888]
    core = [verify_arm(), sample | Nock.logics_core()]

    valid_args = [ECrypto.blood_l_signed() | ECrypto.londo().external.sign]
    invalid_args = [ECrypto.blood_msg() | ECrypto.londo().internal.sign]

    assert {:ok, [0 | ECrypto.blood_msg()]} ==
             Nock.nock(core, [9, 2, 10, [6, 1 | valid_args], 0 | 1])

    assert {:ok, 0} ==
             Nock.nock(core, [9, 2, 10, [6, 1 | invalid_args], 0 | 1]),
           "Can't verify with someone's private key"

    core
  end

  @doc """
  The sign-detatched arm for taking sign-detached:anoma from the logics core environment.

  Can be gotten by defining gate locally as:

  =localsigndetached   =>  logics  |=  [a=@ b=@]  (sign-detached [a b])

  and then grabbing the arm of localsighdetached.
  """

  @spec sign_detatched_arm() :: Noun.t()
  def sign_detatched_arm() do
    "[8 [9 23 0 127] 9 2 10 [6 7 [0 3] [0 12] 0 13] 0 2]"
    |> Noun.Format.parse_always()
  end

  @spec sign_detatched() :: Noun.t()
  def sign_detatched() do
    sample = [999 | 888]
    core = [sign_detatched_arm(), sample | Nock.logics_core()]

    valid_args = [ECrypto.blood_msg() | ECrypto.londo().internal.sign]

    assert {:ok, ECrypto.blood_l_signed_detached()} ==
             Nock.nock(core, [9, 2, 10, [6, 1 | valid_args], 0 | 1])

    assert :error == Nock.nock(core, [9, 2, 10, [6, 1, <<3>> | 5], 0 | 1])
    assert :error == Nock.nock(core, [9, 2, 10, [6, 1, <<3>> | <<5>>], 0 | 1])
    assert :error == Nock.nock(core, [9, 2, 10, [6, 1, 3 | <<5>>], 0 | 1])
    core
  end

  @doc """
  The verify-detatched arm for taking verify-detached:anoma from the logics core environment.

  Can be gotten by defining gate locally as:

  =localverifydetached   =>  logics  |=  [a=@ b=@ c=@]  (verify-detached [a b])

  and then grabbing the arm of localverifydetached.
  """

  @spec verify_detatched_arm() :: Noun.t()
  def verify_detatched_arm() do
    "[8 [9 22 0 127] 9 2 10 [6 7 [0 3] [0 12] [0 26] 0 27] 0 2]"
    |> Noun.Format.parse_always()
  end

  @spec verify_detatched() :: Noun.t()
  def verify_detatched() do
    sample = [999 | 888]
    core = [verify_detatched_arm(), sample | Nock.logics_core()]

    sign = ECrypto.blood_l_signed_detached()
    valid = [sign, ECrypto.blood_msg() | ECrypto.londo().external.sign]
    wrong_msg = [sign, <<3>> | ECrypto.londo().external.sign]
    invalid_key = [sign, ECrypto.blood_msg() | ECrypto.londo().internal.sign]

    invalid_size = [
      <<3>>,
      ECrypto.blood_msg() | ECrypto.londo().external.sign
    ]

    all_invalid = [<<3>>, <<4>> | <<55>>]

    assert {:ok, 0} == Nock.nock(core, [9, 2, 10, [6, 1 | valid], 0 | 1])
    assert {:ok, 1} == Nock.nock(core, [9, 2, 10, [6, 1 | wrong_msg], 0 | 1])

    assert {:ok, 1} ==
             Nock.nock(core, [9, 2, 10, [6, 1 | invalid_key], 0 | 1]),
           "private key deosn't verify"

    assert {:ok, 1} ==
             Nock.nock(core, [9, 2, 10, [6, 1 | invalid_size], 0 | 1]),
           "Gracefully fail on invalidly sized messages"

    assert {:ok, 1} ==
             Nock.nock(core, [9, 2, 10, [6, 1 | all_invalid], 0 | 1]),
           "Everything being wrong, doesn't excuse a crash"

    core
  end

  @doc """
  The bex arm for taking bex:anoma from the logics core environment.

  Can be gotten by defining gate locally as:

  =localbex   =>  logics  |=  a=@  (bex a)

  and then grabbing the arm of localbex.
  """

  @spec bex_arm() :: Noun.t()
  def bex_arm() do
    "[8 [9 4 0 511] 9 2 10 [6 0 14] 0 2]" |> Noun.Format.parse_always()
  end

  @spec bex() :: Noun.t()
  def bex() do
    sample = 888
    core = [bex_arm(), sample | Nock.logics_core()]

    assert Nock.nock(core, [9, 2, 10, [6, 1 | 2], 0 | 1]) == {:ok, 4}
    assert Nock.nock(core, [9, 2, 10, [6, 1 | 5], 0 | 1]) == {:ok, 32}

    assert Nock.nock(core, [9, 2, 10, [6, 1 | 28], 0 | 1]) ==
             {:ok, 268_435_456}

    core
  end

  @doc """
  The mix arm for taking mix:anoma from the logics core environment.

  Can be gotten by defining gate locally as:

  =localmix   =>  logics  |=  [a=@ b=@]  (mix [a b])

  and then grabbing the arm of locamix.
  """

  @spec mix_arm() :: Noun.t()
  def mix_arm() do
    "[8 [9 4 0 255] 9 2 10 [6 7 [0 3] [0 12] 0 13] 0 2]"
    |> Noun.Format.parse_always()
  end

  @spec mix() :: Noun.t()
  def mix() do
    sample = [0 | 0]
    core = [mix_arm(), sample | Nock.logics_core()]

    assert {:ok, 6} == Nock.nock(core, [9, 2, 10, [6, 1, 3 | 5], 0 | 1])
    assert {:ok, 0} == Nock.nock(core, [9, 2, 10, [6, 1, 11 | 11], 0 | 1])

    core
  end

  @doc """
  The mat arm for taking mat:anoma from the logics core environment.

  Can be gotten by defining gate locally as:

  =localmat   =>  logics  |=  a  (mat a)

  and then grabbing the arm of locamix.
  """

  @spec mat_arm() :: Noun.t()
  def mat_arm() do
    "[8 [9 43 0 255] 9 2 10 [6 0 14] 0 2]" |> Noun.Format.parse_always()
  end

  # Please make some assertions ☹
  @spec mat() :: Noun.t()
  def mat() do
    sample = 0
    core = [mat_arm(), sample | Nock.logics_core()]

    core
  end

  @doc """
  The shax arm for taking shax:anoma from the logics core environment.

  Can be gotten by defining gate locally as:

  =localshax   =>  logics  |=  a=@  (shax a)

  and then grabbing the arm of localshax.
  """

  @spec shax_arm() :: Noun.t()
  def shax_arm() do
    "[8 [9 22 0 63] 9 2 10 [6 0 14] 0 2]" |> Noun.Format.parse_always()
  end

  @spec shax() :: Noun.t()
  def shax() do
    sample = 0
    core = [shax_arm(), sample | Nock.logics_core()]

    assert {:ok,
            38_772_261_170_797_515_502_142_737_251_560_910_253_885_555_854_579_348_417_967_781_179_871_348_437_219} ==
             Nock.nock(core, [9, 2, 0 | 1])

    assert {:ok,
            55_140_411_965_103_990_925_642_572_973_048_070_470_495_109_172_463_110_593_783_713_869_232_563_762_634} ==
             Nock.nock(core, [9, 2, 10, [6, 1 | 7], 0 | 1])

    core
  end

  ############################################################
  ##                      OG Cores                          ##
  ############################################################

  @doc """
  I represent the raw gate call as a 2-argument gate.

  Can be gotten by defining

  =lraw   =>  logics  |=   [a=@ b=@]  (~(raw og a) b)
  """

  @spec raw_arm() :: Noun.t()
  def raw_arm() do
    arm =
      "[8 [8 [9 47 0 63] 9 23 10 [6 0 28] 0 2] 9 2 10 [6 0 29] 0 2]"
      |> Noun.Format.parse_always()

    sample = [0, 0]

    [arm, sample | Nock.logics_core()]
  end

  @doc """
  I am function calling the raw gate of the og door with specified
  seed and bitwidth.
  """

  @spec raw_call(Noun.t(), Noun.t()) :: {:ok, Noun.t()}
  def raw_call(seed, width) do
    Nock.nock(raw_arm(), [9, 2, 10, [6, 1 | [seed | width]], 0 | 1])
  end

  @spec raw_27_4() :: {:ok, Noun.t()}
  def raw_27_4() do
    call = raw_call(27, 4)
    {:ok, 9} = call

    call
  end

  @doc """
  I represent the raws gate call as a 2-argument gate.

  Can be gotten by defining

  =lraw   =>  logics  |=   [a=@ b=@]  (~(raws og a) b)
  """

  @spec raws_arm() :: Noun.t()
  def raws_arm() do
    arm =
      "[8 [8 [9 47 0 63] 9 4 10 [6 0 28] 0 2] 9 2 10 [6 0 29] 0 2]"
      |> Noun.Format.parse_always()

    sample = [0, 0]

    [arm, sample | Nock.logics_core()]
  end

  @doc """
  I am function calling the raws gate of the og door with specified
  seed and bitwidth.
  """

  @spec raws_call(Noun.t(), Noun.t()) :: {:ok, Noun.t()}
  def raws_call(seed, width) do
    Nock.nock(raws_arm(), [9, 2, 10, [6, 1 | [seed | width]], 0 | 1])
  end

  @spec raws_test() :: :ok
  def raws_test() do
    {:ok, res} = raws_call(27, 4)
    rand = hd(res)
    ^rand = 9

    :ok
  end

  @doc """
  I represent the rad gate call as a 2-argument gate.

  Can be gotten by defining

  =lrad   =>  logics  |=   [a=@ b=@]  (~(rad og a) b)
  """

  @spec rad_arm() :: Noun.t()
  def rad_arm() do
    arm =
      "[8 [8 [9 47 0 63] 9 20 10 [6 0 28] 0 2] 9 2 10 [6 0 29] 0 2]"
      |> Noun.Format.parse_always()

    sample = [0, 0]

    [arm, sample | Nock.logics_core()]
  end

  @doc """
  I am function calling the rad gate of the og door with specified
  seed and range
  """

  @spec rad_call(any(), non_neg_integer()) :: {:ok, Noun.t()}
  def rad_call(seed, range) do
    Nock.nock(rad_arm(), [9, 2, 10, [6, 1 | [seed | range]], 0 | 1])
  end

  @spec rad_tests() :: {:ok, Noun.t()}
  def rad_tests() do
    {:ok, 4} = rad_call(5, 11)
    {:ok, 2} = rad_call(10, 20)
    {:ok, 260} = rad_call(10, 2000)
    {:ok, 1285} = rad_call(628, 2000)
  end

  @doc """
  I represent the rads gate call as a 2-argument gate.

  Can be gotten by defining

  =lrad   =>  logics  |=   [a=@ b=@]  (~(rads og a) b)
  """

  @spec rads_arm() :: Noun.t()
  def rads_arm() do
    arm =
      "[8 [8 [9 47 0 63] 9 22 10 [6 0 28] 0 2] 9 2 10 [6 0 29] 0 2]"
      |> Noun.Format.parse_always()

    sample = [0, 0]

    [arm, sample | Nock.logics_core()]
  end

  @doc """
  I am function calling the rads gate of the og door with specified
  seed and range
  """

  @spec rads_call(non_neg_integer(), non_neg_integer()) ::
          :error | {:ok, Noun.t()}
  def rads_call(seed, range) do
    Nock.nock(rads_arm(), [9, 2, 10, [6, 1 | [seed | range]], 0 | 1])
  end

  @spec rads_tests() :: :ok
  def rads_tests() do
    {:ok, cell} = rads_call(5, 11)
    rand = hd(cell)
    ^rand = 4
    :ok
  end

  ############################################################
  ##                  Signed arithmetic                     ##
  ############################################################

  @spec abs_arm() :: Noun.t()
  def abs_arm() do
    "[8 [9 1.515 0 31] 9 2 10 [6 0 14] 0 2]" |> Noun.Format.parse_always()
  end

  @spec abs() :: Noun.t()
  def abs() do
    arm = abs_arm()
    sample = 888
    core = [arm, sample | Nock.logics_core()]

    # abs(--0) == 0
    assert Nock.nock(core, [9, 2, 10, [6, 1 | 0], 0 | 1]) == {:ok, 0}

    # abs(-2) == 2
    assert Nock.nock(core, [9, 2, 10, [6, 1 | 3], 0 | 1]) == {:ok, 2}

    # abs(--2) == 2
    assert Nock.nock(core, [9, 2, 10, [6, 1 | 4], 0 | 1]) == {:ok, 2}

    core
  end

  @doc """
  I represent the dif gate call as a 2-argument gate.

  Can be obtained by defining

  =ldif =>  logics  |=   [a=@ b=@]  (dif [a b])

  and computing

  .*  ldif  [0 2]
  """
  @spec dif_arm() :: Noun.t()
  def dif_arm() do
    "[8 [9 759 0 31] 9 2 10 [6 7 [0 3] [0 12] 0 13] 0 2]"
    |> Noun.Format.parse_always()
  end

  @spec dif() :: Noun.t()
  def dif() do
    arm = dif_arm()
    sample = [888 | 999]
    core = [arm, sample | Nock.logics_core()]

    # --3 - -2 == --5
    assert Nock.nock(core, [9, 2, 10, [6, 1 | [6 | 3]], 0 | 1]) == {:ok, 10}

    # -3 - --2 == -5
    assert Nock.nock(core, [9, 2, 10, [6, 1 | [5 | 4]], 0 | 1]) == {:ok, 9}

    core
  end

  @doc """
  I represent the dul gate call as a 2-argument gate.

  Can be obtained by defining

  =ldul =>  logics  |=   [a=@s b=@]  (dul [a b])

  and computing

  .*  ldul  [0 2]
  """
  @spec dul_arm() :: Noun.t()
  def dul_arm() do
    "[8 [9 22 0 31] 9 2 10 [6 7 [0 3] [0 12] 0 13] 0 2]"
    |> Noun.Format.parse_always()
  end

  @spec dul() :: Noun.t()
  def dul() do
    arm = dul_arm()
    sample = [888 | 999]
    core = [arm, sample | Nock.logics_core()]

    # dul(-1, --5) == 9
    assert Nock.nock(core, [9, 2, 10, [6, 1 | [1 | 10]], 0 | 1]) == {:ok, 9}

    # dul(-11, -61) == 110
    assert Nock.nock(core, [9, 2, 10, [6, 1 | [21 | 121]], 0 | 1]) ==
             {:ok, 110}

    # dul(--5, 3) == 2
    assert Nock.nock(core, [9, 2, 10, [6, 1 | [10 | 3]], 0 | 1]) == {:ok, 2}

    core
  end

  @doc """
  I represent the fra gate call as a 2-argument gate.

  Can be obtained by defining

  =lfra =>  logics  |=   [a=@s b=@s]  (fra [a b])

  and computing

  .*  lfra  [0 2]
  """
  @spec fra_arm() :: Noun.t()
  def fra_arm() do
    "[8 [9 190 0 31] 9 2 10 [6 7 [0 3] [0 12] 0 13] 0 2]"
    |> Noun.Format.parse_always()
  end

  @spec fra() :: Noun.t()
  def fra() do
    arm = fra_arm()
    sample = [888 | 999]
    core = [arm, sample | Nock.logics_core()]

    # -1 / -1 == --1
    assert Nock.nock(core, [9, 2, 10, [6, 1 | [1 | 1]], 0 | 1]) == {:ok, 2}

    # -11 / --2 == -5
    assert Nock.nock(core, [9, 2, 10, [6, 1 | [21 | 4]], 0 | 1]) == {:ok, 9}

    # --0 / --1 == --0
    assert Nock.nock(core, [9, 2, 10, [6, 1 | [0 | 1]], 0 | 1]) == {:ok, 0}

    # --5 / -2 == -2
    assert Nock.nock(core, [9, 2, 10, [6, 1 | [10 | 3]], 0 | 1]) == {:ok, 3}

    core
  end

  @doc """
  I represent the new gate call as a 2-argument gate.

  Can be obtained by defining

  =lnew =>  logics  |=   [a=? b=@]  (new [a b])

  and computing

  .*  lnew  [0 2]
  """
  @spec new_arm() :: Noun.t()
  def new_arm() do
    "[8 [9 758 0 31] 9 2 10 [6 7 [0 3] [0 12] 0 13] 0 2]"
    |> Noun.Format.parse_always()
  end

  @spec new() :: Noun.t()
  def new() do
    arm = new_arm()
    sample = [888 | 999]
    core = [arm, sample | Nock.logics_core()]

    # new(%.n, 2) == -2
    assert Nock.nock(core, [9, 2, 10, [6, 1 | [1 | 2]], 0 | 1]) == {:ok, 3}

    # new(%.y, 2) == --2
    assert Nock.nock(core, [9, 2, 10, [6, 1 | [0 | 2]], 0 | 1]) == {:ok, 4}

    core
  end

  @doc """
  I represent the old gate call as a 2-argument gate.

  Can be obtained by defining

  =lold =>  logics  |=   [a=@s]  (old a)

  and computing

  .*  lold  [0 2]
  """
  @spec old_arm() :: Noun.t()
  def old_arm() do
    "[8 [9 756 0 31] 9 2 10 [6 0 14] 0 2]"
    |> Noun.Format.parse_always()
  end

  @spec old() :: Noun.t()
  def old() do
    arm = old_arm()
    sample = 888
    core = [arm, sample | Nock.logics_core()]

    # old(-2) == [%.n, 2]
    assert Nock.nock(core, [9, 2, 10, [6, 1 | 3], 0 | 1]) == {:ok, [1 | 2]}

    # old(--2) == [%.y, 2]
    assert Nock.nock(core, [9, 2, 10, [6, 1 | 4], 0 | 1]) == {:ok, [0 | 2]}

    core
  end

  @doc """
  I represent the pro gate call as a 2-argument gate.

  Can be obtained by defining

  =lpro =>  logics  |=   [a=@s b=@s]  (pro [a b])

  and computing

  .*  lpro  [0 2]
  """
  @spec pro_arm() :: Noun.t()
  def pro_arm() do
    "[8 [9 46 0 31] 9 2 10 [6 7 [0 3] [0 12] 0 13] 0 2]"
    |> Noun.Format.parse_always()
  end

  @spec pro() :: Noun.t()
  def pro() do
    arm = pro_arm()
    sample = [888 | 999]
    core = [arm, sample | Nock.logics_core()]

    # -3 * --3 == -9
    assert Nock.nock(core, [9, 2, 10, [6, 1 | [5 | 6]], 0 | 1]) == {:ok, 17}

    # -3 * -3 == --9
    assert Nock.nock(core, [9, 2, 10, [6, 1 | [5 | 5]], 0 | 1]) == {:ok, 18}

    core
  end

  @doc """
  I represent the rem gate call as a 2-argument gate.

  Can be obtained by defining

  =lrem =>  logics  |=   [a=@s b=@s]  (rem [a b])

  and computing

  .*  lrem  [0 2]
  """
  @spec rem_arm() :: Noun.t()
  def rem_arm() do
    "[8 [9 6.058 0 31] 9 2 10 [6 7 [0 3] [0 12] 0 13] 0 2]"
    |> Noun.Format.parse_always()
  end

  @spec rem() :: Noun.t()
  def rem() do
    arm = rem_arm()
    sample = [888 | 999]
    core = [arm, sample | Nock.logics_core()]

    # -17 % -3 == -2
    assert Nock.nock(core, [9, 2, 10, [6, 1 | [33 | 5]], 0 | 1]) == {:ok, 3}

    # --17 % -3 == --2
    assert Nock.nock(core, [9, 2, 10, [6, 1 | [34 | 5]], 0 | 1]) == {:ok, 4}

    # -17 % --3 == -2
    assert Nock.nock(core, [9, 2, 10, [6, 1 | [33 | 6]], 0 | 1]) == {:ok, 3}

    # --17 % --3 == --2
    assert Nock.nock(core, [9, 2, 10, [6, 1 | [34 | 6]], 0 | 1]) == {:ok, 4}

    core
  end

  @doc """
  I represent the sum gate call as a 2-argument gate.

  Can be obtained by defining

  =lsum =>  logics  |=   [a=@s b=@s]  (sum [a b])

  and computing

  .*  lsum  [0 2]
  """
  @spec sum_arm() :: Noun.t()
  def sum_arm() do
    "[8 [9 4 0 31] 9 2 10 [6 7 [0 3] [0 12] 0 13] 0 2]"
    |> Noun.Format.parse_always()
  end

  @spec sum() :: Noun.t()
  def sum() do
    arm = sum_arm()
    sample = [888 | 999]
    core = [arm, sample | Nock.logics_core()]

    # -11 + --2 == -9
    assert Nock.nock(core, [9, 2, 10, [6, 1 | [21 | 4]], 0 | 1]) == {:ok, 17}

    # --2 % --2 == --4
    assert Nock.nock(core, [9, 2, 10, [6, 1 | [4 | 4]], 0 | 1]) == {:ok, 8}

    core
  end

  @spec sun_arm() :: Noun.t()
  def sun_arm() do
    "[8 [9 10 0 31] 9 2 10 [6 0 14] 0 2]" |> Noun.Format.parse_always()
  end

  @spec sun() :: Noun.t()
  def sun() do
    arm = sun_arm()
    sample = 888
    core = [arm, sample | Nock.logics_core()]

    # sun(90) == 180
    assert Nock.nock(core, [9, 2, 10, [6, 1 | 90], 0 | 1]) == {:ok, 180}

    core
  end

  @spec syn_arm() :: Noun.t()
  def syn_arm() do
    "[8 [9 188 0 31] 9 2 10 [6 0 14] 0 2]" |> Noun.Format.parse_always()
  end

  @spec syn() :: Noun.t()
  def syn() do
    arm = syn_arm()
    sample = 888
    core = [arm, sample | Nock.logics_core()]

    # syn(--0) == %.y
    assert Nock.nock(core, [9, 2, 10, [6, 1 | 0], 0 | 1]) == {:ok, 0}

    # syn(-2) == %.n
    assert Nock.nock(core, [9, 2, 10, [6, 1 | 3], 0 | 1]) == {:ok, 1}

    # syn(--2) == %.y
    assert Nock.nock(core, [9, 2, 10, [6, 1 | 4], 0 | 1]) == {:ok, 0}

    core
  end

  @doc """
  I represent the cmp gate call as a 2-argument gate.

  Can be obtained by defining

  =lcmp =>  logics  |=   [a=@s b=@s]  (cmp [a b])

  and computing

  .*  lcmp  [0 2]
  """
  @spec cmp_arm() :: Noun.t()
  def cmp_arm() do
    "[8 [9 191 0 31] 9 2 10 [6 7 [0 3] [0 12] 0 13] 0 2]"
    |> Noun.Format.parse_always()
  end

  @spec cmp() :: Noun.t()
  def cmp() do
    arm = cmp_arm()
    sample = [888 | 999]
    core = [arm, sample | Nock.logics_core()]

    # cmp(-2, --1) == -1
    assert Nock.nock(core, [9, 2, 10, [6, 1 | [3 | 2]], 0 | 1]) == {:ok, 1}

    # cmp(--2, --1) == --1
    assert Nock.nock(core, [9, 2, 10, [6, 1 | [4 | 2]], 0 | 1]) == {:ok, 2}

    # cmp(--2, --2) == --0
    assert Nock.nock(core, [9, 2, 10, [6, 1 | [4 | 4]], 0 | 1]) == {:ok, 0}

    # cmp(--2, --5) == -1
    assert Nock.nock(core, [9, 2, 10, [6, 1 | [4 | 10]], 0 | 1]) == {:ok, 1}

    core
  end

  @doc """
  I represent the lte gate call as a 2-argument gate.

  Can be obtained by defining

  =llte =>  logics  |=   [a=@s b=@s]  (lte [a b])

  and computing

  .*  llte  [0 2]
  """
  @spec lte_arm() :: Noun.t()
  def lte_arm() do
    "[8 [9 84 0 4.095] 9 2 10 [6 7 [0 3] [0 12] 0 13] 0 2]"
    |> Noun.Format.parse_always()
  end

  @spec lte() :: Noun.t()
  def lte() do
    sample = [888 | 999]
    core = [lte_arm(), sample | Nock.logics_core()]

    max_test_val = 4

    for i <- 0..max_test_val, j <- 0..max_test_val do
      expected = if i <= j, do: 0, else: 1

      assert Nock.nock(core, [9, 2, 10, [6, 1 | [i | j]], 0 | 1]) ==
               {:ok, expected}
    end

    core
  end

  def delta_add_arm() do
    "[8 [9 92 0 15] 9 2 10 [6 7 [0 3] [0 12] 0 13] 0 2]"
    |> Noun.Format.parse_always()
  end

  def delta_add_call(delta1, delta2) do
    sample = [delta1 | delta2]
    [delta_add_arm(), sample | Nock.logics_core()]
  end

  def delta_add_test() do
    delta = EAction.trivial_true_commit_delta() |> Delta.to_noun()

    {:ok, [[_ | 4]]} =
      delta_add_call(delta, delta) |> Nock.nock([9, 2, 0 | 1])
  end

  def delta_sub_arm() do
    "[8 [9 763 0 15] 9 2 10 [6 7 [0 3] [0 12] 0 13] 0 2]"
    |> Noun.Format.parse_always()
  end

  def delta_sub_call(delta1, delta2) do
    sample = [delta1 | delta2]
    [delta_sub_arm(), sample | Nock.logics_core()]
  end

  def delta_sub_test() do
    delta = EAction.trivial_true_commit_delta() |> Delta.to_noun()
    {:ok, []} = delta_sub_call(delta, delta) |> Nock.nock([9, 2, 0 | 1])
  end

  def action_delta_arm() do
    "[8 [9 4 0 15] 9 2 10 [6 0 14] 0 2]"
    |> Noun.Format.parse_always()
  end

  def action_delta_call(action) do
    sample = action
    [action_delta_arm(), sample | Nock.logics_core()]
  end

  def action_delta_test() do
    action = EAction.trivial_true_commit_action() |> Noun.Nounable.to_noun()

<<<<<<< HEAD
    {:ok, [[_ | 1] | 0]} =
=======
    {:ok, [[_ | 2]]} =
>>>>>>> 514dbdcd
      action |> action_delta_call() |> Nock.nock([9, 2, 0 | 1])
  end

  def make_delta_arm() do
    "[8 [9 372 0 15] 9 2 10 [6 0 14] 0 2]"
    |> Noun.Format.parse_always()
  end

  def make_delta_call(actions) do
    sample = actions
    [make_delta_arm(), sample | Nock.logics_core()]
  end

  def make_delta_test() do
    actions = [
      EAction.trivial_true_commit_action() |> Noun.Nounable.to_noun()
    ]

    {:ok, [[_ | 2]]} =
      actions |> make_delta_call() |> Nock.nock([9, 2, 0 | 1])
  end

  ############################################################
  ##                      Block Cores                       ##
  ############################################################

  @doc """
  I am an lash arm in the block door.

  My index inside the door can be seen by asking to dump the logic of
  =llsh   =>  logics  |=  a=@  lsh:block
  """

  @spec lsh(Noun.t()) :: Noun.t()
  def lsh(value) do
    block_calling_biop(value, 90)
  end

  @doc """
  I am an lash arm in the block door.

  My index inside the door can be seen by asking to dump the logic of
  =lmet   =>  logics  |=  a=@  met:block
  """

  @spec met(Noun.t()) :: Noun.t()
  def met(value) do
    block_calling_mono(value, 190)
  end

  @doc """
  I am an lash arm in the block door.

  My index inside the door can be seen by asking to dump the logic of
  =luend   =>  logics  |=  a=@  luend:block
  """

  @spec uend(Noun.t()) :: Noun.t()
  def uend(value) do
    block_calling_biop(value, 367)
  end

  @doc """
  I am an lash arm in the block door.

  My index inside the door can be seen by asking to dump the logic of
  =rsh   =>  logics  |=  a=@  rsh:block
  """

  @spec rsh(Noun.t()) :: Noun.t()
  def rsh(value) do
    block_calling_biop(value, 767)
  end

  @doc """
  I evaluate met at block size 0 and gate-input 28.

  met(0) evaluates the gate of the block door at block size 0,
  [6 1 28] replaces the sample with 28.
  """

  @spec met0() :: Noun.t()
  def met0() do
    met = met(0)
    assert Nock.nock(met, [9, 2, 10, [6, 1 | 28], 0 | 1]) == {:ok, 5}
    assert Nock.nock(met, [9, 2, 10, [6, 1 | <<28>>], 0 | 1]) == {:ok, 5}
    met
  end

  @doc """
  I evaluate met at block size 1 and gate-input 28.

  met(1) evaluates the gate of the block door at block size 1,
  [6 1 28] replaces the sample with 28.
  """

  @spec met1() :: Noun.t()
  def met1() do
    met = met(1)
    assert Nock.nock(met, [9, 2, 10, [6, 1 | 28], 0 | 1]) == {:ok, 3}
    assert Nock.nock(met, [9, 2, 10, [6, 1 | <<28>>], 0 | 1]) == {:ok, 3}
    met
  end

  @doc """
  I evaluate met at block size 2 and gate-input 28.

  met(2) evaluates the gate of the block door at block size 2,
  [6 1 28] replaces the sample with 28.
  """

  @spec met2() :: Noun.t()
  def met2() do
    met = met(2)
    assert Nock.nock(met, [9, 2, 10, [6, 1 | 28], 0 | 1]) == {:ok, 2}
    assert Nock.nock(met, [9, 2, 10, [6, 1 | <<28>>], 0 | 1]) == {:ok, 2}
    met
  end

  @doc """
  I evaluate uend at block size 0 and gate-input [5 80].

  uend(0) evaluates the gate of the block door at block size 0,
  [6 1 5 80] replaces the sample with [5 80].
  """

  @spec uend0() :: Noun.t()
  def uend0() do
    uend = uend(0)
    assert {:ok, 16} == Nock.nock(uend, [9, 2, 10, [6, 1, 5 | 80], 0 | 1])
    uend
  end

  @doc """
  I evaluate uend at block size 1 and gate-input [3 80] and [4 80].

  uend(1) evaluates the gate of the block door at block size 1,
  [6 1 3 80] replaces the sample with [3 80],
  [6 1 4 80] replaces the sample with [3 80]
  """

  @spec uend1() :: Noun.t()
  def uend1() do
    uend = uend(1)
    assert {:ok, 16} == Nock.nock(uend, [9, 2, 10, [6, 1, 3 | 80], 0 | 1])
    assert {:ok, 80} == Nock.nock(uend, [9, 2, 10, [6, 1, 4 | 80], 0 | 1])
    uend
  end

  @doc """
  I evaluate lsh at block size 0 and gate-input [2 6].

  lsh(0) evaluates the gate of the block door at block size 0,
  [6 1 2 6] replaces the sample with [2 6].
  """

  @spec lsh0() :: Noun.t()
  def lsh0() do
    lsh = lsh(0)
    assert {:ok, 24} == Nock.nock(lsh, [9, 2, 10, [6, 1, 2 | 6], 0 | 1])
    lsh
  end

  @doc """
  I evaluate lsh at block size 1 and gate-input [2 6].

  lsh(1) evaluates the gate of the block door at block size 1,
  [6 1 2 6] replaces the sample with [2 6].
  """

  @spec lsh1() :: Noun.t()
  def lsh1() do
    lsh = lsh(1)
    assert {:ok, 96} == Nock.nock(lsh, [9, 2, 10, [6, 1, 2 | 6], 0 | 1])
    lsh
  end

  @doc """
  I evaluate lsh at block size 1 and gate-input [2 6].

  lsh(2) evaluates the gate of the block door at block size 2,
  [6 1 2 6] replaces the sample with [2 6].
  """

  @spec lsh2() :: Noun.t()
  def lsh2() do
    lsh = lsh(2)
    assert {:ok, 1536} == Nock.nock(lsh, [9, 2, 10, [6, 1, 2 | 6], 0 | 1])
    lsh
  end

  @doc """
  I evaluate rsh at block size 0 and gate-input [2 40].

  rsh(0) evaluates the gate of the block door at block size 0,
  [6 1 2 40] replaces the sample with [2 40].
  """

  @spec rsh0() :: Noun.t()
  def rsh0() do
    rsh = rsh(0)
    assert {:ok, 10} == Nock.nock(rsh, [9, 2, 10, [6, 1, 2 | 40], 0 | 1])
    rsh
  end

  @doc """
  I evaluate rsh at block size 1 and gate-input [2 40].

  rsh(1) evaluates the gate of the block door at block size 1,
  [6 1 2 40] replaces the sample with [2 40].
  """

  @spec rsh1() :: Noun.t()
  def rsh1() do
    rsh = rsh(1)
    assert {:ok, 2} == Nock.nock(rsh, [9, 2, 10, [6, 1, 2 | 40], 0 | 1])
    rsh
  end

  @doc """
  I evaluate rsh at block size 2 and gate-input [2 40].

  rsh(2) evaluates the gate of the block door at block size 2,
  [6 1 1 40] replaces the sample with [1 40].
  """

  @spec rsh2() :: Noun.t()
  def rsh2() do
    rsh = rsh(2)
    assert {:ok, 2} == Nock.nock(rsh, [9, 2, 10, [6, 1, 1 | 40], 0 | 1])
    rsh
  end

  ####################################################################
  ##                           RNG Core                             ##
  ####################################################################

  @doc """
  The gate representing an og core creation with a specified seed.

  Can be gotten by defining

  =l   =>  logics  |=  [seed=@]  ~(. og seed)

  and getting it's arm with [0 2]
  """
  @spec og_arm() :: Noun.t()
  def og_arm() do
    arm = "[8 [9 47 0 63] 10 [6 0 14] 0 2]" |> Noun.Format.parse_always()
    sample = 0
    [arm, sample | Nock.logics_core()]
  end

  @spec og_call(non_neg_integer()) :: :error | {:ok, Noun.t()}
  def og_call(seed) do
    Nock.nock(og_arm(), [9, 2, 10, [6, 1 | seed], 0 | 1])
  end

  @doc """
  I represent a raws gate with a specified instantiated og core given
  as an extra argument.

  Can be gotten by defining locally

  =l    =>  logics  |=  [rng=_og width=@]  (raws:rng width)

  and grabbing the arm with [0 2]
  """
  @spec raws_with_core() :: Noun.t()
  def raws_with_core() do
    arm =
      "[8 [7 [0 12] 9 4 0 1] 9 2 10 [6 0 29] 0 2]"
      |> Noun.Format.parse_always()

    sample = [0, 0]

    [arm, sample | Nock.logics_core()]
  end

  @spec raws_with_core_call(non_neg_integer(), non_neg_integer()) ::
          :error | {:ok, Noun.t()}
  def raws_with_core_call(core, width) do
    Nock.nock(raws_with_core(), [9, 2, 10, [6, 1 | [core | width]], 0 | 1])
  end

  @spec raws_with_out_core_test() :: any()
  def raws_with_out_core_test() do
    {:ok, og_with_27} = og_call(27)

    {:ok, res1} = raws_call(27, 10)
    {:ok, ^res1} = raws_with_core_call(og_with_27, 10)
  end

  @doc """
  I represent a split gate call given an og core with seed.

  Can be gotten by defining locally

  =l    =>  logics  |=  [rng=_og]  split:rng

  and grabbing the arm with [0 2]
  """
  @spec split_arm() :: Noun.t()
  def split_arm() do
    arm = "[7 [0 6] 9 21 0 1]" |> Noun.Format.parse_always()
    sample = 0
    [arm, sample | Nock.logics_core()]
  end

  @spec split_call(Noun.t()) :: :error | {:ok, Noun.t()}
  def split_call(core) do
    Nock.nock(split_arm(), [9, 2, 10, [6, 1 | core], 0 | 1])
  end

  @spec call_split_test() :: any()
  def call_split_test() do
    {:ok, og_with_123} = og_call(123)
    {:ok, [rng1 | rng2]} = og_with_123 |> split_call()

    # check that these are actual og cores
    {:ok, [rbits1 | _core1]} = raws_with_core_call(rng1, 23)
    {:ok, [rbits2 | _core2]} = raws_with_core_call(rng2, 23)

    # check the bits do not collide
    assert rbits1 != rbits2
  end

  ####################################################################
  ##                          Normal Cores                          ##
  ####################################################################

  @doc """
  I am the battery of the fib:tests gate of the anoma stadard library.

  You can dump me by calling

  .*  fib:tests  [0 2]
  """

  @spec factorial_arm() :: Noun.t()
  def factorial_arm() do
    "
    [ 8
      [1 1 0]
      8
      [ 1
        6
        [5 [0 30] 1 0]
        [0 13]
        9
        2
        10
        [30 8 [9 342 0 16.383] 9 2 10 [6 0 62] 0 2]
        10
        [6 [8 [9 20 0 16.383] 9 2 10 [6 [0 29] 0 28] 0 2] 0 12]
        0
        1
      ]
      9
      2
      0
      1
    ]" |> Noun.Format.parse_always()
  end

  @spec factorial() :: Noun.t()
  def factorial() do
    sample = 1
    core = [factorial_arm(), sample | Nock.logics_core()]

    assert Nock.nock(core, [9, 2, 10, [6, 1 | 7], 0 | 1]) == {:ok, 13},
           "calling into the standard library works well"

    core
  end

  ####################################################################
  ##                             Helpers                            ##
  ####################################################################

  @spec block_calling_biop(Noun.t(), Noun.t()) :: Noun.t()
  defp block_calling_biop(value, index) do
    # get the battery for calling a 2-argument gate located at index
    # `index` at a block door evaluated with block size value `value`

    # check the index of the block by defining block locally
    # =lblock   =>  logics  |=  a=@  block
    # then check the gate index by dumping
    # =lgateblock   =>  logics  |=  a=@  gate:block
    # finally check how the door inputs its block-size by evaluating
    # =>  logics  !=(~(gate block val))
    # with different values

    arm =
      Noun.Format.parse_always(
        "[8 [8 [9 10 0 511] 9 #{index} 10 [6 7 [0 3] 1 #{value}] 0 2] 9 2 10 [6 [0 28] 0 29] 0 2]"
      )

    sample = [999 | 888]
    [arm, sample | Nock.logics_core()]
  end

  @spec block_calling_mono(Noun.t(), Noun.t()) :: Noun.t()
  defp block_calling_mono(value, index) do
    # get the battery for calling a 1-argument gate located at index
    # `index` at a block door evaluated with block size value `value`

    # check the index of the block by defining block locally
    # =lblock   =>  logics  |=  a=@  block
    # then check the gate index by dumping
    # =lgateblock   =>  logics  |=  a=@  gate:block
    # finally check how the door inputs its block-size by evaluating
    # =>  logics  !=(~(gate block val))
    # with different values

    arm =
      Noun.Format.parse_always(
        "[8 [8 [9 10 0 511] 9 #{index} 10 [6 7 [0 3] 1 #{value}] 0 2] 9 2 10 [6 0 14] 0 2]"
      )

    sample = 999
    [arm, sample | Nock.logics_core()]
  end

  @spec increment_counter_val(Noun.t()) :: Noun.t()
  def increment_counter_val(val) do
    arm = [[1 | val], 4, 12, [1 | 0], [0 | 6], 1, val | 0]
    sample = 0
    [[8, [1 | sample], [1 | arm], 0 | 1] | Nock.logics_core()]
  end

  # [%ctr 0]
  @spec zero_counter(Noun.t()) :: Noun.t()
  def zero_counter(val) do
    arm = [1, val | 0]
    sample = 0
    [[8, [1 | sample], [1 | arm], 0 | 1] | Nock.logics_core()]
  end

  ####################################################################
  ##                    Cueing to a Jam Session                     ##
  ####################################################################

  # I want the results to be useful here... sadly they are not ☹
  # Maybe move the tests to the core itself... idk

  # todo: BAD. fix the disaster left by integer jam
  @spec jamming_and_cueing() :: :ok
  def jamming_and_cueing() do
    jam_and_cue(0, atom_integer_to_binary(2))
    jam_and_cue(1, atom_integer_to_binary(12))
    jam_and_cue(2, atom_integer_to_binary(72))
    jam_and_cue(19, atom_integer_to_binary(2480))
    jam_and_cue(581_949_002, atom_integer_to_binary(1_191_831_557_952))
    jam_and_cue([0 | 19], atom_integer_to_binary(39_689))
    jam_and_cue([1 | 1], atom_integer_to_binary(817))
    jam_and_cue([10_000 | 10_000], atom_integer_to_binary(4_952_983_169))

    jam_and_cue(
      [65_536 | <<0, 0, 1>>],
      atom_integer_to_binary(158_376_919_809)
    )

    jam_and_cue(
      [999_999_999 | 999_999_999],
      atom_integer_to_binary(1_301_217_674_263_809)
    )

    jam_and_cue(
      [222, 444 | 888],
      atom_integer_to_binary(250_038_217_192_960_129)
    )

    jam_and_cue(
      [[107 | 110] | [107 | 110]],
      atom_integer_to_binary(635_080_761_093)
    )

    jam_and_cue(
      [0, 1, 2, 3, 4, 5, 6, 7, 8, 9 | 10],
      atom_integer_to_binary(25_681_224_503_728_653_597_984_370_231_065)
    )

    jam_and_cue(
      [99, 100, 101, 102, 103, 104 | 0],
      atom_integer_to_binary(223_372_995_869_285_333_705_242_560_449)
    )

    jam_and_cue(
      [[222, 444 | 888] | [222, 444 | 888]],
      atom_integer_to_binary(170_479_614_045_978_345_989)
    )

    jam_and_cue(
      [[0 | 1], [1 | 2], [2 | 3], [3 | 4] | 0],
      atom_integer_to_binary(11_976_248_475_217_237_797)
    )

    jam_and_cue(
      [
        [0 | 1],
        [1 | 2],
        [2 | 3],
        [3 | 4],
        [4 | 5],
        [5 | 6],
        [6 | 7],
        [7 | 8],
        [8 | 9] | 0
      ],
      atom_integer_to_binary(
        7_694_087_033_387_855_647_747_387_855_514_468_399_947_749_137_782_565
      )
    )

    jam_and_cue(
      [
        [0 | 1],
        [2 | 3],
        [4 | 5],
        [6 | 7],
        [8 | 9],
        [10 | 11],
        [12 | 13],
        [14 | 15],
        [16 | 17],
        [18 | 19],
        [20 | 21] | 0
      ],
      atom_integer_to_binary(
        308_947_677_754_874_070_959_300_747_182_056_036_528_545_493_781_368_831_595_479_491_505_523_344_414_501
      )
    )

    assert Noun.equal(
             dec(),
             dec() |> Noun.Jam.jam() |> Noun.Jam.cue!()
           )

    :ok
  end

  @spec jam_and_cue(any(), any()) :: any()
  def jam_and_cue(jam_value, cue_value) do
    assert Noun.equal(jam_value, Noun.Jam.cue!(cue_value))
    assert cue_value == Noun.Jam.jam(Noun.normalize_noun(jam_value))
  end
end<|MERGE_RESOLUTION|>--- conflicted
+++ resolved
@@ -1118,11 +1118,7 @@
   def action_delta_test() do
     action = EAction.trivial_true_commit_action() |> Noun.Nounable.to_noun()
 
-<<<<<<< HEAD
-    {:ok, [[_ | 1] | 0]} =
-=======
     {:ok, [[_ | 2]]} =
->>>>>>> 514dbdcd
       action |> action_delta_call() |> Nock.nock([9, 2, 0 | 1])
   end
 
