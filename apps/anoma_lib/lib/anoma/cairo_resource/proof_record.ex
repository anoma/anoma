--- conflicted
+++ resolved
@@ -83,8 +83,6 @@
     |> Cairo.get_program_hash()
     |> :binary.list_to_bin()
   end
-<<<<<<< HEAD
-=======
 
   @spec verify(ProofRecord.t()) :: boolean() | {:error, term()}
   def verify(proof) do
@@ -96,5 +94,4 @@
     |> :binary.bin_to_list()
     |> Cairo.verify(public_inputs)
   end
->>>>>>> 16d9d9cd
 end