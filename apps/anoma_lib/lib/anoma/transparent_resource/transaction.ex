--- conflicted
+++ resolved
@@ -170,11 +170,7 @@
         MapSet.to_list(trans.roots),
         Enum.map(trans.actions, &Noun.Nounable.to_noun/1),
         Map.to_list(trans.delta)
-<<<<<<< HEAD
-        |> Enum.map(fn {x, y} -> [x | Noun.encode_signed(y)] end),
-=======
-        |> Enum.map(fn {x, y} -> [x, Noun.encode_signed(y)] end)
->>>>>>> c17af15f
+        |> Enum.map(fn {x, y} -> [x | Noun.encode_signed(y)] end)
         # Consider better provinance value
         | trans.delta_proof
       ]
