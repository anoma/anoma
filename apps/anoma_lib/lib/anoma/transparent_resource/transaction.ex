defmodule Anoma.TransparentResource.Transaction do
  use TypedStruct

  @behaviour Noun.Nounable.Kind

  alias Anoma.TransparentResource.Action
  alias Anoma.TransparentResource.Delta
  alias __MODULE__

  typedstruct enforce: true do
    field(:roots, MapSet.t(binary()), default: MapSet.new())
    field(:actions, MapSet.t(Action.t()), default: MapSet.new())
    field(:delta, Delta.t(), default: %{})
    # useless field for shielded only.
    field(:delta_proof, <<>>, default: <<>>)
  end

<<<<<<< HEAD
  def compose(tx1 = %Transaction{}, tx2 = %Transaction{}) do
    %Transaction{
      roots: MapSet.union(tx1.roots, tx2.roots),
      actions: MapSet.union(tx1.actions, tx2.actions),
      delta: Delta.add(tx1.delta, tx2.delta),
      delta_proof: <<>>
    }
  end

=======
>>>>>>> 03beb2e6
  @type verify_opts() ::
          {:double_insertion_closure, (t() -> boolean())}
          | {:root_closure, (t() -> boolean())}

<<<<<<< HEAD
  @spec verify(t()) :: boolean()
  @spec verify(t(), list(verify_opts)) :: boolean()
=======
  @spec verify(t()) :: true | {:error, String.t()}
  @spec verify(t(), list(verify_opts)) :: true | {:error, String.t()}
>>>>>>> 03beb2e6
  def verify(tx = %Transaction{}, options \\ []) do
    args =
      Keyword.validate!(options,
        double_insertion_closure: fn _ -> true end,
        root_clsoure: fn _ -> true end
      )

    with true <- verify_tx_roots(tx, args[:root_closure]),
         true <-
           verify_tx_storage_checks(tx, args[:double_insertion_closure]),
         true <- verify_tx_action_distinctness(tx),
         true <- verify_tx_action_compliance(tx),
         true <- verify_tx_action_delta_sum(tx),
         true <- verify_tx_has_zero_delta(tx),
         true <- verify_tx_action_logics(tx) do
      true
    else
      reason -> reason
    end
  end

  # every consumed resource referenced must exist in a referenced root
<<<<<<< HEAD
  @spec verify_tx_roots(t(), (t() -> boolean())) :: boolean()
=======
  @spec verify_tx_roots(t(), (t() -> boolean())) ::
          true | {:error, String.t()}
>>>>>>> 03beb2e6
  def verify_tx_roots(tx, root_closure) do
    root_closure.(tx)
  end

  # Every transactions must not have already been seen by storage
<<<<<<< HEAD
  @spec verify_tx_storage_checks(t(), (t() -> boolean())) :: boolean()
=======
  @spec verify_tx_storage_checks(t(), (t() -> boolean())) ::
          true | {:error, String.t()}
>>>>>>> 03beb2e6
  def verify_tx_storage_checks(tx, double_insertion_closure) do
    double_insertion_closure.(tx)
  end

  # actions must contain disjoint sets of commitments and nullifiers
  @spec verify_tx_action_distinctness(t()) :: true | {:error, String.t()}
  def verify_tx_action_distinctness(tx = %Transaction{}) do
    comms = tx.actions |> Enum.map(& &1.commitments)
    nulls = tx.actions |> Enum.map(& &1.nullifiers)

    number_of = fn x -> x |> Stream.map(&MapSet.size/1) |> Enum.sum() end

    uniq_number_of = fn x ->
      x |> Enum.reduce(MapSet.new(), &MapSet.union/2) |> MapSet.size()
    end

    {comm_size, uniq_comm_size} = {number_of.(comms), uniq_number_of.(comms)}
    {null_size, uniq_null_size} = {number_of.(nulls), uniq_number_of.(nulls)}

    cond do
      not (comm_size == uniq_comm_size) ->
        {:error, "There is a repeat commitment in the transaction"}

      not (null_size == uniq_null_size) ->
        {:error, "There is a repeat nullifier in the transaction"}

      true ->
        true
    end
  end

  # actions must be compliant, i.e., contain a proof for each resource
  @spec verify_tx_action_compliance(t()) :: true | {:error, String.t()}
  def verify_tx_action_compliance(%Transaction{actions: actions}) do
    failed =
      actions
      |> Enum.map(&Action.verify_correspondence/1)
      |> Enum.reject(&(&1 == true))

    Enum.empty?(failed) or
      {:error, Enum.join(Enum.map(failed, &elem(&1, 1)), "\n")}
  end

  # the sum of all action deltas we compute here must equal
  # the transaction delta
  @spec verify_tx_action_delta_sum(t()) :: true | {:error, String.t()}
  def verify_tx_action_delta_sum(%Transaction{
        actions: actions,
        delta: tx_delta
      }) do
    action_delta_sum =
      for action <- actions, reduce: %{} do
        acc -> Delta.add(acc, Action.delta(action))
      end

    action_delta_sum == tx_delta or
      {:error,
       "Transaction delta: #{inspect(tx_delta)}\n" <>
         "does not match the action deltas #{inspect(action_delta_sum)}"}
  end

  # the tx's delta must be zero
  @spec verify_tx_has_zero_delta(t()) :: true | {:error, String.t()}
  def verify_tx_has_zero_delta(%Transaction{delta: delta}) do
    delta == %{} or
      {:error, "The Transaction delta #{inspect(delta)} is not zero"}
  end

  # all transaction logic proofs must pass
  @spec verify_tx_action_logics(t()) :: true | {:error, String.t()}
  def verify_tx_action_logics(tx = %Transaction{}) do
    proofs = tx.actions |> Enum.flat_map(& &1.proofs)

    failed =
      Enum.reject(proofs, &Anoma.TransparentResource.LogicProof.verify/1)

    Enum.empty?(failed) or
      {:error,
       "Logic failure in the following proofs\n" <>
         "#{inspect(failed, pretty: true)}"}
  end

  # We any here, as it's giving a weird error
  @spec from_noun(Noun.t()) :: {:ok, t()} | :error
  def from_noun([roots, actions, delta, delta_proof | terminator])
      when terminator in [0, <<>>, <<0>>, []] do
    with {:ok, actions} <- from_noun_actions(actions),
         {:ok, delta} <- Delta.from_noun(delta) do
      {:ok,
       %Transaction{
         roots: MapSet.new(Noun.list_nock_to_erlang(roots)),
         actions: actions,
         delta: delta,
         delta_proof: delta_proof
       }}
    end
  end

  def from_noun(_) do
    :error
  end

  defimpl Noun.Nounable, for: Transaction do
    def to_noun(trans = %Transaction{}) do
      [
        MapSet.to_list(trans.roots),
        Enum.map(trans.actions, &Noun.Nounable.to_noun/1),
        Map.to_list(trans.delta) |> Enum.map(fn {x, y} -> [x, y] end),
        # Consider better provinance value
        trans.delta_proof
      ]
    end
  end

  @spec from_noun_actions(Noun.t()) :: {:ok, MapSet.t(Action.t())}
  defp from_noun_actions(noun) when is_list(noun) do
    maybe_actions =
      Enum.map(Noun.list_nock_to_erlang(noun), &Action.from_noun/1)

    if Enum.any?(maybe_actions, &(:error == &1)) do
      :error
    else
      {:ok, MapSet.new(Enum.map(maybe_actions, fn {:ok, x} -> x end))}
    end
  end

  ##############################################################################
  #                                Accessing                                   #
  ##############################################################################

  @spec commitments(t()) ::
          MapSet.t(Anoma.TransparentResource.Resource.commitment())
  def commitments(self = %Transaction{}) do
    self.actions
    |> Stream.map(&Action.commitments/1)
    |> Enum.reduce(MapSet.new(), &MapSet.union/2)
  end

  @spec nullifiers(t()) ::
          MapSet.t(Anoma.TransparentResource.Resource.nullifier())
  def nullifiers(self = %Transaction{}) do
    self.actions
    |> Stream.map(&Action.nullifiers/1)
    |> Enum.reduce(MapSet.new(), &MapSet.union/2)
  end

  @spec resources(t()) :: MapSet.t(Anoma.TransparentResource.Resource.t())
  def resources(self = %Transaction{}) do
    self.actions
    |> Stream.map(&Action.resources/1)
    |> Enum.reduce(MapSet.new(), &MapSet.union/2)
  end

  @spec nullified_resources(t()) ::
          MapSet.t(Anoma.TransparentResource.Resource.t())
  def nullified_resources(self = %Transaction{}) do
    self.actions
    |> Stream.map(&Action.nullified_resources/1)
    |> Enum.reduce(MapSet.new(), &MapSet.union/2)
  end
end<|MERGE_RESOLUTION|>--- conflicted
+++ resolved
@@ -15,7 +15,6 @@
     field(:delta_proof, <<>>, default: <<>>)
   end
 
-<<<<<<< HEAD
   def compose(tx1 = %Transaction{}, tx2 = %Transaction{}) do
     %Transaction{
       roots: MapSet.union(tx1.roots, tx2.roots),
@@ -25,19 +24,12 @@
     }
   end
 
-=======
->>>>>>> 03beb2e6
   @type verify_opts() ::
           {:double_insertion_closure, (t() -> boolean())}
           | {:root_closure, (t() -> boolean())}
 
-<<<<<<< HEAD
-  @spec verify(t()) :: boolean()
-  @spec verify(t(), list(verify_opts)) :: boolean()
-=======
   @spec verify(t()) :: true | {:error, String.t()}
   @spec verify(t(), list(verify_opts)) :: true | {:error, String.t()}
->>>>>>> 03beb2e6
   def verify(tx = %Transaction{}, options \\ []) do
     args =
       Keyword.validate!(options,
@@ -60,23 +52,15 @@
   end
 
   # every consumed resource referenced must exist in a referenced root
-<<<<<<< HEAD
-  @spec verify_tx_roots(t(), (t() -> boolean())) :: boolean()
-=======
   @spec verify_tx_roots(t(), (t() -> boolean())) ::
           true | {:error, String.t()}
->>>>>>> 03beb2e6
   def verify_tx_roots(tx, root_closure) do
     root_closure.(tx)
   end
 
   # Every transactions must not have already been seen by storage
-<<<<<<< HEAD
-  @spec verify_tx_storage_checks(t(), (t() -> boolean())) :: boolean()
-=======
   @spec verify_tx_storage_checks(t(), (t() -> boolean())) ::
           true | {:error, String.t()}
->>>>>>> 03beb2e6
   def verify_tx_storage_checks(tx, double_insertion_closure) do
     double_insertion_closure.(tx)
   end
