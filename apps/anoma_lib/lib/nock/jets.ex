--- conflicted
+++ resolved
@@ -484,11 +484,7 @@
   def shax(core) do
     with {:ok, noun} when is_noun_atom(noun) <- sample(core),
          sample <- Noun.atom_integer_to_binary(noun) do
-<<<<<<< HEAD
-      {:ok, :crypto.hash(:sha256, sample) |> an_integer()}
-=======
       {:ok, :crypto.hash(:sha256, sample)}
->>>>>>> 8183ef9f
     else
       _ -> :error
     end
