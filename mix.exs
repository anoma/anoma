defmodule Anoma.MixProject do
  use Mix.Project

  def version do
    {ver, _} = Code.eval_file("version.exs", ".")
    ver
  end

  def project do
    [
      apps_path: "apps",
      version: version(),
      elixir: "~> 1.17",
      start_permanent: Mix.env() == :prod,
      deps: deps(),
      dialyzer: [
        plt_local_path: "plts/anoma.plt",
        plt_core_path: "plts/core.plt",
        flags: [
<<<<<<< HEAD
          # Checks for functions which can only return via an exception.
          "-Werror_handling",
=======
          # Check for functions whose specs include types the function
          # can never return.
          "-Wextra_return",
>>>>>>> 0a425113
          # Turn off the warning for improper lists, because we use
          # bare cons frequently and deliberately.
          "-Wno_improper_lists"
        ],
        plt_add_apps: [:mix, :ex_unit]
      ],
      # Docs
      name: "Anoma",
      docs: docs(),
      # Nockma eval
      escript: escript(),
      releases: releases(),
      package: package(),
      # these options are required for running `mix compile` in the umbrella.
      # make changes here and in apps/anoma_protobuf/mix.exs
      protoc_options: [
        elixir_out: "apps/anoma_protobuf/lib/anoma/protobuf",
        proto_files: ["apps/anoma_protobuf/priv/protobuf"],
        extra_opts:
          "one_file_per_module=true,gen_descriptors=true,plugins=grpc,include_docs=true"
      ]
    ]
  end

  def releases do
    [
      anoma_client: [
        include_executables_for: [:unix],
        applications: [
          {:anoma_client, :permanent}
        ]
      ],
      anoma: [
        include_executables_for: [:unix, :windows],
        applications: [
          anoma_node: :permanent,
          event_broker: :permanent
        ]
      ]
    ]
  end

  # Run "mix help deps" to learn about dependencies.
  defp deps do
    []
  end

  defp docs do
    [
      main: "readme",
      extras: extras(),
      source_ref: "v#{version()}",
      javascript_config_path: "./.doc-versions.js",
      extra_section: "GUIDES",
      groups_for_extras: group_for_extras(),
      groups_for_modules: group_for_modules(),
      before_closing_body_tag: &docs_before_closing_body_tag/1,
      skip_undefined_reference_warnings_on:
        &(not String.match?(&1, ~r/^Protobuf\.Wire.*/))
    ]
  end

  def package do
    [
      maintainers: ["Mariari", " Raymond E. Pasco"],
      name: :anoma,
      licenses: ["MIT"]
    ]
  end

  def group_for_modules() do
    [
      "Resource Machine": [
        ~r/^Anoma.RM.?/,
        ~r/^Anoma.Resource.?/,
        ~r/^Anoma.CairoResource.Resource.?/
      ],
      "Anoma Actors": [Anoma.Node],
      Mempool: ~r/^Anoma.Node.Mempool.?/,
      Executor: ~r/^Anoma.Node.Executor.?/,
      Identity: [~r/^Anoma.Identity.?/, ~r/^Anoma.Node.Identity.?/],
      Intents: ~r/^Anoma.Node.Intent.?/,
      Storage: [~r/^Anoma.Node.Storage.?/, Anoma.Node.Storage, Anoma.Order],
      Transport: ~r/^Anoma.Node.Transport.?/,
      Examples: ~r/^Examples.?/,
      "Cryptographic Primitives": [~r/^Anoma.Crypto.?/],
      Solver: [~r/^Anoma.Node.Solver.?/],
      "General Engines": [~r/^Anoma.Node.?/],
      "CLI Engine": [~r/^Anoma.Cli.?/],
      Nock: [~r/^Nock.?/, ~r/^Noun.?/],
      CommitmentTree: [~r/^CommitmentTree.?/],
      EventBroker: ~r/^EventBroker.?/,
      Utilities: [Anoma.Utility, Anoma.Mnesia, Anoma.Communicator],
      "Test Helpers": ~r/^TestHelper.?/
    ]
  end

  def group_for_extras() do
    [
      "Guide Index": "documentation/index_docs.livemd",
      "Contributors Guide": ~r/documentation\/contributing\/.?/,
      "Contributors Guide": "documentation/CONTRIBUTING.livemd",
      "Visualizing Anoma": ~r/documentation\/visualization\/.?/,
      "Visualizing Anoma": "documentation/visualization.livemd",
      "Nock Environment": ~r/documentation\/hoon\/.?/,
      "Nock Environment": "documentation/hoon.livemd"
    ]
  end

  def extras() do
    ["README.md" | all_docs("./documentation")]
  end

  # Run "mix help compile.app" to learn about applications.
  def application do
    [
      extra_applications: [
        :observer,
        :wx
      ]
    ]
  end

  def escript do
    [
      main_module: Anoma.Cli,
      name: "anoma",
      app: nil
    ]
  end

  defp docs_before_closing_body_tag(:html) do
    # https://hexdocs.pm/ex_doc/readme.html#extensions
    """
    <script src="https://cdn.jsdelivr.net/npm/mermaid@10.7.0/dist/mermaid.min.js"></script>
    <script>
    document.addEventListener("DOMContentLoaded", function () {
    mermaid.initialize({
      startOnLoad: false,
      theme: document.body.className.includes("dark") ? "dark" : "default"
    });
    let id = 0;
    for (const codeEl of document.querySelectorAll("pre code.mermaid")) {
      const preEl = codeEl.parentElement;
      const graphDefinition = codeEl.textContent;
      const graphEl = document.createElement("div");
      const graphId = "mermaid-graph-" + id++;
      mermaid.render(graphId, graphDefinition).then(({svg, bindFunctions}) => {
        graphEl.innerHTML = svg;
        bindFunctions?.(graphEl);
        preEl.insertAdjacentElement("afterend", graphEl);
        preEl.remove();
      });
    }
    });
    </script>
    <script src="https://cdn.jsdelivr.net/npm/vega@5.20.2"></script>
    <script src="https://cdn.jsdelivr.net/npm/vega-lite@5.1.1"></script>
    <script src="https://cdn.jsdelivr.net/npm/vega-embed@6.18.2"></script>
    <script>
    document.addEventListener("DOMContentLoaded", function () {
    for (const codeEl of document.querySelectorAll("pre code.vega-lite")) {
      try {
        const preEl = codeEl.parentElement;
        const spec = JSON.parse(codeEl.textContent);
        const plotEl = document.createElement("div");
        preEl.insertAdjacentElement("afterend", plotEl);
        vegaEmbed(plotEl, spec);
        preEl.remove();
      } catch (error) {
        console.log("Failed to render Vega-Lite plot: " + error)
      }
    }
    });
    </script>
    """
  end

  defp docs_before_closing_body_tag(_), do: ""

  defp all_docs(dir) do
    [dir | dir_from_path(dir)]
    |> Stream.map(fn x -> Path.wildcard(Path.join(x, "*livemd")) end)
    |> Stream.concat()
    |> Enum.sort()
  end

  defp dir_from_path(dir) do
    File.ls!(dir)
    |> Stream.map(&Path.join(dir, &1))
    |> Stream.filter(&File.dir?(&1))
    |> Enum.map(fn x -> [x | dir_from_path(x)] end)
    |> Enum.concat()
  end
end<|MERGE_RESOLUTION|>--- conflicted
+++ resolved
@@ -17,14 +17,11 @@
         plt_local_path: "plts/anoma.plt",
         plt_core_path: "plts/core.plt",
         flags: [
-<<<<<<< HEAD
           # Checks for functions which can only return via an exception.
           "-Werror_handling",
-=======
           # Check for functions whose specs include types the function
           # can never return.
           "-Wextra_return",
->>>>>>> 0a425113
           # Turn off the warning for improper lists, because we use
           # bare cons frequently and deliberately.
           "-Wno_improper_lists"
