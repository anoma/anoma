[package]
authors = ["Heliax AG <hello@heliax.dev>"]
edition = "2021"
license = "GPL-3.0"
name = "anoma"
resolver = "2"
version = "0.5.0"

# See more keys and their definitions at https://doc.rust-lang.org/cargo/reference/manifest.html

[features]
default = ["ABCI", "ibc-vp-abci"]
# NOTE "dev" features that shouldn't be used in live networks are enabled by default for now
dev = []
ferveo-tpke = [
  "ferveo",
  "tpke",
  "ark-ec",
  "rand_core",
  "rand",
]
# for integration tests and test utilies
ibc-vp = [
  "ibc",
]
ibc-vp-abci = [
  "ibc-abci",
]
ibc-mocks = [
  "ibc/mocks",
]
ibc-mocks-abci = [
  "ibc-abci/mocks",
]
# for integration tests and test utilies
ABCI = [
  "ibc-proto-abci",
  "tendermint-stable",
  "tendermint-proto-abci",
]
ABCI-plus-plus = [
  "ibc-proto",
  "tendermint",
  "tendermint-proto",
]
testing = [
  "proptest",
  "rand",
  "rand_core",
  "tempfile",
]
wasm-runtime = [
  "loupe",
  "parity-wasm",
  "pwasm-utils",
  "wasmer-cache",
  "wasmer-compiler-singlepass",
  "wasmer-engine-dylib",
  "wasmer-engine-universal",
  "wasmer-vm",
  "wasmer",
]

[dependencies]
anoma_proof_of_stake = {path = "../proof_of_stake"}
ark-bls12-381 = {version = "0.3"}
ark-ec = {version = "0.3", optional = true}
ark-serialize = "0.3"
bech32 = "0.8.0"
bellman = {version = "0.11.1", features = ["groth16"]}
bls12_381 = {version = "0.6.0"}
borsh = "0.9.0"
chrono = "0.4.19"
# Using unreleased commit on top of version 0.5.0 that adds Sync to the CLruCache
clru = {git = "https://github.com/marmeladema/clru-rs.git", rev = "71ca566"}
derivative = "2.2.0"
ed25519-consensus = "1.2.0"
<<<<<<< HEAD
getrandom = {version = "0.2", features = ["custom"]}
group = {version = "0.11.0"}
=======
ferveo = {optional = true, git = "https://github.com/anoma/ferveo"}
ferveo-common = {git = "https://github.com/anoma/ferveo"}
>>>>>>> 3a2196d1
hex = "0.4.3"
tpke = {package = "group-threshold-cryptography", optional = true, git = "https://github.com/anoma/ferveo"}
# TODO using the same version of tendermint-rs as we do here.
ibc = {git = "https://github.com/heliaxdev/ibc-rs", branch = "yuji/v0.12.0_abcipp_v0.23.5", default-features = false, optional = true}
ibc-abci = {package = "ibc", git = "https://github.com/heliaxdev/ibc-rs", branch = "yuji/v0.12.0_tm_v0.23.5", default-features = false, optional = true}
ibc-proto = {git = "https://github.com/heliaxdev/ibc-rs", branch = "yuji/v0.12.0_abcipp_v0.23.5", default-features = false, optional = true}
ibc-proto-abci = {package = "ibc-proto", git = "https://github.com/heliaxdev/ibc-rs", branch = "yuji/v0.12.0_tm_v0.23.5", default-features = false, optional = true}
ics23 = "0.6.7"
itertools = "0.10.0"
<<<<<<< HEAD
jubjub = {version = "0.8.0"}
loupe = {version = "0.1.3", optional = true}
masp_primitives = { git = "https://github.com/murisi/masp", branch = "murisi/masp-transaction3" }
masp_proofs = { git = "https://github.com/murisi/masp", branch = "murisi/masp-transaction3" }
=======
loupe = {version = "0.1.3", optional = true}
>>>>>>> 3a2196d1
parity-wasm = {version = "0.42.2", optional = true}
proptest = {version = "1.0.0", optional = true}
prost = "0.9.0"
prost-types = "0.9.0"
pwasm-utils = {version = "0.18.0", optional = true}
rand = {version = "0.8", optional = true}
# TODO proptest rexports the RngCore trait but the re-implementations only work for version `0.8`. *sigh*
rand_core = {version = "0.6", optional = true}
rand_xorshift = {version = "0.3.0"}
rust_decimal = "1.14.3"
serde = {version = "1.0.125", features = ["derive"]}
serde_json = "1.0.62"
sha2 = "0.9.3"
# We switch off "blake2b" because it cannot be compiled to wasm
sparse-merkle-tree = {git = "https://github.com/heliaxdev/sparse-merkle-tree", branch = "yuji/prost-0.9", default-features = false, features = ["std", "borsh"]}
tempfile = {version = "3.2.0", optional = true}
# temporarily using fork work-around for https://github.com/informalsystems/tendermint-rs/issues/971
tendermint = {git = "https://github.com/heliaxdev/tendermint-rs", branch = "yuji/abcipp-v0.23.5", optional = true}
tendermint-proto = {git = "https://github.com/heliaxdev/tendermint-rs", branch = "yuji/abcipp-v0.23.5", optional = true}
tendermint-proto-abci = {package = "tendermint-proto", git = "https://github.com/heliaxdev/tendermint-rs", branch = "yuji/rebase_v0.23.5", optional = true}
tendermint-stable = {package = "tendermint", git = "https://github.com/heliaxdev/tendermint-rs", branch = "yuji/rebase_v0.23.5", optional = true}
thiserror = "1.0.30"
tracing = "0.1.30"
wasmer = {version = "=2.2.0", optional = true}
wasmer-cache = {version = "=2.2.0", optional = true}
wasmer-compiler-singlepass = {version = "=2.2.0", optional = true}
wasmer-engine-dylib = {version = "=2.2.0", optional = true}
wasmer-engine-universal = {version = "=2.2.0", optional = true}
wasmer-vm = {version = "2.2.0", optional = true}
wasmparser = "0.83.0"

[dev-dependencies]
assert_matches = "1.5.0"
byte-unit = "4.0.13"
pretty_assertions = "0.7.2"
proptest = "1.0.0"
test-log = {version = "0.2.7", default-features = false, features = ["trace"]}
tracing-subscriber = {version = "0.3.7", default-features = false, features = ["env-filter", "fmt"]}

[build-dependencies]
tonic-build = "0.6.0"<|MERGE_RESOLUTION|>--- conflicted
+++ resolved
@@ -75,13 +75,10 @@
 clru = {git = "https://github.com/marmeladema/clru-rs.git", rev = "71ca566"}
 derivative = "2.2.0"
 ed25519-consensus = "1.2.0"
-<<<<<<< HEAD
+ferveo = {optional = true, git = "https://github.com/anoma/ferveo"}
+ferveo-common = {git = "https://github.com/anoma/ferveo"}
 getrandom = {version = "0.2", features = ["custom"]}
 group = {version = "0.11.0"}
-=======
-ferveo = {optional = true, git = "https://github.com/anoma/ferveo"}
-ferveo-common = {git = "https://github.com/anoma/ferveo"}
->>>>>>> 3a2196d1
 hex = "0.4.3"
 tpke = {package = "group-threshold-cryptography", optional = true, git = "https://github.com/anoma/ferveo"}
 # TODO using the same version of tendermint-rs as we do here.
@@ -91,14 +88,10 @@
 ibc-proto-abci = {package = "ibc-proto", git = "https://github.com/heliaxdev/ibc-rs", branch = "yuji/v0.12.0_tm_v0.23.5", default-features = false, optional = true}
 ics23 = "0.6.7"
 itertools = "0.10.0"
-<<<<<<< HEAD
 jubjub = {version = "0.8.0"}
 loupe = {version = "0.1.3", optional = true}
 masp_primitives = { git = "https://github.com/murisi/masp", branch = "murisi/masp-transaction3" }
 masp_proofs = { git = "https://github.com/murisi/masp", branch = "murisi/masp-transaction3" }
-=======
-loupe = {version = "0.1.3", optional = true}
->>>>>>> 3a2196d1
 parity-wasm = {version = "0.42.2", optional = true}
 proptest = {version = "1.0.0", optional = true}
 prost = "0.9.0"
