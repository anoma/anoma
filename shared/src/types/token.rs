//! A basic fungible token

use std::convert::TryFrom;
use std::fmt::Display;
use std::ops::{Add, AddAssign, Sub, SubAssign};
use std::str::FromStr;
use masp_primitives::transaction::Transaction;

use borsh::{BorshDeserialize, BorshSchema, BorshSerialize};
use serde::{Deserialize, Serialize};
use thiserror::Error;

<<<<<<< HEAD
use crate::types::address::{masp, Address, Error as AddressError, InternalAddress};
#[cfg(any(feature = "ibc-vp", feature = "ibc-vp-abci"))]
=======
use crate::types::address::{Address, Error as AddressError, InternalAddress};
>>>>>>> 3a2196d1
use crate::types::ibc::data::FungibleTokenPacketData;
use crate::types::storage::{DbKeySeg, Key, KeySeg};

/// Amount in micro units. For different granularity another representation
/// might be more appropriate.
#[derive(
    Clone,
    Copy,
    Default,
    BorshSerialize,
    BorshDeserialize,
    BorshSchema,
    PartialEq,
    Eq,
    PartialOrd,
    Ord,
    Debug,
    Hash,
)]
pub struct Amount {
    micro: u64,
}

/// Maximum decimal places in a token [`Amount`] and [`Change`].
pub const MAX_DECIMAL_PLACES: u32 = 6;
/// Decimal scale of token [`Amount`] and [`Change`].
pub const SCALE: u64 = 1_000_000;
const SCALE_F64: f64 = SCALE as f64;

/// A change in tokens amount
pub type Change = i128;

impl Amount {
    /// Get the amount as a [`Change`]
    pub fn change(&self) -> Change {
        self.micro as Change
    }

    /// Spend a given amount.
    /// Panics when given `amount` > `self.micro` amount.
    pub fn spend(&mut self, amount: &Amount) {
        self.micro = self.micro.checked_sub(amount.micro).unwrap();
    }

    /// Receive a given amount.
    /// Panics on overflow.
    pub fn receive(&mut self, amount: &Amount) {
        self.micro = self.micro.checked_add(amount.micro).unwrap();
    }

    /// Create a new amount from whole number of tokens
    pub const fn whole(amount: u64) -> Self {
        Self {
            micro: amount * SCALE,
        }
    }

    /// Create a new amount with the maximum value
    pub fn max() -> Self {
        Self { micro: u64::MAX }
    }
}

impl serde::Serialize for Amount {
    fn serialize<S>(
        &self,
        serializer: S,
    ) -> std::result::Result<S::Ok, S::Error>
    where
        S: serde::Serializer,
    {
        let amount_string = self.to_string();
        serde::Serialize::serialize(&amount_string, serializer)
    }
}

impl<'de> serde::Deserialize<'de> for Amount {
    fn deserialize<D>(deserializer: D) -> std::result::Result<Self, D::Error>
    where
        D: serde::Deserializer<'de>,
    {
        use serde::de::Error;
        let amount_string: String =
            serde::Deserialize::deserialize(deserializer)?;
        Self::from_str(&amount_string).map_err(D::Error::custom)
    }
}

impl From<Amount> for f64 {
    /// Warning: `f64` loses precision and it should not be used when exact
    /// values are required.
    fn from(amount: Amount) -> Self {
        amount.micro as f64 / SCALE_F64
    }
}

impl From<f64> for Amount {
    /// Warning: `f64` loses precision and it should not be used when exact
    /// values are required.
    fn from(micro: f64) -> Self {
        Self {
            micro: (micro * SCALE_F64).round() as u64,
        }
    }
}

impl From<u64> for Amount {
    fn from(micro: u64) -> Self {
        Self { micro }
    }
}

impl From<Amount> for u64 {
    fn from(amount: Amount) -> Self {
        amount.micro
    }
}

impl Add for Amount {
    type Output = Amount;

    fn add(mut self, rhs: Self) -> Self::Output {
        self.micro += rhs.micro;
        self
    }
}

impl AddAssign for Amount {
    fn add_assign(&mut self, rhs: Self) {
        self.micro += rhs.micro
    }
}

impl Sub for Amount {
    type Output = Amount;

    fn sub(mut self, rhs: Self) -> Self::Output {
        self.micro -= rhs.micro;
        self
    }
}

impl SubAssign for Amount {
    fn sub_assign(&mut self, rhs: Self) {
        self.micro -= rhs.micro
    }
}

#[allow(missing_docs)]
#[derive(Error, Debug)]
pub enum AmountParseError {
    #[error("Error decoding token amount: {0}")]
    InvalidDecimal(rust_decimal::Error),
    #[error(
        "Error decoding token amount, too many decimal places: {0}. Maximum \
         {MAX_DECIMAL_PLACES}"
    )]
    ScaleTooLarge(u32),
    #[error("Error decoding token amount, the value is within invalid range.")]
    InvalidRange,
}

impl FromStr for Amount {
    type Err = AmountParseError;

    fn from_str(s: &str) -> Result<Self, Self::Err> {
        match rust_decimal::Decimal::from_str(s) {
            Ok(decimal) => {
                let scale = decimal.scale();
                if scale > 6 {
                    return Err(AmountParseError::ScaleTooLarge(scale));
                }
                let whole =
                    decimal * rust_decimal::Decimal::new(SCALE as i64, 0);
                let micro: u64 =
                    rust_decimal::prelude::ToPrimitive::to_u64(&whole)
                        .ok_or(AmountParseError::InvalidRange)?;
                Ok(Self { micro })
            }
            Err(err) => Err(AmountParseError::InvalidDecimal(err)),
        }
    }
}

impl Display for Amount {
    fn fmt(&self, f: &mut std::fmt::Formatter<'_>) -> std::fmt::Result {
        let decimal =
            rust_decimal::Decimal::new(self.micro as i64, MAX_DECIMAL_PLACES)
                .normalize();
        write!(f, "{}", decimal)
    }
}

impl From<Amount> for Change {
    fn from(amount: Amount) -> Self {
        amount.micro as i128
    }
}

/// Key segment for a balance key
pub const BALANCE_STORAGE_KEY: &str = "balance";
/// Key segment for head shielded transaction pointer key
pub const HEAD_TX_KEY: &str = "head-tx";
/// Key segment prefix for shielded transaction key
pub const TX_KEY_PREFIX: &str = "tx-";

/// Obtain a storage key for user's balance.
pub fn balance_key(token_addr: &Address, owner: &Address) -> Key {
    Key::from(token_addr.to_db_key())
        .push(&BALANCE_STORAGE_KEY.to_owned())
        .expect("Cannot obtain a storage key")
        .push(&owner.to_db_key())
        .expect("Cannot obtain a storage key")
}

/// Obtain a storage key prefix for all users' balances.
pub fn balance_prefix(token_addr: &Address) -> Key {
    Key::from(token_addr.to_db_key())
        .push(&BALANCE_STORAGE_KEY.to_owned())
        .expect("Cannot obtain a storage key")
}

/// Check if the given storage key is balance key for the given token. If it is,
/// returns the owner.
pub fn is_balance_key<'a>(
    token_addr: &Address,
    key: &'a Key,
) -> Option<&'a Address> {
    match &key.segments[..] {
        [
            DbKeySeg::AddressSeg(addr),
            DbKeySeg::StringSeg(key),
            DbKeySeg::AddressSeg(owner),
        ] if key == BALANCE_STORAGE_KEY && addr == token_addr => Some(owner),
        _ => None,
    }
}

/// Check if the given storage key is balance key for unspecified token. If it
/// is, returns the owner.
pub fn is_any_token_balance_key(key: &Key) -> Option<&Address> {
    match &key.segments[..] {
        [
            DbKeySeg::AddressSeg(_),
            DbKeySeg::StringSeg(key),
            DbKeySeg::AddressSeg(owner),
        ] if key == BALANCE_STORAGE_KEY => Some(owner),
        _ => None,
    }
}

/// Check if the given storage key is non-owner's balance key. If it is, returns
/// the address.
pub fn is_non_owner_balance_key(key: &Key) -> Option<&Address> {
    match &key.segments[..] {
        [
            DbKeySeg::AddressSeg(_),
            DbKeySeg::StringSeg(key),
            DbKeySeg::AddressSeg(owner),
        ] if key == BALANCE_STORAGE_KEY => match owner {
            Address::Internal(InternalAddress::IbcEscrow(_))
            | Address::Internal(InternalAddress::IbcBurn)
            | Address::Internal(InternalAddress::IbcMint) => Some(owner),
            _ => None,
        },
        _ => None,
    }
}

/// Check if the given storage key is a masp key
pub fn is_masp_key(key: &Key) -> bool {
    match &key.segments[..] {
        [
            DbKeySeg::AddressSeg(addr),
            DbKeySeg::StringSeg(key),
        ] if *addr == masp() && (key == HEAD_TX_KEY || key.starts_with(TX_KEY_PREFIX)) => true,
        _ => false,
    }
}

/// A simple bilateral token transfer
#[derive(
    Debug,
    Clone,
    PartialEq,
    BorshSerialize,
    BorshDeserialize,
    BorshSchema,
    Hash,
    Eq,
    PartialOrd,
    Serialize,
    Deserialize,
)]
pub struct Transfer {
    /// Source address will spend the tokens
    pub source: Address,
    /// Target address will receive the tokens
    pub target: Address,
    /// Token's address
    pub token: Address,
    /// The amount of tokens
    pub amount: Amount,
    /// Shielded transaction part
    pub shielded: Option<Transaction>,
}

#[allow(missing_docs)]
#[derive(Error, Debug)]
pub enum TransferError {
    #[error("Invalid address is specified: {0}")]
    Address(AddressError),
    #[error("Invalid amount: {0}")]
    Amount(AmountParseError),
    #[error("No token is specified")]
    NoToken,
}

impl TryFrom<FungibleTokenPacketData> for Transfer {
    type Error = TransferError;

    fn try_from(data: FungibleTokenPacketData) -> Result<Self, Self::Error> {
        let source =
            Address::decode(&data.sender).map_err(TransferError::Address)?;
        let target =
            Address::decode(&data.receiver).map_err(TransferError::Address)?;
        let token_str = data
            .denomination
            .split('/')
            .last()
            .ok_or(TransferError::NoToken)?;
        let token =
            Address::decode(token_str).map_err(TransferError::Address)?;
        let amount =
            Amount::from_str(&data.amount).map_err(TransferError::Amount)?;
        Ok(Self {
            source,
            target,
            token,
            amount,
            shielded: None,
        })
    }
}

#[cfg(test)]
mod tests {
    use proptest::prelude::*;

    use super::*;

    proptest! {
            /// The upper limit is set to `2^51`, because then the float is
            /// starting to lose precision.
            #[test]
            fn test_token_amount_f64_conversion(raw_amount in 0..2_u64.pow(51)) {
                let amount = Amount::from(raw_amount);
                // A round-trip conversion to and from f64 should be an identity
                let float = f64::from(amount);
                let identity = Amount::from(float);
                assert_eq!(amount, identity);
        }
    }
}<|MERGE_RESOLUTION|>--- conflicted
+++ resolved
@@ -10,12 +10,7 @@
 use serde::{Deserialize, Serialize};
 use thiserror::Error;
 
-<<<<<<< HEAD
 use crate::types::address::{masp, Address, Error as AddressError, InternalAddress};
-#[cfg(any(feature = "ibc-vp", feature = "ibc-vp-abci"))]
-=======
-use crate::types::address::{Address, Error as AddressError, InternalAddress};
->>>>>>> 3a2196d1
 use crate::types::ibc::data::FungibleTokenPacketData;
 use crate::types::storage::{DbKeySeg, Key, KeySeg};
 
@@ -303,7 +298,6 @@
     PartialEq,
     BorshSerialize,
     BorshDeserialize,
-    BorshSchema,
     Hash,
     Eq,
     PartialOrd,
