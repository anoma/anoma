--- conflicted
+++ resolved
@@ -22,37 +22,12 @@
     field(:commitments, list(binary()), default: [])
     field(:nullifiers, list(binary()), default: [])
     field(:proofs, list(ProofRecord.t()), default: [])
-<<<<<<< HEAD
-    field(:compliance_proofs, list({binary(), binary()}), default: [])
     field(:delta, Delta.t(), default: Delta.new(%{}))
-=======
-    field(:delta, Delta.t(), default: %{})
->>>>>>> a5f0db8f
     field(:extra, list(binary()), default: [])
     field(:preference, term(), default: nil)
   end
 
-<<<<<<< HEAD
   @spec from_noun(Noun.t()) :: {:ok, t()} | :error
-=======
-  # preference function not yet supported
-  @spec to_noun(t()) :: Noun.t()
-  def to_noun(transaction = %Transaction{}) do
-    [
-      transaction.roots,
-      transaction.commitments,
-      transaction.nullifiers,
-      for proof <- transaction.proofs do
-        ProofRecord.to_noun(proof)
-      end,
-      Delta.to_noun(transaction.delta),
-      transaction.extra
-      | [[1 | 0], 0 | 0]
-    ]
-  end
-
-  @spec from_noun(Noun.t()) :: t()
->>>>>>> a5f0db8f
   def from_noun([
         roots,
         commitments,
@@ -61,7 +36,6 @@
         delta,
         extra | _preference
       ]) do
-<<<<<<< HEAD
     proofs =
       for proof <- list_nock_to_erlang(proofs) do
         ProofRecord.from_noun(proof)
@@ -76,10 +50,6 @@
            commitments: list_nock_to_erlang(commitments),
            nullifiers: list_nock_to_erlang(nullifiers),
            proofs: proofs,
-           compliance_proofs:
-             for [a | b] <- list_nock_to_erlang(compliance_proofs) do
-               {a, b}
-             end,
            delta: delta,
            extra: list_nock_to_erlang(extra),
            preference: nil
@@ -88,20 +58,6 @@
     else
       :error
     end
-=======
-    %Transaction{
-      roots: list_nock_to_erlang(roots),
-      commitments: list_nock_to_erlang(commitments),
-      nullifiers: list_nock_to_erlang(nullifiers),
-      proofs:
-        for proof <- list_nock_to_erlang(proofs) do
-          ProofRecord.from_noun(proof)
-        end,
-      delta: Delta.from_noun(delta),
-      extra: extra,
-      preference: nil
-    }
->>>>>>> a5f0db8f
   end
 
   @spec compose(t(), t()) :: t()
@@ -226,7 +182,6 @@
         transaction.commitments,
         transaction.nullifiers,
         transaction.proofs,
-        transaction.compliance_proofs,
         transaction.delta,
         transaction.extra,
         [[1 | 0], 0 | 0]
