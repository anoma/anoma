defmodule Anoma.Resource.Delta do
  import Noun
<<<<<<< HEAD
=======
  use TypedStruct
>>>>>>> c7855f82

  typedstruct enforce: true do
    # usually non_neg_integer, but not in execution
    field(:deltas, %{binary() => integer()})
  end

  @spec empty() :: t()
  def empty(), do: new(%{})

  @spec new(%{binary() => integer()}) :: t()
  def new(map = %{}), do: %__MODULE__{deltas: map}

  @spec add(t(), t()) :: t()
  def add(%__MODULE__{deltas: d1}, %__MODULE__{deltas: d2}) do
    deltas =
      Map.merge(d1, d2, fn _k, v1, v2 -> v1 + v2 end)
      |> Map.reject(fn {_k, v} -> v == 0 end)

    %__MODULE__{deltas: deltas}
  end

  @spec negate(t()) :: t()
  def negate(%__MODULE__{deltas: r}) do
    %__MODULE__{deltas: Map.new(r, fn {k, v} -> {k, -v} end)}
  end

  @spec sub(t(), t()) :: t()
  def sub(d1, d2) do
    add(d1, negate(d2))
  end

  # use nock map once it exists
  @spec to_noun(t()) :: Noun.t()
  def to_noun(%__MODULE__{deltas: delta}) do
    for {k, v} <- delta do
      if v >= 0 do
        [k, 0 | v]
      else
        [k, 1 | -v]
      end
    end ++ 0
  end

  @spec from_noun(Noun.t()) :: t()
  def from_noun(delta_nock) do
    delta_list = list_nock_to_erlang(delta_nock)

<<<<<<< HEAD
    for [k, v_sign | v_value] <- delta_list, into: %{} do
      binary_k = atom_integer_to_binary(k)

      if v_sign == 0 do
        {binary_k, v_value}
      else
        {binary_k, -v_value}
=======
    deltas =
      for [k, v_sign | v_value] <- delta_list, into: %{} do
        binary_k = atom_integer_to_binary(k)

        if v_sign == 0 do
          {binary_k, v_value}
        else
          {binary_k, -v_value}
        end
>>>>>>> c7855f82
      end

    %__MODULE__{deltas: deltas}
  end
end<|MERGE_RESOLUTION|>--- conflicted
+++ resolved
@@ -1,9 +1,6 @@
 defmodule Anoma.Resource.Delta do
   import Noun
-<<<<<<< HEAD
-=======
   use TypedStruct
->>>>>>> c7855f82
 
   typedstruct enforce: true do
     # usually non_neg_integer, but not in execution
@@ -51,15 +48,6 @@
   def from_noun(delta_nock) do
     delta_list = list_nock_to_erlang(delta_nock)
 
-<<<<<<< HEAD
-    for [k, v_sign | v_value] <- delta_list, into: %{} do
-      binary_k = atom_integer_to_binary(k)
-
-      if v_sign == 0 do
-        {binary_k, v_value}
-      else
-        {binary_k, -v_value}
-=======
     deltas =
       for [k, v_sign | v_value] <- delta_list, into: %{} do
         binary_k = atom_integer_to_binary(k)
@@ -69,7 +57,6 @@
         else
           {binary_k, -v_value}
         end
->>>>>>> c7855f82
       end
 
     %__MODULE__{deltas: deltas}
