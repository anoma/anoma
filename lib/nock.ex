--- conflicted
+++ resolved
@@ -6,13 +6,9 @@
   require Noun
 
   use TypedStruct
-<<<<<<< HEAD
-  alias __MODULE__
-=======
   alias Anoma.Storage
   alias __MODULE__
   alias Anoma.Node.Storage.Ordering
->>>>>>> 51bf9784
 
   @type jettedness() ::
           :jetted
@@ -30,12 +26,9 @@
   """
   typedstruct do
     field(:jet, jettedness(), default: :jetted)
-<<<<<<< HEAD
-=======
     field(:ordering, GenServer.server() | nil, default: nil)
     field(:snapshot_path, Noun.t() | nil, default: nil)
     field(:instrumentation, boolean, default: false)
->>>>>>> 51bf9784
   end
 
   @dialyzer :no_improper_lists
@@ -142,8 +135,6 @@
   # skip a jet once (must be called with a 9 formula for this to work)
   def nock(subject, formula, environment = %Nock{jet: :unjetted_once}) do
     naive_nock(subject, formula, %Nock{environment | jet: :jetted})
-<<<<<<< HEAD
-=======
   end
 
   # scry: magically read from storage.
@@ -154,7 +145,6 @@
     else
       _ -> :error
     end
->>>>>>> 51bf9784
   end
 
   # nock with jet-instrumentation mode.
