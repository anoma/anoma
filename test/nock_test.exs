defmodule AnomaTest.Nock do
  use TestHelper.TestMacro, async: true

  alias Examples.ENock

  doctest(Nock)

<<<<<<< HEAD
  setup_all do
    storage = %Storage{
      qualified: AnomaTest.Nock.Qualified,
      order: AnomaTest.Nock.Order
    }

    {:ok, router, _} = Anoma.Node.Router.start()

    {:ok, storage} =
      Anoma.Node.Router.start_engine(router, Storage, storage)

    # on_exit(fn -> Anoma.Node.Router.stop(router.id) end)
    {:ok, ordering} =
      Anoma.Node.Router.start_engine(router, Ordering, %{
        table: storage
      })

    snapshot_path = [:my_special_nock_snaphsot | 0]

    env = %Nock{snapshot_path: snapshot_path, ordering: ordering}

    [env: env]
  end

  describe "testing jets" do
    test "signing success" do
      %{public: _pub, secret: sec} = Sign.new_keypair()

      msg =
        "The blood is already on my hands.
        Right or wrong, .. I must follow the path .. to its end."

      signed = Sign.sign_detached(msg, sec)

      assert {:ok, signed} ==
               nock(using_sign_detatched_core(), [
                 9,
                 2,
                 10,
                 [6, 1, msg | sec],
                 0 | 1
               ])
    end

    test "Sign wrong types error" do
      assert :error ==
               nock(using_sign_detatched_core(), [
                 9,
                 2,
                 10,
                 [6, 1, <<3>> | 5],
                 0 | 1
               ])

      assert :error ==
               nock(using_sign_detatched_core(), [
                 9,
                 2,
                 10,
                 [6, 1, 3 | <<5>>],
                 0 | 1
               ])

      assert :error ==
               nock(using_sign_detatched_core(), [
                 9,
                 2,
                 10,
                 [6, 1, <<3>> | <<5>>],
                 0 | 1
               ])
    end

    test "Verification works" do
      %{public: pub, secret: sec} = Sign.new_keypair()
      msg = "babylon 5 is no more"

      assert {:ok, signed} =
               nock(using_sign_detatched_core(), [
                 9,
                 2,
                 10,
                 [6, 1, msg | sec],
                 0 | 1
               ])

      assert {:ok, 0} ==
               nock(using_verify_detatched_core(), [
                 9,
                 2,
                 10,
                 [6, 1, signed, msg | pub],
                 0 | 1
               ])

      assert {:ok, signed} =
               nock(using_sign_core(), [9, 2, 10, [6, 1, msg | sec], 0 | 1])

      assert {:ok, msg} ==
               nock(using_verify_core(), [
                 9,
                 2,
                 10,
                 [6, 1, signed | pub],
                 0 | 1
               ])
    end

    test "Verification fails gracefully" do
      %{public: pub, secret: sec} = Sign.new_keypair()

      msg =
        "They are alone. They are a dying people. We should let them pass."

      assert {:ok, signed} =
               nock(using_sign_detatched_core(), [
                 9,
                 2,
                 10,
                 [6, 1, msg | sec],
                 0 | 1
               ])

      assert {:ok, 1} ==
               nock(using_verify_detatched_core(), [
                 9,
                 2,
                 10,
                 [6, 1, signed, <<3>> | pub],
                 0 | 1
               ])

      assert {:ok, 1} ==
               nock(using_verify_detatched_core(), [
                 9,
                 2,
                 10,
                 [6, 1, <<2>>, <<3>> | <<1>>],
                 0 | 1
               ])

      assert {:ok, signed} =
               nock(using_sign_core(), [9, 2, 10, [6, 1, msg | sec], 0 | 1])

      assert :error =
               nock(using_verify_core(), [
                 9,
                 2,
                 10,
                 [6, 1, signed | sec],
                 0 | 1
               ])
    end
  end

  describe "Bitwise operations" do
    test "end works" do
      assert nock(using_end(), [9, 2, 10, [6, 1, 5 | 80], 0 | 1]) == {:ok, 16}

      assert nock(using_end(1), [9, 2, 10, [6, 1, 3 | 80], 0 | 1]) ==
               {:ok, 16}

      assert nock(using_end(1), [9, 2, 10, [6, 1, 4 | 80], 0 | 1]) ==
               {:ok, 80}
    end

    test "met works" do
      assert nock(using_met(0), [9, 2, 10, [6, 1 | 28], 0 | 1]) == {:ok, 5}
      assert nock(using_met(1), [9, 2, 10, [6, 1 | 28], 0 | 1]) == {:ok, 3}
      assert nock(using_met(2), [9, 2, 10, [6, 1 | 28], 0 | 1]) == {:ok, 2}
    end

    test "lsh works" do
      assert nock(using_lsh(), [9, 2, 10, [6, 1, 2 | 6], 0 | 1]) == {:ok, 24}
      assert nock(using_lsh(1), [9, 2, 10, [6, 1, 2 | 6], 0 | 1]) == {:ok, 96}

      assert nock(using_lsh(2), [9, 2, 10, [6, 1, 2 | 6], 0 | 1]) ==
               {:ok, 1536}
    end

    test "rsh works" do
      assert nock(using_rsh(0), [9, 2, 10, [6, 1, 2 | 40], 0 | 1]) ==
               {:ok, 10}

      assert nock(using_rsh(1), [9, 2, 10, [6, 1, 2 | 40], 0 | 1]) == {:ok, 2}
      assert nock(using_rsh(2), [9, 2, 10, [6, 1, 1 | 40], 0 | 1]) == {:ok, 2}
    end

    test "bex works" do
      assert nock(using_bex(), [9, 2, 10, [6, 1 | 2], 0 | 1]) == {:ok, 4}
      assert nock(using_bex(), [9, 2, 10, [6, 1 | 5], 0 | 1]) == {:ok, 32}

      assert nock(using_bex(), [9, 2, 10, [6, 1 | 28], 0 | 1]) ==
               {:ok, 268_435_456}
    end

    test "mix works" do
      assert nock(using_mix(), [9, 2, 10, [6, 1, 3 | 5], 0 | 1]) == {:ok, 6}
      assert nock(using_mix(), [9, 2, 10, [6, 1, 11 | 11], 0 | 1]) == {:ok, 0}
    end
  end

  describe "Basic functionality" do
    test "base call" do
      assert nock(using_dec_core(), [9, 2, 0 | 1]) == {:ok, 998}
    end

    test "call with changing arguments" do
      assert nock(using_dec_core(), [9, 2, 10, [6, 1 | 5], 0 | 1]) == {:ok, 4}
    end

    test "dec works on binaries" do
      assert nock(using_dec_core(), [9, 2, 10, [6, 1 | <<22>>], 0 | 1]) ==
               {:ok, 21}
    end
  end

  describe "Standard Library" do
    test "calling fib" do
      assert nock(factorial(), [9, 2, 10, [6, 1 | 7], 0 | 1]) == {:ok, 13}
    end
  end

  describe "Scrying" do
    test "successful scry", %{env: env} do
      key = 777
      id = System.unique_integer([:positive])
      storage = Ordering.get_storage(env.ordering)
      {:ok, increment} = nock(increment_counter_val(key), [9, 2, 0 | 1], env)

      Storage.ensure_new(storage)

      # setup id in the system for snapshot 1
      Ordering.new_order(env.ordering, [Order.new(1, id, self())])
      # put the key with some value
      Storage.put(storage, key, 5)
      # Now snapshot it so we can scry
      Storage.put_snapshot(storage, hd(env.snapshot_path))
      assert {:ok, val} = nock(increment, [9, 2, 10, [6, 1 | id], 0 | 1], env)
      assert val == [777 | 6]
    end

    test "scry may return error if not found", %{env: env} do
      key = 666
      id = System.unique_integer([:positive])
      storage = Ordering.get_storage(env.ordering)
      {:ok, increment} = nock(increment_counter_val(key), [9, 2, 0 | 1], env)

      Storage.ensure_new(storage)

      # setup id in the system for snapshot 1
      Ordering.new_order(env.ordering, [Order.new(1, id, self())])
      # Now snapshot it so we can scry
      Storage.put_snapshot(storage, hd(env.snapshot_path))
      assert :error = nock(increment, [9, 2, 10, [6, 1 | id], 0 | 1], env)
    end
  end

  test "jam and cue give correct values" do
    jam_and_cue(0, 2)
    jam_and_cue(1, 12)
    jam_and_cue(2, 72)
    jam_and_cue(19, 2480)
    jam_and_cue(581_949_002, 1_191_831_557_952)
    jam_and_cue([0 | 19], 39689)
    jam_and_cue([1 | 1], 817)
    jam_and_cue([10_000 | 10_000], 4_952_983_169)
    jam_and_cue([65536 | <<0, 0, 1>>], 158_376_919_809)
    jam_and_cue([999_999_999 | 999_999_999], 1_301_217_674_263_809)
    jam_and_cue([222, 444 | 888], 250_038_217_192_960_129)
    jam_and_cue([[107 | 110] | [107 | 110]], 635_080_761_093)

    jam_and_cue(
      [0, 1, 2, 3, 4, 5, 6, 7, 8, 9 | 10],
      25_681_224_503_728_653_597_984_370_231_065
    )

    jam_and_cue(
      [99, 100, 101, 102, 103, 104 | 0],
      223_372_995_869_285_333_705_242_560_449
    )

    jam_and_cue(
      [[222, 444 | 888] | [222, 444 | 888]],
      170_479_614_045_978_345_989
    )

    jam_and_cue(
      [[0 | 1], [1 | 2], [2 | 3], [3 | 4] | 0],
      11_976_248_475_217_237_797
    )

    jam_and_cue(
      [
        [0 | 1],
        [1 | 2],
        [2 | 3],
        [3 | 4],
        [4 | 5],
        [5 | 6],
        [6 | 7],
        [7 | 8],
        [8 | 9] | 0
      ],
      7_694_087_033_387_855_647_747_387_855_514_468_399_947_749_137_782_565
    )

    jam_and_cue(
      [
        [0 | 1],
        [2 | 3],
        [4 | 5],
        [6 | 7],
        [8 | 9],
        [10 | 11],
        [12 | 13],
        [14 | 15],
        [16 | 17],
        [18 | 19],
        [20 | 21] | 0
      ],
      308_947_677_754_874_070_959_300_747_182_056_036_528_545_493_781_368_831_595_479_491_505_523_344_414_501
    )

    assert using_dec_core() ==
             using_dec_core() |> Nock.Jam.jam() |> Nock.Cue.cue!()
  end

  def jam_and_cue(jam_value, cue_value) do
    assert Noun.equal(jam_value, Nock.Cue.cue!(cue_value))
    assert cue_value == Nock.Jam.jam(jam_value)
    assert cue_value == Nock.Jam.jam(Noun.normalize_noun(jam_value))
=======
  test "examples" do
    ENock.dec()
    ENock.factorial()
    ENock.sign_detatched()
    ENock.verify_detatched()
    ENock.sign()
    ENock.verify()
    ENock.bex()
    ENock.mix()
    ENock.met0()
    ENock.met1()
    ENock.met2()
    ENock.lsh0()
    ENock.lsh1()
    ENock.lsh2()
    ENock.rsh0()
    ENock.rsh1()
    ENock.rsh2()
    ENock.uend0()
    ENock.uend1()
    # Next one calls this... so uneeded but who cares
    ENock.successful_inc()
    ENock.unsuccessful_inc()
    ENock.jamming_and_cueing()
>>>>>>> 856d39bd
  end
end<|MERGE_RESOLUTION|>--- conflicted
+++ resolved
@@ -5,340 +5,6 @@
 
   doctest(Nock)
 
-<<<<<<< HEAD
-  setup_all do
-    storage = %Storage{
-      qualified: AnomaTest.Nock.Qualified,
-      order: AnomaTest.Nock.Order
-    }
-
-    {:ok, router, _} = Anoma.Node.Router.start()
-
-    {:ok, storage} =
-      Anoma.Node.Router.start_engine(router, Storage, storage)
-
-    # on_exit(fn -> Anoma.Node.Router.stop(router.id) end)
-    {:ok, ordering} =
-      Anoma.Node.Router.start_engine(router, Ordering, %{
-        table: storage
-      })
-
-    snapshot_path = [:my_special_nock_snaphsot | 0]
-
-    env = %Nock{snapshot_path: snapshot_path, ordering: ordering}
-
-    [env: env]
-  end
-
-  describe "testing jets" do
-    test "signing success" do
-      %{public: _pub, secret: sec} = Sign.new_keypair()
-
-      msg =
-        "The blood is already on my hands.
-        Right or wrong, .. I must follow the path .. to its end."
-
-      signed = Sign.sign_detached(msg, sec)
-
-      assert {:ok, signed} ==
-               nock(using_sign_detatched_core(), [
-                 9,
-                 2,
-                 10,
-                 [6, 1, msg | sec],
-                 0 | 1
-               ])
-    end
-
-    test "Sign wrong types error" do
-      assert :error ==
-               nock(using_sign_detatched_core(), [
-                 9,
-                 2,
-                 10,
-                 [6, 1, <<3>> | 5],
-                 0 | 1
-               ])
-
-      assert :error ==
-               nock(using_sign_detatched_core(), [
-                 9,
-                 2,
-                 10,
-                 [6, 1, 3 | <<5>>],
-                 0 | 1
-               ])
-
-      assert :error ==
-               nock(using_sign_detatched_core(), [
-                 9,
-                 2,
-                 10,
-                 [6, 1, <<3>> | <<5>>],
-                 0 | 1
-               ])
-    end
-
-    test "Verification works" do
-      %{public: pub, secret: sec} = Sign.new_keypair()
-      msg = "babylon 5 is no more"
-
-      assert {:ok, signed} =
-               nock(using_sign_detatched_core(), [
-                 9,
-                 2,
-                 10,
-                 [6, 1, msg | sec],
-                 0 | 1
-               ])
-
-      assert {:ok, 0} ==
-               nock(using_verify_detatched_core(), [
-                 9,
-                 2,
-                 10,
-                 [6, 1, signed, msg | pub],
-                 0 | 1
-               ])
-
-      assert {:ok, signed} =
-               nock(using_sign_core(), [9, 2, 10, [6, 1, msg | sec], 0 | 1])
-
-      assert {:ok, msg} ==
-               nock(using_verify_core(), [
-                 9,
-                 2,
-                 10,
-                 [6, 1, signed | pub],
-                 0 | 1
-               ])
-    end
-
-    test "Verification fails gracefully" do
-      %{public: pub, secret: sec} = Sign.new_keypair()
-
-      msg =
-        "They are alone. They are a dying people. We should let them pass."
-
-      assert {:ok, signed} =
-               nock(using_sign_detatched_core(), [
-                 9,
-                 2,
-                 10,
-                 [6, 1, msg | sec],
-                 0 | 1
-               ])
-
-      assert {:ok, 1} ==
-               nock(using_verify_detatched_core(), [
-                 9,
-                 2,
-                 10,
-                 [6, 1, signed, <<3>> | pub],
-                 0 | 1
-               ])
-
-      assert {:ok, 1} ==
-               nock(using_verify_detatched_core(), [
-                 9,
-                 2,
-                 10,
-                 [6, 1, <<2>>, <<3>> | <<1>>],
-                 0 | 1
-               ])
-
-      assert {:ok, signed} =
-               nock(using_sign_core(), [9, 2, 10, [6, 1, msg | sec], 0 | 1])
-
-      assert :error =
-               nock(using_verify_core(), [
-                 9,
-                 2,
-                 10,
-                 [6, 1, signed | sec],
-                 0 | 1
-               ])
-    end
-  end
-
-  describe "Bitwise operations" do
-    test "end works" do
-      assert nock(using_end(), [9, 2, 10, [6, 1, 5 | 80], 0 | 1]) == {:ok, 16}
-
-      assert nock(using_end(1), [9, 2, 10, [6, 1, 3 | 80], 0 | 1]) ==
-               {:ok, 16}
-
-      assert nock(using_end(1), [9, 2, 10, [6, 1, 4 | 80], 0 | 1]) ==
-               {:ok, 80}
-    end
-
-    test "met works" do
-      assert nock(using_met(0), [9, 2, 10, [6, 1 | 28], 0 | 1]) == {:ok, 5}
-      assert nock(using_met(1), [9, 2, 10, [6, 1 | 28], 0 | 1]) == {:ok, 3}
-      assert nock(using_met(2), [9, 2, 10, [6, 1 | 28], 0 | 1]) == {:ok, 2}
-    end
-
-    test "lsh works" do
-      assert nock(using_lsh(), [9, 2, 10, [6, 1, 2 | 6], 0 | 1]) == {:ok, 24}
-      assert nock(using_lsh(1), [9, 2, 10, [6, 1, 2 | 6], 0 | 1]) == {:ok, 96}
-
-      assert nock(using_lsh(2), [9, 2, 10, [6, 1, 2 | 6], 0 | 1]) ==
-               {:ok, 1536}
-    end
-
-    test "rsh works" do
-      assert nock(using_rsh(0), [9, 2, 10, [6, 1, 2 | 40], 0 | 1]) ==
-               {:ok, 10}
-
-      assert nock(using_rsh(1), [9, 2, 10, [6, 1, 2 | 40], 0 | 1]) == {:ok, 2}
-      assert nock(using_rsh(2), [9, 2, 10, [6, 1, 1 | 40], 0 | 1]) == {:ok, 2}
-    end
-
-    test "bex works" do
-      assert nock(using_bex(), [9, 2, 10, [6, 1 | 2], 0 | 1]) == {:ok, 4}
-      assert nock(using_bex(), [9, 2, 10, [6, 1 | 5], 0 | 1]) == {:ok, 32}
-
-      assert nock(using_bex(), [9, 2, 10, [6, 1 | 28], 0 | 1]) ==
-               {:ok, 268_435_456}
-    end
-
-    test "mix works" do
-      assert nock(using_mix(), [9, 2, 10, [6, 1, 3 | 5], 0 | 1]) == {:ok, 6}
-      assert nock(using_mix(), [9, 2, 10, [6, 1, 11 | 11], 0 | 1]) == {:ok, 0}
-    end
-  end
-
-  describe "Basic functionality" do
-    test "base call" do
-      assert nock(using_dec_core(), [9, 2, 0 | 1]) == {:ok, 998}
-    end
-
-    test "call with changing arguments" do
-      assert nock(using_dec_core(), [9, 2, 10, [6, 1 | 5], 0 | 1]) == {:ok, 4}
-    end
-
-    test "dec works on binaries" do
-      assert nock(using_dec_core(), [9, 2, 10, [6, 1 | <<22>>], 0 | 1]) ==
-               {:ok, 21}
-    end
-  end
-
-  describe "Standard Library" do
-    test "calling fib" do
-      assert nock(factorial(), [9, 2, 10, [6, 1 | 7], 0 | 1]) == {:ok, 13}
-    end
-  end
-
-  describe "Scrying" do
-    test "successful scry", %{env: env} do
-      key = 777
-      id = System.unique_integer([:positive])
-      storage = Ordering.get_storage(env.ordering)
-      {:ok, increment} = nock(increment_counter_val(key), [9, 2, 0 | 1], env)
-
-      Storage.ensure_new(storage)
-
-      # setup id in the system for snapshot 1
-      Ordering.new_order(env.ordering, [Order.new(1, id, self())])
-      # put the key with some value
-      Storage.put(storage, key, 5)
-      # Now snapshot it so we can scry
-      Storage.put_snapshot(storage, hd(env.snapshot_path))
-      assert {:ok, val} = nock(increment, [9, 2, 10, [6, 1 | id], 0 | 1], env)
-      assert val == [777 | 6]
-    end
-
-    test "scry may return error if not found", %{env: env} do
-      key = 666
-      id = System.unique_integer([:positive])
-      storage = Ordering.get_storage(env.ordering)
-      {:ok, increment} = nock(increment_counter_val(key), [9, 2, 0 | 1], env)
-
-      Storage.ensure_new(storage)
-
-      # setup id in the system for snapshot 1
-      Ordering.new_order(env.ordering, [Order.new(1, id, self())])
-      # Now snapshot it so we can scry
-      Storage.put_snapshot(storage, hd(env.snapshot_path))
-      assert :error = nock(increment, [9, 2, 10, [6, 1 | id], 0 | 1], env)
-    end
-  end
-
-  test "jam and cue give correct values" do
-    jam_and_cue(0, 2)
-    jam_and_cue(1, 12)
-    jam_and_cue(2, 72)
-    jam_and_cue(19, 2480)
-    jam_and_cue(581_949_002, 1_191_831_557_952)
-    jam_and_cue([0 | 19], 39689)
-    jam_and_cue([1 | 1], 817)
-    jam_and_cue([10_000 | 10_000], 4_952_983_169)
-    jam_and_cue([65536 | <<0, 0, 1>>], 158_376_919_809)
-    jam_and_cue([999_999_999 | 999_999_999], 1_301_217_674_263_809)
-    jam_and_cue([222, 444 | 888], 250_038_217_192_960_129)
-    jam_and_cue([[107 | 110] | [107 | 110]], 635_080_761_093)
-
-    jam_and_cue(
-      [0, 1, 2, 3, 4, 5, 6, 7, 8, 9 | 10],
-      25_681_224_503_728_653_597_984_370_231_065
-    )
-
-    jam_and_cue(
-      [99, 100, 101, 102, 103, 104 | 0],
-      223_372_995_869_285_333_705_242_560_449
-    )
-
-    jam_and_cue(
-      [[222, 444 | 888] | [222, 444 | 888]],
-      170_479_614_045_978_345_989
-    )
-
-    jam_and_cue(
-      [[0 | 1], [1 | 2], [2 | 3], [3 | 4] | 0],
-      11_976_248_475_217_237_797
-    )
-
-    jam_and_cue(
-      [
-        [0 | 1],
-        [1 | 2],
-        [2 | 3],
-        [3 | 4],
-        [4 | 5],
-        [5 | 6],
-        [6 | 7],
-        [7 | 8],
-        [8 | 9] | 0
-      ],
-      7_694_087_033_387_855_647_747_387_855_514_468_399_947_749_137_782_565
-    )
-
-    jam_and_cue(
-      [
-        [0 | 1],
-        [2 | 3],
-        [4 | 5],
-        [6 | 7],
-        [8 | 9],
-        [10 | 11],
-        [12 | 13],
-        [14 | 15],
-        [16 | 17],
-        [18 | 19],
-        [20 | 21] | 0
-      ],
-      308_947_677_754_874_070_959_300_747_182_056_036_528_545_493_781_368_831_595_479_491_505_523_344_414_501
-    )
-
-    assert using_dec_core() ==
-             using_dec_core() |> Nock.Jam.jam() |> Nock.Cue.cue!()
-  end
-
-  def jam_and_cue(jam_value, cue_value) do
-    assert Noun.equal(jam_value, Nock.Cue.cue!(cue_value))
-    assert cue_value == Nock.Jam.jam(jam_value)
-    assert cue_value == Nock.Jam.jam(Noun.normalize_noun(jam_value))
-=======
   test "examples" do
     ENock.dec()
     ENock.factorial()
@@ -363,6 +29,5 @@
     ENock.successful_inc()
     ENock.unsuccessful_inc()
     ENock.jamming_and_cueing()
->>>>>>> 856d39bd
   end
 end