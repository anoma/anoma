--- conflicted
+++ resolved
@@ -7,7 +7,7 @@
   doctest(Anoma.Node.Storage)
 
   setup_all do
-    {:ok, router} = Router.start()
+    {:ok, router, _} = Router.start()
 
     {:ok, topic} = Router.new_topic(router)
 
@@ -17,11 +17,6 @@
       topic: topic
     }
 
-<<<<<<< HEAD
-=======
-    {:ok, router, _} = Router.start()
-
->>>>>>> c44d2d26
     {:ok, storage} =
       Router.start_engine(router, Storage, storage)
 
