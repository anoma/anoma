--- conflicted
+++ resolved
@@ -2,13 +2,8 @@
   use ExUnit.Case, async: true
 
   alias Anoma.Node.{Mempool, Router, Pinger}
-<<<<<<< HEAD
   alias Anoma.Node.Storage
-  alias Anoma.Node.Storage.Ordering
-=======
-  alias Anoma.Storage
   alias Anoma.Node.Ordering
->>>>>>> 6bc08ea1
   import TestHelper.Nock
 
   setup_all do
