--- conflicted
+++ resolved
@@ -1,15 +1,8 @@
 defmodule AnomaTest.Node.Pinger do
   use TestHelper.TestMacro, async: true
 
-<<<<<<< HEAD
   alias Anoma.Node.{Mempool, Router, Pinger, Storage}
-  import TestHelper.Nock
-=======
-  alias Anoma.Node.{Mempool, Router, Pinger}
-  alias Anoma.Node.Storage
-  alias Anoma.Node.Ordering
   import TestHelper.{Nock, Mempool}
->>>>>>> e9a0245f
 
   setup_all do
     storage = %Storage{
