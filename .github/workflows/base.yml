--- conflicted
+++ resolved
@@ -53,26 +53,4 @@
 
       - uses: ./.github/workflows/docs
         with:
-<<<<<<< HEAD
-          path: plts
-          key: |
-            plt-${{ runner.os }}-${{ steps.beam.outputs.otp-version }}-${{ steps.beam.outputs.elixir-version }}-${{ hashFiles('**/mix.lock') }}
-          restore-keys: |
-            plt-${{ runner.os }}-${{ steps.beam.outputs.otp-version }}-${{ steps.beam.outputs.elixir-version }}-
-
-      - name: Fail on PLT cache miss
-        if: ${{ steps.plt-cache.outputs.cache-hit != 'true' }}
-        run: /bin/false
-
-      - name: Build docs
-        run: mix docs
-      - name: Publish to Pages
-        uses: peaceiris/actions-gh-pages@v3.9.3
-        with:
-          keep_files: true
-          deploy_key: ${{ secrets.ACTIONS_DEPLOY_KEY }}
-          publish_dir: ./doc
-          publish_branch: gh-pages
-=======
-          deploy_key: ${{ secrets.ACTIONS_DEPLOY_KEY }}
->>>>>>> 1c9716eb
+          deploy_key: ${{ secrets.ACTIONS_DEPLOY_KEY }}