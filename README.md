# Anoma

This is an implementation of the Anoma protocol, whose specs can be
found [here](https://specs.anoma.net/latest).

## Docs

- [Contributors documentation](https://anoma.github.io/anoma/readme.html)
- [Specification](https://specs.anoma.net/latest/)
- Developer Docs (Coming Soon™)
- User Docs (Coming Soon™)

## Following Development

Work is merged into `base` on a bi-weekly (once every two weeks)
schedule.

Development can be followed in multiple ways:

1. [Issues are put into the project overview](https://github.com/orgs/anoma/projects/19)
   - This is a good way to see what work is assigned and the various
     views into how goals are being met
2. [What's Cooking on Anoma](https://github.com/orgs/anoma/projects/20 "A good view on how topics are progressing throughout a cycle")
3. [Research Forums](https://research.anoma.net/)
   - This is good for seeing discussions on the direction of Anoma
   - [The architecture posts](https://research.anoma.net/tags/c/protocol-design/25/architecture)
     in particular are a practical vision for how the codebase's
     architecture will evolve. Around two of these get posted per week
4. [Issues](https://github.com/anoma/anoma/issues) and [pull requests](https://github.com/anoma/anoma/pulls)
   - This is good for viewing new issues and work coming in, but the
     other views are typically a better way to view this

## Running pre-built binaries
### Release Dependencies
To run a working Anoma Node the following dependencies are required:

1. Mac OS X Development Environment:
    * Install Apple Command Line Developer Tools: `xcode-select --install`
    * Install [MacPorts](https://www.macports.org/install.php) (or equivalent package manager)
2. Install [ncurses](https://ports.macports.org/port/ncurses/) (Mac OS X only)
3. Install OpenSSL:
    * Mac OS X and Linux: use package manager
    * Windows: not required
### Running
Download the [Anoma release](https://github.com/anoma/anoma/releases) for your platform, extract it, and run `bin/anoma`.
## Compilation from sources
### Build Dependencies

Dependencies needed regardless of platform.
 - Elixir: consult the installation instructions [here]()
 - Rust: consult the installation instructions [here](https://www.rust-lang.org/tools/install).
 - Protobuf: consult the installation instructions [here](https://grpc.io/docs/protoc-installation/)
 - Elixir plugin for protobufs `protoc-gen-elixir`
   ```shell
   mix escript.install hex protobuf
   ```

----
#### MacOS
Ensure Apple Command Line Developer Tools are installed.

```shell
xcode-select --install
```

Using `brew`, install the following dependencies.

```shell
brew install elixir cmake protobuf git
```

---
#### Ubuntu/Debian

Dependencies that you might not have installed.

```shell
apt install cmake
```

---
#### Windows

 - Install [Build Tools for Visual Studio 2022](https://visualstudio.microsoft.com/downloads/) (Workload: Visual C++ build tools)
 - Install [PowerShell](https://learn.microsoft.com/en-us/powershell/scripting/install/installing-powershell-on-windows?view=powershell-7.4)

<<<<<<< HEAD
1. Mac OS X Development Environment:
    * Install Apple Command Line Developer Tools: `xcode-select --install`
    * Install [MacPorts](https://www.macports.org/install.php) (or equivalent package manager)
2. Windows Development Environment:
    * Install [Build Tools for Visual Studio 2022](https://visualstudio.microsoft.com/downloads/) (Workload: Visual C++ build tools)
    * Install [PowerShell](https://learn.microsoft.com/en-us/powershell/scripting/install/installing-powershell-on-windows?view=powershell-7.4)
3. Install [Git](https://git-scm.com/book/en/v2/Getting-Started-Installing-Git) (Windows and Linux only)
4. Install CMake:
    * Linux and Mac OS X: use package manager
    * Windows: not required
5. Install [Sodium](https://doc.libsodium.org/installation#pre-built-libraries) (Windows only)
    * Ensure that the `LIB` and `INCLUDE` environment variables point to this installation
6. Install [Protocol Buffers](https://grpc.io/docs/protoc-installation/)
    * Note: the default protobuf in aptitude is very outdated. Be sure to install it manually.
7. Install [Elixir](https://elixir-lang.org/install.html) (version 1.17.0 or higher) and with it:
     * Install [Hex package manager](https://hexdocs.pm/mix/1.13/Mix.Tasks.Local.Hex.html)
     * Install [Rebar3](https://hexdocs.pm/mix/1.14/Mix.Tasks.Local.Rebar.html)
     * Install protobuf-elixir: `mix escript.install hex protobuf`
8. Install [Rust](https://www.rust-lang.org/tools/install) (version 1.76.0 or newer)
=======
>>>>>>> 19d731dd

---
### Compiling and Running

To install the dependencies as well as Anoma run:

```bash
mix deps.get
mix compile
```

To start an Anoma instance run one of these:

```bash
iex -S mix # starts an interactive shell
mix run --no-halt # starts a non-interactive shell
```

See the Contributing section for how to get the best use of the
interactive shell.

Further see the Known issues section if you encounter an issue.


## Docker images
To work with Docker images, do the following:
1. Install [Docker](https://docs.docker.com/engine/install/), this is necessary for both building and running Docker images
2. Build the Anoma image from the repository root: `docker build -t <IMAGE> .`
    * `<IMAGE>` is your chosen image name
4. Run the Anoma image: `docker run -it --network host <IMAGE> <SUBCOMMAND>`
    * `<IMAGE>` is the name of Anoma Docker image to be run
    * `<SUBCOMMAND>`is interpreted by the Anoma binary
    * `--network host` will enable connections from the host

## Contributing

Please read the [contributor's guide](./documentation/contributing.livemd) for in
depth details about the codebase.

## Known Issues

### (Mix) Could not compile dependency :enacl

For some versions of OSX (and Linux), our
[enacl](https://github.com/jlouis/enacl) package may have compilation issues.

To get around it please run

```sh
git checkout mariari/no-libsodium
mix clean
mix deps.get
mix compile
```

### could not compile dependency :cairo, "mix compile"

The rust compiler can be quite picky about our
[cairo](https://github.com/anoma/aarm-cairo) dependencies. This is
likely caused by an incompatible rust-toolchain.

To get around it you may have to run a command like:

```sh
rustup toolchain add 1.76.0
# for OSX you may try 1.76.0-aarch64-apple-darwin
```

Once this is had, the Cairo issues should go away.

### Git

This codebase follows a git style similar to
[git](https://git-scm.com/) or
[linux](https://git.kernel.org/pub/scm/linux/kernel/git/torvalds/linux.git).

New code should be based on `base`, and no attempt to keep it up to
sync with `main` should be had. When one's topic is ready, just submit
a PR on github and a maintainer will handle any merge conflicts.

There are bi-weekly releases, so do not be afraid if a maintainer says
the PR is merged but it's still open, this just means that it's merged
into `next` or `main` and will be included in the next scheduled
release.

For more information on a smooth git experience check out the [git
section in contributor's guide](./documentation/contributing/git.livemd)

Happy hacking, and don't be afraid to submit patches.<|MERGE_RESOLUTION|>--- conflicted
+++ resolved
@@ -84,28 +84,6 @@
  - Install [Build Tools for Visual Studio 2022](https://visualstudio.microsoft.com/downloads/) (Workload: Visual C++ build tools)
  - Install [PowerShell](https://learn.microsoft.com/en-us/powershell/scripting/install/installing-powershell-on-windows?view=powershell-7.4)
 
-<<<<<<< HEAD
-1. Mac OS X Development Environment:
-    * Install Apple Command Line Developer Tools: `xcode-select --install`
-    * Install [MacPorts](https://www.macports.org/install.php) (or equivalent package manager)
-2. Windows Development Environment:
-    * Install [Build Tools for Visual Studio 2022](https://visualstudio.microsoft.com/downloads/) (Workload: Visual C++ build tools)
-    * Install [PowerShell](https://learn.microsoft.com/en-us/powershell/scripting/install/installing-powershell-on-windows?view=powershell-7.4)
-3. Install [Git](https://git-scm.com/book/en/v2/Getting-Started-Installing-Git) (Windows and Linux only)
-4. Install CMake:
-    * Linux and Mac OS X: use package manager
-    * Windows: not required
-5. Install [Sodium](https://doc.libsodium.org/installation#pre-built-libraries) (Windows only)
-    * Ensure that the `LIB` and `INCLUDE` environment variables point to this installation
-6. Install [Protocol Buffers](https://grpc.io/docs/protoc-installation/)
-    * Note: the default protobuf in aptitude is very outdated. Be sure to install it manually.
-7. Install [Elixir](https://elixir-lang.org/install.html) (version 1.17.0 or higher) and with it:
-     * Install [Hex package manager](https://hexdocs.pm/mix/1.13/Mix.Tasks.Local.Hex.html)
-     * Install [Rebar3](https://hexdocs.pm/mix/1.14/Mix.Tasks.Local.Rebar.html)
-     * Install protobuf-elixir: `mix escript.install hex protobuf`
-8. Install [Rust](https://www.rust-lang.org/tools/install) (version 1.76.0 or newer)
-=======
->>>>>>> 19d731dd
 
 ---
 ### Compiling and Running
