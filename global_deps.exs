# keep me alphabetized; non-runtime dependencies at the bottom.
[
  {:burrito, "~> 1.1.0"},
  {:cairo,
   git: "https://github.com/anoma/aarm-cairo",
<<<<<<< HEAD
   rev: "25cca99ec27f03f7769016072a1013f5d39ba2a3"},
=======
   rev: "dd2ed877e8d7c326a4a88dcf86ae32cd0183f3ae"},
>>>>>>> 7edb2877
  {:enacl, git: "https://github.com/anoma/enacl/"},
  {:grpc, "~> 0.9"},
  {:kino, git: "https://github.com/livebook-dev/kino", override: true},
  # until the next Kino release
  {:kino_kroki, "~> 0.1.0"},
  {:memoize, "~> 1.4.3"},
  {:mnesia_rocksdb, git: "https://github.com/mariari/mnesia_rocksdb"},
  {:msgpack, "~> 0.8.1"},
  {:murmur, "~> 2.0"},
  {:optimus, "~> 0.2"},
  {:plug_crypto, "~> 2.0"},
  {:protobuf, "~> 0.11.0"},
  {:protobuf_generate, "~> 0.1.0"},
  {:qex, ">= 0.5.1"},
  {:recon, "~> 2.5.4"},
  {:rexbug, ">= 2.0.0-rc1"},
  {:toml, "~> 0.7"},
  {:typed_struct, "~> 0.3.0"},
  # non-runtime dependencies below
  {:dialyxir, "~> 1.3", only: [:dev], runtime: false},
  {:ex_doc, "~> 0.31", only: [:dev], runtime: false}
]<|MERGE_RESOLUTION|>--- conflicted
+++ resolved
@@ -3,11 +3,7 @@
   {:burrito, "~> 1.1.0"},
   {:cairo,
    git: "https://github.com/anoma/aarm-cairo",
-<<<<<<< HEAD
-   rev: "25cca99ec27f03f7769016072a1013f5d39ba2a3"},
-=======
    rev: "dd2ed877e8d7c326a4a88dcf86ae32cd0183f3ae"},
->>>>>>> 7edb2877
   {:enacl, git: "https://github.com/anoma/enacl/"},
   {:grpc, "~> 0.9"},
   {:kino, git: "https://github.com/livebook-dev/kino", override: true},
